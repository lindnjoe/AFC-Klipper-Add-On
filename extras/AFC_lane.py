# Armored Turtle Automated Filament Changer
#
# Copyright (C) 2024 Armored Turtle
#
# This file may be distributed under the terms of the GNU GPLv3 license.

import math
import traceback

from contextlib import contextmanager
from configfile import error
from datetime import datetime
from enum import Enum

try: from extras.AFC_utils import ERROR_STR, add_filament_switch
except: raise error("Error when trying to import AFC_utils.ERROR_STR, add_filament_switch\n{trace}".format(trace=traceback.format_exc()))

try: from extras import AFC_assist
except: raise error(ERROR_STR.format(import_lib="AFC_assist", trace=traceback.format_exc()))

try: from extras.AFC_stats import AFCStats_var
except: raise error(ERROR_STR.format(import_lib="AFC_stats", trace=traceback.format_exc()))

# Class for holding different states so its clear what all valid states are

class AssistActive(Enum):
    YES = 1
    NO = 2
    DYNAMIC = 3
class SpeedMode(Enum):
    NONE = None
    LONG = 1
    SHORT = 2
    HUB = 3
    NIGHT = 4

class AFCLaneState:
    NONE             = "None"
    ERROR            = "Error"
    LOADED           = "Loaded"
    TOOLED           = "Tooled"
    TOOL_LOADED      = "Tool Loaded"
    TOOL_LOADING     = "Tool Loading"
    TOOL_UNLOADING   = "Tool Unloading"
    HUB_LOADING      = "HUB Loading"
    EJECTING         = "Ejecting"
    CALIBRATING      = "Calibrating"
    INFINITE_RUNOUT  = "Infinite Runout"

class AFCLane:
    UPDATE_WEIGHT_DELAY = 10.0

    def _normalize_pin_name(self, pin):
        if pin is None:
            return None

        pin_str = str(pin).strip()
        if not pin_str or pin_str.lower() == "none":
            return None

        if ":" in pin_str:
            pin_str = pin_str.split(":", 1)[1]

        pin_str = pin_str.strip()
        strip_chars = "!^~"
        while pin_str and pin_str[0] in strip_chars:
            pin_str = pin_str[1:]
        while pin_str and pin_str[-1] in strip_chars:
            pin_str = pin_str[:-1]

        pin_str = pin_str.strip()
        if not pin_str:
            return None

        return pin_str.lower()

    def __init__(self, config):
        self.printer            = config.get_printer()
        self.afc                = self.printer.lookup_object('AFC')
        self.gcode              = self.printer.lookup_object('gcode')
        self.reactor            = self.printer.get_reactor()
        self.extruder_stepper   = None
        self.logger             = self.afc.logger
        self.printer.register_event_handler("klippy:ready", self._handle_ready)
        self.printer.register_event_handler("afc:moonraker_connect", self.handle_moonraker_connect)
        self.cb_update_weight   = self.reactor.register_timer( self.update_weight_callback )

        self.unit_obj           = None
        self.hub_obj            = None
        self.buffer_obj         = None
        self.extruder_obj       = None

        #stored status variables
        self.fullname           = config.get_name()
        self.name               = self.fullname.split()[-1]
        # TODO: Put these variables into a common class or something so they are easier to clear out
        # when lanes are unloaded
        self.tool_loaded        = False
        self.loaded_to_hub      = False
        self.spool_id           = None
        self.color              = None
        self.weight             = 0
        self._material          = None
        self.extruder_temp      = None
        self.bed_temp           = None
        self.td1_data           = {}
        self.runout_lane        = None
        self.status             = AFCLaneState.NONE
        # END TODO

        self.multi_hubs_found   = False
        self.drive_stepper      = None
        unit                    = config.get('unit')                                    # Unit name(AFC_BoxTurtle/NightOwl/etc) that belongs to this stepper.
        # Overrides buffers set at the unit level
        self.hub                = config.get('hub',None)                                # Hub name(AFC_hub) that belongs to this stepper, overrides hub that is set in unit(AFC_BoxTurtle/NightOwl/etc) section.
        # Overrides buffers set at the unit and extruder level
        self.buffer_name        = config.get("buffer", None)                            # Buffer name(AFC_buffer) that belongs to this stepper, overrides buffer that is set in extruder(AFC_extruder) or unit(AFC_BoxTurtle/NightOwl/etc) sections.
        self.unit               = unit.split(':')[0]
        self._shared_prep_load_override = config.getboolean("shared_prep_load_sensor", None)
        if self._shared_prep_load_override is None:
            unit_prefix = self.unit.strip().upper() if self.unit else ""
            if unit_prefix.startswith("AMS"):
                self._shared_prep_load_override = True
        try:
            self.index              = int(unit.split(':')[1])
        except:
            self.index              = 0
            pass

        self.extruder_name      = config.get('extruder', None)                          # Extruder name(AFC_extruder) that belongs to this stepper, overrides extruder that is set in unit(AFC_BoxTurtle/NightOwl/etc) section.
        self.map                = config.get('cmd', None)                               # Keeping this in so it does not break others config that may have used this, use map instead
        # Saving to self._map so that if a user has it defined it will be reset back to this when
        # the calling RESET_AFC_MAPPING macro.

        # LED SETTINGS
        # All variables use: (R,G,B,W) 0 = off, 1 = full brightness. Setting value here overrides values set in unit(AFC_BoxTurtle/NightOwl/etc) section
        self._map = self.map      = config.get('map', self.map)
        self.led_index            = config.get('led_index', None)                       # LED index of lane in chain of lane LEDs
        self.led_fault            = config.get('led_fault',None)                        # LED color to set when faults occur in lane
        self.led_ready            = config.get('led_ready',None)                        # LED color to set when lane is ready
        self.led_not_ready        = config.get('led_not_ready',None)                    # LED color to set when lane not ready
        self.led_loading          = config.get('led_loading',None)                      # LED color to set when lane is loading
        self.led_prep_loaded      = config.get('led_loading',None)                      # LED color to set when lane is loaded
        self.led_unloading        = config.get('led_unloading',None)                    # LED color to set when lane is unloading
        self.led_tool_loaded      = config.get('led_tool_loaded',None)                  # LED color to set when lane is loaded into tool
        self.led_tool_loaded_idle = config.get('led_tool_loaded_idle',None)             # LED color to set when lane is loaded into tool and idle
        self.led_spool_index      = config.get('led_spool_index', None)                 # LED index to illuminate under spool
        self.led_spool_illum      = config.get('led_spool_illuminate', None)            # LED color to illuminate under spool

        self.long_moves_speed   = config.getfloat("long_moves_speed", None)             # Speed in mm/s to move filament when doing long moves. Setting value here overrides values set in unit(AFC_BoxTurtle/NightOwl/etc) section
        self.long_moves_accel   = config.getfloat("long_moves_accel", None)             # Acceleration in mm/s squared when doing long moves. Setting value here overrides values set in unit(AFC_BoxTurtle/NightOwl/etc) section
        self.short_moves_speed  = config.getfloat("short_moves_speed", None)            # Speed in mm/s to move filament when doing short moves. Setting value here overrides values set in unit(AFC_BoxTurtle/NightOwl/etc) section
        self.short_moves_accel  = config.getfloat("short_moves_accel", None)            # Acceleration in mm/s squared when doing short moves. Setting value here overrides values set in unit(AFC_BoxTurtle/NightOwl/etc) section
        self.short_move_dis     = config.getfloat("short_move_dis", None)               # Move distance in mm for failsafe moves. Setting value here overrides values set in unit(AFC_BoxTurtle/NightOwl/etc) section
        self.max_move_dis       = config.getfloat("max_move_dis", None)                 # Maximum distance to move filament. AFC breaks filament moves over this number into multiple moves. Useful to lower this number if running into timer too close errors when doing long filament moves. Setting value here overrides values set in unit(AFC_BoxTurtle/NightOwl/etc) section
        self.n20_break_delay_time= config.getfloat("n20_break_delay_time", None)        # Time to wait between breaking n20 motors(nSleep/FWD/RWD all 1) and then releasing the break to allow coasting. Setting value here overrides values set in unit(AFC_BoxTurtle/NightOwl/etc) section

        # Custom Load/unload Commands
        self.custom_load_cmd = config.get('custom_load_cmd', None)  # Custom command to run when loading lane, this will bypass the typical load sequence and run the command instead.
        self.custom_unload_cmd = config.get('custom_unload_cmd', None)  # Custom command to run when unloading lane, this will bypass the typical unload sequence and run the command instead.

        self.rev_long_moves_speed_factor = config.getfloat("rev_long_moves_speed_factor", None)     # scalar speed factor when reversing filamentalist

        self.dist_hub           = config.getfloat('dist_hub', 60)                       # Bowden distance between Box Turtle extruder and hub
        self.park_dist          = config.getfloat('park_dist', 10)                      # Currently unused

        self.load_to_hub        = config.getboolean("load_to_hub", self.afc.load_to_hub) # Fast loads filament to hub when inserted, set to False to disable. Setting here overrides global setting in AFC.cfg
        self.enable_sensors_in_gui  = config.getboolean("enable_sensors_in_gui",    self.afc.enable_sensors_in_gui) # Set to True to show prep and load sensors switches as filament sensors in mainsail/fluidd gui, overrides value set in AFC.cfg
        self.debounce_delay         = config.getfloat("debounce_delay",             self.afc.debounce_delay)
        self.enable_runout          = config.getboolean("enable_hub_runout",        self.afc.enable_hub_runout)
        self.sensor_to_show         = config.get("sensor_to_show", None)                # Set to prep to only show prep sensor, set to load to only show load sensor. Do not add if you want both prep and load sensors to show in web gui

        self.assisted_unload    = config.getboolean("assisted_unload", None) # If True, the unload retract is assisted to prevent loose windings, especially on full spools. This can prevent loops from slipping off the spool. Setting value here overrides values set in unit(AFC_BoxTurtle/NightOwl/etc) section
        self.td1_when_loaded    = config.getboolean("capture_td1_when_loaded", None)
        self.td1_device_id      = config.get("td1_device_id", None)


        self.printer.register_event_handler("AFC_unit_{}:connect".format(self.unit),self.handle_unit_connect)

        self.config_dist_hub = self.dist_hub

        # lane triggers
        buttons = self.printer.load_object(config, "buttons")
        self.prep = config.get('prep', None)                                    # MCU pin for prep trigger
        if isinstance(self.prep, str) and self.prep.strip().lower() in ("", "none"):
            self.prep = None

        self.load = config.get('load', None)                                    # MCU pin load trigger
        if isinstance(self.load, str) and self.load.strip().lower() in ("", "none"):
            self.load = None

        self.prep_state = False
        self.load_state = False

        self._normalized_prep_pin = self._normalize_pin_name(self.prep)
        self._normalized_load_pin = self._normalize_pin_name(self.load)

        shared_detected = bool(self._normalized_prep_pin and self._normalized_prep_pin == self._normalized_load_pin)
        self.shared_prep_load_sensor = shared_detected
        if not self.shared_prep_load_sensor:
            unit_prefix = self.unit.strip().upper() if self.unit else ""
            if unit_prefix.startswith("AMS") and self._normalized_prep_pin and not self._normalized_load_pin:
                self.shared_prep_load_sensor = True

        if self._shared_prep_load_override is not None:
            self.shared_prep_load_sensor = self._shared_prep_load_override

        if self.prep is not None:
            prep_cb = self._shared_prep_load_callback if self.shared_prep_load_sensor else self.prep_callback
            buttons.register_buttons([self.prep], prep_cb)

        if self.load is not None and not self.shared_prep_load_sensor:
            buttons.register_buttons([self.load], self.load_callback)
        elif self.load is None and not self.shared_prep_load_sensor:
            self.load_state = True

        self.espooler = AFC_assist.Espooler(self.name, config)
        self.lane_load_count = None

        self._shared_clear_deadline = self.reactor.NEVER
<<<<<<< HEAD
        self._shared_pending_clear = False
=======
>>>>>>> aa561b21
        self._shared_clear_timer = self.reactor.register_timer(self._shared_sensor_clear_cb)

        self.filament_diameter  = config.getfloat("filament_diameter", 1.75)    # Diameter of filament being used
        self.filament_density   = config.getfloat("filament_density", 1.24)     # Density of filament being used
        self.inner_diameter     = config.getfloat("spool_inner_diameter", 100)  # Inner diameter in mm
        self.outer_diameter     = config.getfloat("spool_outer_diameter", 200)  # Outer diameter in mm
        self.empty_spool_weight = config.getfloat("empty_spool_weight", 190)    # Empty spool weight in g
        self.max_motor_rpm      = config.getfloat("assist_max_motor_rpm", 500)  # Max motor RPM
        self.rwd_speed_multi    = config.getfloat("rwd_speed_multiplier", 0.5)  # Multiplier to apply to rpm
        self.fwd_speed_multi    = config.getfloat("fwd_speed_multiplier", 0.5)  # Multiplier to apply to rpm
        self.diameter_range     = self.outer_diameter - self.inner_diameter     # Range for effective diameter
        self.past_extruder_position = -1
        self.save_counter       = -1

        # Defaulting to false so that extruder motors to not move until PREP has been called
        self._afc_prep_done = False

        if self.prep is not None:
            show_sensor = True
            if not self.enable_sensors_in_gui or (self.sensor_to_show is not None and 'prep' not in self.sensor_to_show):
                show_sensor = False
            self.fila_prep, self.prep_debounce_button = add_filament_switch(f"{self.name}_prep", self.prep, self.printer,
                                                                            show_sensor, enable_runout=self.enable_runout,
                                                                            debounce_delay=self.debounce_delay )
            if self.shared_prep_load_sensor:
                self.fila_load = self.fila_prep
                self.load_debounce_button = self.prep_debounce_button
                self.prep_debounce_button.button_action = self._shared_prep_load_runout
            else:
                self.prep_debounce_button.button_action = self.handle_prep_runout
            self.prep_debounce_button.debounce_delay = 0 # Delay will be set once klipper is ready

        if self.load is not None and not self.shared_prep_load_sensor:
            show_sensor = True
            if not self.enable_sensors_in_gui or (self.sensor_to_show is not None and 'load' not in self.sensor_to_show):
                show_sensor = False
            self.fila_load, self.load_debounce_button = add_filament_switch(f"{self.name}_load", self.load, self.printer,
                                                                            show_sensor, enable_runout=self.enable_runout,
                                                                            debounce_delay=self.debounce_delay )
            self.load_debounce_button.button_action = self.handle_load_runout
            self.load_debounce_button.debounce_delay = 0 # Delay will be set once klipper is ready

        self.connect_done = False
        self.prep_active = False
        self.last_prep_time = 0

        self.show_macros = self.afc.show_macros
        self.function = self.printer.load_object(config, 'AFC_functions')
        self.function.register_mux_command(self.show_macros, 'SET_LANE_LOADED', 'LANE', self.name,
                                           self.cmd_SET_LANE_LOADED, self.cmd_SET_LANE_LOADED_help,
                                           self.cmd_SET_LANE_LOAD_options )

    def __str__(self):
        return self.name

    @property
    def material(self):
        """
        Returns lanes filament material type
        """
        return self._material

    @material.setter
    def material(self, value):
        """
        Sets filament material type and sets filament density based off material type.
        To use custom density, set density after setting material
        """
        self._material = value
        if not value:
            self.filament_density = 1.24 # Setting to a default value
            return

        for density in self.afc.common_density_values:
            v = density.split(":")
            if v[0] in value:
                self.filament_density = float(v[1])
                break

    def _handle_ready(self):
        """
        Handles klippy:ready callback and verifies that steppers have units defined in their config
        """
        if self.unit_obj is None:
            raise error("Unit {unit} is not defined in your configuration file. Please defined unit ex. [AFC_BoxTurtle {unit}]".format(unit=self.unit))

        if self.led_index is not None:
            # Verify that LED config is found
            error_string, led = self.afc.function.verify_led_object(self.led_index)
            if led is None:
                raise error(error_string)
        self.espooler.handle_ready()

        # Setting debounce delay after ready so that callback does not get triggered when initially loading
        if hasattr(self, "prep_debounce_button"):
            self.prep_debounce_button.debounce_delay = self.debounce_delay
        if hasattr(self, "load_debounce_button"):
            self.load_debounce_button.debounce_delay = self.debounce_delay

    def handle_moonraker_connect(self):
        """
        Function that should be called at the beginning of PREP so that moonraker has
        enough time to start before AFC tries to connect. This fixes a race condition that can
        happen between klipper and moonraker when first starting up.
        """
        if self.unit_obj.type != "HTLF" or (self.unit_obj.type == "HTLF" and "AFC_lane" in self.fullname):
            values = None
            if self.afc.moonraker.afc_stats is not None:
                values = self.afc.moonraker.afc_stats["value"]
            self.lane_load_count = AFCStats_var(self.name, "load_count", values, self.afc.moonraker)
            self.espooler.handle_moonraker_connect()

            # Update boolean and check to make sure a TD-1 device is detected
            self.td1_when_loaded = self.td1_when_loaded and self.afc.td1_defined

    def handle_unit_connect(self, unit_obj):
        """
        Callback from <unit_name>:connect to verify units/hub/buffer/extruder object. Errors out if user specified names and they do not exist in their configuration
        """
        # Saving reference to unit
        self.unit_obj = unit_obj
        self.buffer_obj = self.unit_obj.buffer_obj
        add_to_other_obj = False

        # Register all lanes if their type is not HTLF or only register lanes that are HTLF and have AFC_lane
        # in the name so that HTLF stepper names do not get added since they are not a lane for this unit type
        if self.unit_obj.type != "HTLF" or (self.unit_obj.type == "HTLF" and "AFC_lane" in self.fullname):
            add_to_other_obj = True
            # Registering lane name in unit
            self.unit_obj.lanes[self.name] = self
            self.afc.lanes[self.name] = self


        self.hub_obj = self.unit_obj.hub_obj

        if not self.is_direct_hub():
            if self.hub is not None:
                try:
                    self.hub_obj = self.printer.lookup_object("AFC_hub {}".format(self.hub))
                except:
                    error_string = 'Error: No config found for hub: {hub} in [AFC_stepper {stepper}]. Please make sure [AFC_hub {hub}] section exists in your config'.format(
                    hub=self.hub, stepper=self.name )
                    raise error(error_string)
            elif self.hub_obj is None:
                # Check to make sure at least 1 hub exists in config, if not error out with message
                if len(self.afc.hubs) == 0:
                    error_string = "Error: AFC_hub not found in configuration please make sure there is a [AFC_hub <hub_name>] defined in your configuration"
                    raise error(error_string)
                # Setting hub to first hub in AFC hubs dictionary
                if len(self.afc.hubs) > 0:
                    self.hub_obj = next(iter(self.afc.hubs.values()))
                # Set flag to warn during prep that multiple hubs were found
                if len(self.afc.hubs) > 1:
                    self.multi_hubs_found = True

            # Assigning hub name just in case stepper is using hub defined in units config
            self.hub = self.hub_obj.name
            if add_to_other_obj:
                self.hub_obj.lanes[self.name] = self
        else:
            self.hub_obj = lambda: None
            self.hub_obj.state = False

        self.extruder_obj = self.unit_obj.extruder_obj
        if self.extruder_name is not None:
            try:
                self.extruder_obj = self.printer.lookup_object('AFC_extruder {}'.format(self.extruder_name))
            except:
                error_string = 'Error: No config found for extruder: {extruder} in [AFC_stepper {stepper}]. Please make sure [AFC_extruder {extruder}] section exists in your config'.format(
                    extruder=self.extruder_name, stepper=self.name )
                raise error(error_string)
        elif self.extruder_obj is None:
            error_string = "Error: Extruder has not been configured for stepper {name}, please add extruder variable to either [AFC_stepper {name}] or [AFC_{unit_type} {unit_name}] in your config file".format(
                        name=self.name, unit_type=self.unit_obj.type.replace("_", ""), unit_name=self.unit_obj.name)
            raise error(error_string)

        # Assigning extruder name just in case stepper is using extruder defined in units config
        self.extruder_name = self.extruder_obj.name
        if add_to_other_obj:
            self.extruder_obj.lanes[self.name] = self

        if (
            self._shared_prep_load_override is None
            and getattr(self.unit_obj, "type", "").upper() == "AMS"
        ):
            self._enable_shared_prep_load_sensor()

        # Use buffer defined in stepper and override buffers that maybe set at the UNIT or extruder levels
        self.buffer_obj = self.unit_obj.buffer_obj
        if self.buffer_name is not None:
            try:
                self.buffer_obj = self.printer.lookup_object("AFC_buffer {}".format(self.buffer_name))
            except:
                error_string = 'Error: No config found for buffer: {buffer} in [AFC_stepper {stepper}]. Please make sure [AFC_buffer {buffer}] section exists in your config'.format(
                    buffer=self.buffer_name, stepper=self.name )
                raise error(error_string)

        # Checking if buffer was defined in extruder if not defined in unit/stepper
        elif self.buffer_obj is None and self.extruder_obj.tool_start == "buffer":
            if self.extruder_obj.buffer_name is not None:
                self.buffer_obj = self.printer.lookup_object("AFC_buffer {}".format(self.extruder_obj.buffer_name))
            else:
                error_string = 'Error: Buffer was defined as tool_start in [AFC_extruder {extruder}] config, but buffer variable has not been configured. Please add buffer variable to either [AFC_extruder {extruder}], [AFC_stepper {name}] or [AFC_{unit_type} {unit_name}] section in your config file'.format(
                    extruder=self.extruder_obj.name, name=self.name, unit_type=self.unit_obj.type.replace("_", ""), unit_name=self.unit_obj.name )
                raise error(error_string)

        # Valid to not have a buffer defined, check to make sure object exists before adding lane to buffer
        if self.buffer_obj is not None and add_to_other_obj:
            self.buffer_obj.lanes[self.name] = self
            # Assigning buffer name just in case stepper is using buffer defined in units/extruder config
            self.buffer_name = self.buffer_obj.name

        self.get_steppers()

        if self.led_fault            is None: self.led_fault            = self.unit_obj.led_fault
        if self.led_ready            is None: self.led_ready            = self.unit_obj.led_ready
        if self.led_not_ready        is None: self.led_not_ready        = self.unit_obj.led_not_ready
        if self.led_loading          is None: self.led_loading          = self.unit_obj.led_loading
        if self.led_prep_loaded      is None: self.led_prep_loaded      = self.unit_obj.led_prep_loaded
        if self.led_unloading        is None: self.led_unloading        = self.unit_obj.led_unloading
        if self.led_tool_loaded      is None: self.led_tool_loaded      = self.unit_obj.led_tool_loaded
        if self.led_tool_loaded_idle is None: self.led_tool_loaded_idle = self.unit_obj.led_tool_loaded_idle
        if self.led_spool_illum      is None: self.led_spool_illum      = self.unit_obj.led_spool_illum

        if self.rev_long_moves_speed_factor is None: self.rev_long_moves_speed_factor  = self.unit_obj.rev_long_moves_speed_factor
        if self.long_moves_speed            is None: self.long_moves_speed  = self.unit_obj.long_moves_speed
        if self.long_moves_accel            is None: self.long_moves_accel  = self.unit_obj.long_moves_accel
        if self.short_moves_speed           is None: self.short_moves_speed = self.unit_obj.short_moves_speed
        if self.short_moves_accel           is None: self.short_moves_accel = self.unit_obj.short_moves_accel
        if self.short_move_dis              is None: self.short_move_dis    = self.unit_obj.short_move_dis
        if self.max_move_dis                is None: self.max_move_dis      = self.unit_obj.max_move_dis
        if self.td1_when_loaded             is None: self.td1_when_loaded   = self.unit_obj.td1_when_loaded
        if self.td1_device_id               is None: self.td1_device_id     = self.unit_obj.td1_device_id

        if self.rev_long_moves_speed_factor < 0.5: self.rev_long_moves_speed_factor = 0.5
        if self.rev_long_moves_speed_factor > 1.2: self.rev_long_moves_speed_factor = 1.2

        self.espooler.handle_connect(self)

        # Set hub loading speed depending on distance between extruder and hub
        self.dist_hub_move_speed = self.long_moves_speed if self.dist_hub >= 200 else self.short_moves_speed
        self.dist_hub_move_accel = self.long_moves_accel if self.dist_hub >= 200 else self.short_moves_accel

        # Register macros
        # TODO: add check so that HTLF stepper lanes do not get registered here
        self.afc.gcode.register_mux_command('SET_LONG_MOVE_SPEED',   "LANE", self.name, self.cmd_SET_LONG_MOVE_SPEED, desc=self.cmd_SET_LONG_MOVE_SPEED_help)
        self.afc.gcode.register_mux_command('SET_SPEED_MULTIPLIER',  "LANE", self.name, self.cmd_SET_SPEED_MULTIPLIER, desc=self.cmd_SET_SPEED_MULTIPLIER_help)
        self.afc.gcode.register_mux_command('SAVE_SPEED_MULTIPLIER', "LANE", self.name, self.cmd_SAVE_SPEED_MULTIPLIER, desc=self.cmd_SAVE_SPEED_MULTIPLIER_help)
        self.afc.gcode.register_mux_command('SET_HUB_DIST',          "LANE", self.name, self.cmd_SET_HUB_DIST, desc=self.cmd_SET_HUB_DIST_help)
        self.afc.gcode.register_mux_command('SAVE_HUB_DIST',         "LANE", self.name, self.cmd_SAVE_HUB_DIST, desc=self.cmd_SAVE_HUB_DIST_help)

        if self.assisted_unload is None: self.assisted_unload = self.unit_obj.assisted_unload

        # Send out event so that macros and be registered properly with valid lane names
        self.printer.send_event("afc_stepper:register_macros", self)

        self.connect_done = True

    def get_steppers(self):
        """
        Helper function to get steppers for lane
        """
        if self.unit_obj.type == "HTLF" and "AFC_lane" in self.fullname:
            self.drive_stepper      = self.unit_obj.drive_stepper_obj
            self.extruder_stepper   = self.drive_stepper.extruder_stepper

    def get_color(self):
        """
        Helper function for returning current color

        :return str: If TD-1 device is present, returns scanned color. If its not present, returns
                     manually entered or color from spoolman
        """
        color = self.color
        if "color" in self.td1_data:
            color = f"#{self.td1_data['color']}"
        return color

    @contextmanager
    def assist_move(self, speed, rewind, assist_active=True):
        """
        Starts an assist move and returns a context manager that turns off the assist move when it exist.
        :param speed:         The speed of the move
        :param rewind:        True for a rewind, False for a forward assist
        :param assist_active: Whether to assist
        :return:              the Context manager
        """
        if assist_active:
            if rewind:
                # Calculate Rewind Speed
                value = self.calculate_pwm_value(speed, True) * -1
            else:
                # Calculate Forward Assist Speed
                value = self.calculate_pwm_value(speed)

            # Clamp value to a maximum of 1
            if value > 1:
                value = 1

            self.espooler.assist(value)
        try:
            yield
        finally:
            if assist_active:
                self.espooler.assist(0)

    def move_auto_speed(self, distance):
        """
        Helper function for determining speed and accel from passed in distance

        :param distance: Distance to move filament
        """
        dist_hub_move_speed, dist_hub_move_accel, assist_active = self.get_speed_accel(mode=SpeedMode.NONE,
                                                                                       distance=distance)
        self.move(distance, dist_hub_move_speed, dist_hub_move_accel, assist_active)

    def get_speed_accel(self, mode: SpeedMode, distance=None) -> float:
        """
        Helper function to allow selecting the right speed and acceleration of movements
        mode (Enum SpeedMode): Identifies which speed to use.
        """
        if distance is not None and mode is SpeedMode.NONE:
            if abs(distance) > 200:
                return self.long_moves_speed, self.long_moves_accel, True
            else:
                return self.short_moves_speed, self.long_moves_accel, False
        else:
            if self.afc._get_quiet_mode() == True:
                return self.afc.quiet_moves_speed, self.short_moves_accel
            elif mode == SpeedMode.LONG:
                return self.long_moves_speed, self.long_moves_accel
            elif mode == SpeedMode.SHORT:
                return self.short_moves_speed, self.short_moves_accel
            else:
                return self.dist_hub_move_speed, self.dist_hub_move_accel
    def is_direct_hub(self):
        return self.hub and 'direct' in self.hub
    
    def select_lane(self):
        self.unit_obj.select_lane( self )

    def move(self, distance, speed, accel, assist_active=False):
        """
        Move the specified lane a given distance with specified speed and acceleration.
        This function calculates the movement parameters and commands the stepper motor
        to move the lane accordingly.
        Parameters:
        distance (float): The distance to move.
        speed (float): The speed of the movement.
        accel (float): The acceleration of the movement.
        """
        self.unit_obj.select_lane( self )
        with self.assist_move( speed, distance < 0, assist_active):
            if self.drive_stepper is not None:
                self.drive_stepper.move(distance, speed, accel, assist_active)

    def move_advanced(self, distance, speed_mode: SpeedMode, assist_active: AssistActive = AssistActive.NO):
        """
        Wrapper for move function and is used to compute several arguments
        to move the lane accordingly.
        Parameters:
        distance (float): The distance to move.
        speed_mode (Enum SpeedMode): Identifies which speed to use.
        assist_active (Enum AssistActive): Determines to force assist or to dynamically determine.
        """
        speed, accel = self.get_speed_accel(speed_mode)

        assist = False
        if assist_active == AssistActive.YES:
            assist = True
        elif assist_active == AssistActive.DYNAMIC:
            assist = abs(distance) > 200

        self.move(distance, speed, accel, assist)

    def set_afc_prep_done(self):
        """
        set_afc_prep_done function should only be called once AFC PREP function is done. Once this
            function is called it sets afc_prep_done to True. Once this is done the prep_callback function will
            now load once filament is inserted.
        """
        self._afc_prep_done = True

    def _perform_infinite_runout(self):
        """
        Common function for infinite spool runout
            - Unloads current lane and loads the next lane as specified by runout variable.
            - Swaps mapping between current lane and runout lane so correct lane is loaded with T(n) macro
            - Once changeover is successful print is automatically resumed
        """
        self.status = AFCLaneState.NONE
        self.afc.function.afc_led(self.afc.led_not_ready, self.led_index)
        self.logger.info("Infinite Spool triggered for {}".format(self.name))
        empty_lane = self.afc.lanes[self.afc.current]
        change_lane = self.afc.lanes[self.runout_lane]
        change_lane.status = AFCLaneState.INFINITE_RUNOUT
        # Pause printer with manual command
        self.afc.error.pause_resume.send_pause_command()
        # Saving position after printer is paused
        self.afc.save_pos()
        # Change Tool and don't restore position. Position will be restored after lane is unloaded
        #  so that nozzle does not sit on print while lane is unloading
        self.afc.CHANGE_TOOL(change_lane, restore_pos=False)
        # Change Mapping
        self.gcode.run_script_from_command('SET_MAP LANE={} MAP={}'.format(change_lane.name, empty_lane.map))
        # Only continue if a error did not happen
        if not self.afc.error_state:
            # Eject lane from BT
            self.gcode.run_script_from_command('LANE_UNLOAD LANE={}'.format(empty_lane.name))
            # Resume pos
            self.afc.restore_pos()
            # Resume with manual issued command
            self.afc.error.pause_resume.send_resume_command()
            # Set LED to not ready
            self.afc.function.afc_led(self.led_not_ready, self.led_index)

    def _perform_pause_runout(self):
        """
        Common function to pause print when runout occurs, fully unloads and ejects spool if specified by user
        """
        # Unload if user has set AFC to unload on runout
        if self.unit_obj.unload_on_runout:
            # Pause printer
            self.afc.error.pause_resume.send_pause_command()
            self.afc.save_pos()
            # self.gcode.run_script_from_command('PAUSE')
            self.afc.TOOL_UNLOAD(self)
            if not self.afc.error_state:
                self.afc.LANE_UNLOAD(self)
        # Pause print
        self.status = AFCLaneState.NONE
        msg = "Runout triggered for lane {} and runout lane is not setup to switch to another lane".format(self.name)
        msg += "\nPlease manually load next spool into toolhead and then hit resume to continue"
        self.afc.function.afc_led(self.afc.led_not_ready, self.led_index)
        self.afc.error.AFC_error(msg)

    def _prep_capture_td1(self):
        """
        Common function to grab TD-1 data once user inserts filament into a lane. Only happens if user has specified
        this by setting `capture_td1_when_loaded: True` and if hub is clear and toolhead is not loaded.
        """
        if self.td1_when_loaded:
            if not self.hub_obj.state and self.afc.function.get_current_lane_obj() is None:
                self.get_td1_data()
            else:
                self.logger.info(f"Cannot get TD-1 data for {self.name}, either toolhead is loaded or hub shows filament in path")

    def _shared_prep_load_callback(self, eventtime, state):
        """Callback used when prep and load sensors share the same physical input."""
        self.load_callback(eventtime, state)
        self.prep_callback(eventtime, state)

    def _clear_spool_assignment(self):
        """Reset stored spool metadata when filament leaves the lane."""
        self._cancel_pending_shared_clear()
        had_values = bool(
            self.spool_id
            or self.tool_loaded
            or self.loaded_to_hub
            or self.td1_data
            or self.status not in (AFCLaneState.NONE,)
        )

        self.tool_loaded = False
        self.status = AFCLaneState.NONE
        self.loaded_to_hub = False
        self.td1_data = {}

        # Reset any cached spool metadata so Moonraker shows the lane as empty.
        self.afc.spool.clear_values(self)
        self.afc.spool.set_active_spool(None)
        self.unit_obj.lane_unloaded(self)

        return had_values

    def _shared_prep_load_runout(self, eventtime, state):
        """Runout handler when prep and load sensors are the same."""
        if state:
            self._cancel_pending_shared_clear()
        self.handle_prep_runout(eventtime, state)
        if not state and (
            self.spool_id or self.tool_loaded or self.loaded_to_hub or self.td1_data
        ):
            self._schedule_shared_clear(eventtime)
        self.handle_load_runout(eventtime, state)

    def _cancel_pending_shared_clear(self):
        if getattr(self, "_shared_clear_timer", None) is None:
            return
        self._shared_clear_deadline = self.reactor.NEVER
        self.reactor.update_timer(self._shared_clear_timer, self.reactor.NEVER)

    def _schedule_shared_clear(self, eventtime):
        if getattr(self, "_shared_clear_timer", None) is None:
            return
        delay = max(self.debounce_delay, 0.2)
        self._shared_clear_deadline = eventtime + delay
        self.reactor.update_timer(self._shared_clear_timer, self._shared_clear_deadline)

    def _shared_sensor_clear_cb(self, eventtime):
        self._shared_clear_deadline = self.reactor.NEVER
        if self.prep_state or self.load_state:
            return self.reactor.NEVER
        if self.spool_id or self.tool_loaded or self.loaded_to_hub or self.td1_data:
            self._clear_spool_assignment()
        return self.reactor.NEVER

    def _enable_shared_prep_load_sensor(self):
        """Force shared prep/load behavior after initialization."""
        if self.shared_prep_load_sensor:
            return

        self.shared_prep_load_sensor = True
        self._shared_prep_load_override = True

        if hasattr(self, "prep_debounce_button"):
            self.prep_debounce_button.button_action = self._shared_prep_load_runout
            if getattr(self, "load_debounce_button", None) is None:
                self.load_debounce_button = self.prep_debounce_button

        if hasattr(self, "fila_prep") and getattr(self, "fila_load", None) is None:
            self.fila_load = self.fila_prep

        if self.prep_state:
            self.load_state = self.prep_state


    def _shared_prep_load_callback(self, eventtime, state):
        """Combined callback for lanes that share a prep/load sensor."""
        self.load_callback(eventtime, state)
        self.prep_callback(eventtime, state)

    def _cancel_pending_shared_clear(self):
        if getattr(self, "_shared_clear_timer", None) is None:
            return
        self._shared_clear_deadline = self.reactor.NEVER
        self.reactor.update_timer(self._shared_clear_timer, self.reactor.NEVER)

    def _schedule_shared_clear(self, eventtime):
        if getattr(self, "_shared_clear_timer", None) is None:
            return
        delay = max(self.debounce_delay, 0.2)
        self._shared_clear_deadline = eventtime + delay
        self.reactor.update_timer(self._shared_clear_timer, self._shared_clear_deadline)

    def _shared_sensor_clear_cb(self, eventtime):
        if not self.shared_prep_load_sensor:
            return self.reactor.NEVER
        self._shared_clear_deadline = self.reactor.NEVER
        if self.prep_state or self.load_state:
            return self.reactor.NEVER
        if self.spool_id or self.tool_loaded or self.loaded_to_hub or self.td1_data:
            self._clear_spool_assignment()
        return self.reactor.NEVER

    def _clear_spool_assignment(self, notify_unit=True):
        self._cancel_pending_shared_clear()
        had_values = bool(
            self.spool_id
            or self.tool_loaded
            or self.loaded_to_hub
            or self.td1_data
        )

        self.tool_loaded = False
        self.status = AFCLaneState.NONE
        self.loaded_to_hub = False
        self.td1_data = {}
        self.afc.spool.clear_values(self)
        self.afc.spool.set_active_spool(None)
        if notify_unit and self.unit_obj is not None:
            self.unit_obj.lane_unloaded(self)

        return had_values

    def _shared_prep_load_runout(self, eventtime, state):
        if state:
            self._cancel_pending_shared_clear()
        self.handle_prep_runout(eventtime, state)
        if not state and (
            self.spool_id or self.tool_loaded or self.loaded_to_hub or self.td1_data
        ):
            self._schedule_shared_clear(eventtime)
        self.handle_load_runout(eventtime, state)


    def _shared_prep_load_callback(self, eventtime, state):
        """Combined callback for lanes that share a prep/load sensor."""
        self.load_callback(eventtime, state)
        self.prep_callback(eventtime, state)

    def _cancel_pending_shared_clear(self):
        if getattr(self, "_shared_clear_timer", None) is None:
            return
        self._shared_clear_deadline = self.reactor.NEVER
        self._shared_pending_clear = False
        self.reactor.update_timer(self._shared_clear_timer, self.reactor.NEVER)

    def _schedule_shared_clear(self, eventtime):
        if getattr(self, "_shared_clear_timer", None) is None:
            return
        delay = max(self.debounce_delay, 0.2)
        self._shared_pending_clear = True
        self._shared_clear_deadline = eventtime + delay
        self.reactor.update_timer(self._shared_clear_timer, self._shared_clear_deadline)

    def _shared_sensor_clear_cb(self, eventtime):
        if not self.shared_prep_load_sensor or not self._shared_pending_clear:
            return self.reactor.NEVER
        self._shared_clear_deadline = self.reactor.NEVER
        self._shared_pending_clear = False
        if self.prep_state or self.load_state:
            return self.reactor.NEVER
        if self.spool_id or self.tool_loaded or self.loaded_to_hub or self.td1_data:
            self._clear_spool_assignment()
        return self.reactor.NEVER

    def _clear_spool_assignment(self, notify_unit=True):
        self._cancel_pending_shared_clear()
        had_values = bool(
            self.spool_id
            or self.tool_loaded
            or self.loaded_to_hub
            or self.td1_data
        )

        self.tool_loaded = False
        self.status = AFCLaneState.NONE
        self.loaded_to_hub = False
        self.td1_data = {}
        self.afc.spool.clear_values(self)
        self.afc.spool.set_active_spool(None)
        if notify_unit and self.unit_obj is not None:
            self.unit_obj.lane_unloaded(self)

        return had_values

    def _shared_prep_load_runout(self, eventtime, state):
        self.handle_prep_runout(eventtime, state)
        if not state and (
            self.spool_id or self.tool_loaded or self.loaded_to_hub or self.td1_data
        ):
            self._schedule_shared_clear(eventtime)
        self.handle_load_runout(eventtime, state)


    def load_callback(self, eventtime, state):
        self.load_state = state
        if self.printer.state_message == 'Printer is ready' and True == self._afc_prep_done and self.unit_obj.type == "HTLF":
            self.prep_state = state

    def handle_load_runout(self, eventtime, load_state):
        """
        Callback function for load switch runout/loading for HTLF, this is different than `load_callback`
        function as this function can be delayed and is called from filament_switch_sensor class when it detects a runout event.

        Before exiting `min_event_systime` is updated as this mimics how its done in `_exec_gcode` function in RunoutHelper class
        as AFC overrides `_runout_event_handler` function with this function callback. If `min_event_systime` does not get
        updated then future switch changes will not be detected.

        :param eventtime: Event time from the button press
        """
        # Call filament sensor callback so that state is registered
        if not self.shared_prep_load_sensor:
            try:
                self.load_debounce_button._old_note_filament_present(is_filament_present=load_state)
            except:
                self.load_debounce_button._old_note_filament_present(eventtime, load_state)

        if self.printer.state_message == 'Printer is ready' and self.unit_obj.type == "HTLF":
            if load_state and not self.tool_loaded:
                self.status = AFCLaneState.LOADED
                self.unit_obj.lane_loaded(self)
                self.afc.spool._set_values(self)
                # Check if user wants to get TD-1 data when loading
                self._prep_capture_td1()
                if self.hub == 'direct_load':
                    self.afc.afcDeltaTime.set_start_time()
                    self.afc.TOOL_LOAD(self)
                    self.material = self.afc.default_material_type
            else:
                # Don't run if user disabled sensor in gui
                if not self.fila_load.runout_helper.sensor_enabled and self.afc.function.is_printing():
                    self.logger.warning("Load runout has been detected, but pause and runout detection has been disabled")
                elif self.unit_obj.check_runout(self):
                    # Checking to make sure runout_lane is set
                    if self.runout_lane is not None:
                        self._perform_infinite_runout()
                    else:
                        self._perform_pause_runout()
                elif self.status != "calibrating":
                    self._clear_spool_assignment()

        self.afc.save_vars()

    def prep_callback(self, eventtime, state):
        self.prep_state = state
        if self.shared_prep_load_sensor:
            self.load_state = state

        delta_time = eventtime - self.last_prep_time
        self.last_prep_time = eventtime

        if self.prep_active:
            return

        if self.printer.state_message == 'Printer is ready' and self.is_direct_hub() and not self.afc.function.is_homed():
            self.afc.error.AFC_error("Please home printer before directly loading to toolhead", False)
            return False

        self.prep_active = True

        # Checking to make sure printer is ready and making sure PREP has been called before trying to load anything
        for i in range(1):
            # Hacky way for do{}while(0) loop, DO NOT return from this for loop, use break instead so that self.prep_state variable gets sets correctly
            #  before exiting function
            if self.printer.state_message == 'Printer is ready' and True == self._afc_prep_done and self.status != AFCLaneState.TOOL_UNLOADING:
                # Only try to load when load state trigger is false
                if self.prep_state == True and self.load_state == False:
                    self.logger.debug(f"Prep: callback triggered {self.name}")
                    x = 0
                    # Checking to make sure last time prep switch was activated was less than 1 second, returning to keep is printing message from spamming
                    # the console since it takes klipper some time to transition to idle when idle_resume=printing
                    if delta_time < 1.0:
                        break

                    # Check to see if the printer is printing or moving, as trying to load while printer is doing something will crash klipper
                    if self.afc.function.is_printing(check_movement=True):
                        self.afc.error.AFC_error("Cannot load spools while printer is actively moving or homing", False)
                        break

                    while self.load_state == False and self.prep_state == True and self.load is not None:
                        x += 1
                        self.do_enable(True)
                        self.move(10,500,400)
                        self.reactor.pause(self.reactor.monotonic() + 0.1)
                        if x> 40:
                            msg = ' FAILED TO LOAD, CHECK FILAMENT AT TRIGGER\n||==>--||----||------||\nTRG   LOAD   HUB    TOOL'
                            self.afc.error.AFC_error(msg, False)
                            self.afc.function.afc_led(self.afc.led_fault, self.led_index)
                            self.status = AFCLaneState.NONE
                            break
                    self.status = AFCLaneState.NONE
                    self.logger.debug(f"Prep: Load Done-{self.name}")

                    # Verify that load state is still true as this would still trigger if prep sensor was triggered and then filament was removed
                    #   This is only really a issue when using direct_load and still using load sensor
                    if self.hub == 'direct_load' and self.prep_state:
                        self.logger.debug(f"Prep: direct load logic-{self.name}-{self.hub}")
                        self.afc.afcDeltaTime.set_start_time()
                        self.afc.TOOL_LOAD(self)
                        self.afc.spool._set_values(self)
                        self.logger.debug(f"Prep: direct load logic done-{self.name}-{self.hub}")
                        break

                    # Checking if loaded to hub(it should not be since filament was just inserted), if false load to hub. Does a fast load if hub distance is over 200mm
                    if self.load_to_hub and not self.loaded_to_hub and self.load_state and self.prep_state and not self.is_direct_hub():
                        self.move(self.dist_hub, self.dist_hub_move_speed, self.dist_hub_move_accel, self.dist_hub > 200)
                        self.loaded_to_hub = True

                    self.do_enable(False)
                    if self.load_state == True and self.prep_state == True:
                        self.status = AFCLaneState.LOADED
                        self.unit_obj.lane_loaded(self)
                        self.afc.spool._set_values(self)
                        # Check if user wants to get TD-1 data when loading
                        # TODO: When implementing multi-extruder this could still happen if a lane is loaded for a
                        # different extruder/hub
                        self._prep_capture_td1()

                elif self.prep_state == True and self.load_state == True:
                    if self.shared_prep_load_sensor:
<<<<<<< HEAD
                        if self._shared_pending_clear:
                            self._clear_spool_assignment()
                        if self.status != AFCLaneState.LOADED:
                            self.status = AFCLaneState.LOADED
                            self.unit_obj.lane_loaded(self)
                        if self.afc.spool.next_spool_id or not self.spool_id:
                            self.afc.spool._set_values(self)
                        self._cancel_pending_shared_clear()
                        self._prep_capture_td1()
=======
                        if self.status != AFCLaneState.LOADED:
                            self.status = AFCLaneState.LOADED
                            self.unit_obj.lane_loaded(self)
                            self.afc.spool._set_values(self)
                            self._prep_capture_td1()
>>>>>>> aa561b21
                    elif not self.afc.function.is_printing():
                        message = 'Cannot load {} load sensor is triggered.'.format(self.name)
                        message += '\n    Make sure filament is not stuck in load sensor or check to make sure load sensor is not stuck triggered.'
                        message += '\n    Once cleared try loading again'
                        self.afc.error.AFC_error(message, pause=False)
        self.prep_active = False
        self.afc.save_vars()

    def handle_prep_runout(self, eventtime, prep_state):
        """
        Callback function for prep switch runout, this is different than `prep_callback`
        function as this function can be delayed and is called from filament_switch_sensor class when it detects a runout event.

        Before exiting `min_event_systime` is updated as this mimics how its done in `_exec_gcode` function in RunoutHelper class
        as AFC overrides `_runout_event_handler` function with this function callback. If `min_event_systime` does not get
        updated then future switch changes will not be detected.

        :param eventtime: Event time from the button press
        """
        cleared_spool_assignment = False
        if self.shared_prep_load_sensor:
            self.load_state = prep_state
        # Call filament sensor callback so that state is registered
        try:
            self.prep_debounce_button._old_note_filament_present(is_filament_present=prep_state)
        except:
            self.prep_debounce_button._old_note_filament_present(eventtime, prep_state)

        if self.printer.state_message == 'Printer is ready' and True == self._afc_prep_done and self.status != AFCLaneState.TOOL_UNLOADING:
            if prep_state == False and self.name == self.afc.current and self.afc.function.is_printing() and self.load_state and self.status != AFCLaneState.EJECTING:
                # Don't run if user disabled sensor in gui
                if not self.fila_prep.runout_helper.sensor_enabled:
                    self.logger.warning("Prep runout has been detected, but pause and runout detection has been disabled")
                # Checking to make sure runout_lane is set
                elif self.runout_lane is not None:
                    if self.shared_prep_load_sensor:
                        cleared = False
                    else:
                        cleared = self._clear_spool_assignment()
                    cleared_spool_assignment = cleared_spool_assignment or cleared
                    self._perform_infinite_runout()
                else:
                    if self.shared_prep_load_sensor:
                        cleared = False
                    else:
                        cleared = self._clear_spool_assignment()
                    cleared_spool_assignment = cleared_spool_assignment or cleared
                    self._perform_pause_runout()
            elif not prep_state:
                # Filament is unloaded
                if self.shared_prep_load_sensor:
                    cleared = False
                else:
                    cleared = self._clear_spool_assignment()
                cleared_spool_assignment = cleared_spool_assignment or cleared

        if (
            not prep_state
            and not cleared_spool_assignment
            and self.spool_id
            and not self.shared_prep_load_sensor
        ):
            cleared = self._clear_spool_assignment()
            cleared_spool_assignment = cleared_spool_assignment or cleared

        self.afc.save_vars()

    def do_enable(self, enable):
        if self.drive_stepper is not None:
            self.drive_stepper.do_enable(enable)

    def sync_print_time(self):
        return

    def sync_to_extruder(self, update_current=True):
        """
        Helper function to sync lane to extruder and set print current if specified.

        :param update_current: Sets current to specified print current when True
        """
        if self.drive_stepper is not None:
            self.drive_stepper.sync_to_extruder(update_current, extruder_name=self.extruder_name)

    def unsync_to_extruder(self, update_current=True):
        """
        Helper function to un-sync lane to extruder and set load current if specified.

        :param update_current: Sets current to specified load current when True
        """
        if self.drive_stepper is not None:
            self.drive_stepper.unsync_to_extruder(update_current)

    def _set_current(self, current):
        return

    def set_load_current(self):
        """
        Helper function to update TMC current to use run current value
        """
        if self.drive_stepper is not None:
            self.drive_stepper.set_load_current()

    def set_print_current(self):
        """
        Helper function to update TMC current to use print current value
        """
        if self.drive_stepper is not None:
            self.drive_stepper.set_print_current()

    def update_rotation_distance(self, multiplier):
        if self.drive_stepper is not None:
            self.drive_stepper.update_rotation_distance( multiplier )

    def calculate_effective_diameter(self, weight_g, spool_width_mm=60):

        # Calculate the cross-sectional area of the filament
        density_g_mm3 = self.filament_density / 1000.0
        filament_volume_mm3 = weight_g / density_g_mm3
        package_corrected_volume_mm3 = filament_volume_mm3 / 0.785
        filament_area_mm2 = package_corrected_volume_mm3 / spool_width_mm
        spool_outer_diameter_mm2 = (4 * filament_area_mm2 / 3.14159) + self.inner_diameter ** 2
        spool_outer_diameter_mm = spool_outer_diameter_mm2 ** 0.5

        return spool_outer_diameter_mm

    def calculate_rpm(self, feed_rate):
        """
        Calculate the RPM for the assist motor based on the filament feed rate.

        :param feed_rate: Filament feed rate in mm/s
        :return: Calculated RPM for the assist motor
        """
        # Figure in weight of empty spool
        weight = self.weight + self.empty_spool_weight

        # Calculate the effective diameter
        effective_diameter = self.calculate_effective_diameter(weight)

        # Calculate RPM
        rpm = (feed_rate * 60) / (math.pi * effective_diameter)
        return min(rpm, self.max_motor_rpm)  # Clamp to max motor RPM

    def calculate_pwm_value(self, feed_rate, rewind=False):
        """
        Calculate the PWM value for the assist motor based on the feed rate.

        :param feed_rate: Filament feed rate in mm/s
        :return: PWM value between 0 and 1
        """
        rpm = self.calculate_rpm(feed_rate)
        if not rewind:
            pwm_value = rpm / (self.max_motor_rpm / (1 + 9 * self.fwd_speed_multi))
        else:
            pwm_value = rpm / (self.max_motor_rpm / (15 + 15 * self.rwd_speed_multi))
        return max(0.0, min(pwm_value, 1.0))  # Clamp the value between 0 and 1

    def enable_weight_timer(self):
        """
        Helper function to enable weight callback timer, should be called once a lane is loaded
        to extruder or extruder is switched for multi-toolhead setups.
        """
        self.past_extruder_position = self.afc.function.get_extruder_pos( None, self.past_extruder_position )
        self.reactor.update_timer( self.cb_update_weight, self.reactor.monotonic() + self.UPDATE_WEIGHT_DELAY)

    def disable_weight_timer(self):
        """
        Helper function to disable weight callback timer for lane and save variables
        to file. Should only be called when lane is unloaded from extruder or when
        swapping extruders for multi-toolhead setups.
        """
        self.update_weight_callback( None ) # get final movement before disabling timer
        self.reactor.update_timer( self.cb_update_weight, self.reactor.NEVER)
        self.past_extruder_position = -1
        self.save_counter = -1
        self.afc.save_vars()

    def update_weight_callback(self, eventtime):
        """
        Callback function for updating weight based on how much filament has been extruded

        :param eventtime: Current eventtime for timer callback
        :return int: Next time to call timer callback. Current time + UPDATE_WEIGHT_DELAY
        """
        extruder_pos = self.afc.function.get_extruder_pos( eventtime, self.past_extruder_position )
        delta_length = extruder_pos - self.past_extruder_position

        if -1 == self.past_extruder_position:
            self.past_extruder_position = extruder_pos

        self.save_counter += 1
        if extruder_pos > self.past_extruder_position:
            self.update_remaining_weight(delta_length)
            self.past_extruder_position = extruder_pos

            # self.logger.debug(f"{self.name} Weight Timer Callback: New weight {self.weight}")

            # Save vars every 2 minutes
            if self.save_counter > 120/self.UPDATE_WEIGHT_DELAY:
                self.afc.save_vars()
                self.save_counter = 0

        return self.reactor.monotonic() + self.UPDATE_WEIGHT_DELAY

    def update_remaining_weight(self, distance_moved):
        """
        Update the remaining filament weight based on the filament distance moved.

        :param distance_moved: Distance of filament moved in mm.
        """
        filament_volume_mm3 = math.pi * (self.filament_diameter / 2) ** 2 * distance_moved
        filament_weight_change = filament_volume_mm3 * self.filament_density / 1000  # Convert mm cubed to g
        self.weight -= filament_weight_change

        # Weight cannot be negative, force back to zero if it's below zero
        if self.weight < 0:
            self.weight = 0

    def set_loaded(self):
        """
        Helper function for setting multiple variables when lane is loaded
        """
        self.tool_loaded = True
        self.extruder_obj.lane_loaded = self.name
        self.afc.current_loading = None
        self.status = AFCLaneState.TOOLED
        self.afc.spool.set_active_spool(self.spool_id)

        self.unit_obj.lane_tool_loaded(self)

    def set_unloaded(self):
        """
        Helper function for setting multiple variables when lane is unloaded
        """
        self.tool_loaded = False
        self.extruder_obj.lane_loaded = None
        self.status = AFCLaneState.NONE
        self.afc.current_loading = None
        self.afc.spool.set_active_spool(None)
        self.unit_obj.lane_tool_unloaded(self)

    def enable_buffer(self):
        """
        Enable the buffer if `buffer_name` is set.
        Retrieves the buffer object and calls its `enable_buffer()` method to activate it.
        """
        if self.buffer_obj is not None:
            self.buffer_obj.enable_buffer()
        self.espooler.enable_timer()
        self.enable_weight_timer()

    def disable_buffer(self):
        """
        Disable the buffer if `buffer_name` is set.
        Calls the buffer's `disable_buffer()` method to deactivate it.
        """
        if self.buffer_obj is not None:
            self.buffer_obj.disable_buffer()
        self.espooler.disable_timer()
        self.disable_weight_timer()

    def buffer_status(self):
        """
        Retrieve the current status of the buffer.
        If `buffer_name` is set, returns the buffer's status using `buffer_status()`.
        Otherwise, returns None.
        """
        if self.buffer_obj is not None:
            return self.buffer_obj.buffer_status()

        else: return None

    def get_toolhead_pre_sensor_state(self):
        """
        Helper function that returns current state of toolhead pre sensor or buffer if user has extruder setup for ramming

        returns Status of toolhead pre sensor or the current buffer advance state
        """
        if self.extruder_obj.tool_start == "buffer":
            return self.buffer_obj.advance_state
        else:
            return self.extruder_obj.tool_start_state

    def get_trailing(self):
        """
        Helper function to get trailing status, returns none if buffer is not defined
        """
        if self.buffer_obj is not None:
            return self.buffer_obj.trailing_state
        else: return None

    def activate_toolhead_extruder(self):
        if self.afc.toolhead.get_extruder() is self.extruder_obj.toolhead_extruder:
            # self.afc.gcode.respond_info("Extruder already active") #TODO remove before pushing to dev/main
            return
        else:
            # self.afc.gcode.respond_info("Activating extruder")
            # Code below is pulled exactly from klippy/kinematics/extruder.py file without the prints
            self.afc.toolhead.flush_step_generation()
            self.afc.toolhead.set_extruder( self.extruder_obj.toolhead_extruder, 0.)
            self.printer.send_event("extruder:activate_extruder")


    def _is_normal_printing_state(self):
        """
        Returns True if the lane is in a normal printing state (TOOLED or LOADED).
        Prevents runout logic from triggering during transitions or maintenance.
        """
        return self.status in (AFCLaneState.TOOLED, AFCLaneState.LOADED)

    def handle_toolhead_runout(self, sensor=None):
        """
        Handles runout detection at the toolhead sensor.
        If all upstream sensors (prep, load, hub) still detect filament, this indicates a break or jam at the toolhead.
        Otherwise, triggers normal runout handling logic. Only triggers during normal printing states and when printing.
        :param sensor: Optional name of the triggering sensor for user notification.
        """
        # Only trigger runout logic if in a normal printing state AND printer is actively printing
        if not (self._is_normal_printing_state() and self.afc.function.is_printing()):
            return

        # Check upstream sensors: prep, load, hub
        prep_ok = self.prep_state
        load_ok = self.load_state
        hub_ok = self.hub_obj.state if self.hub_obj is not None else True

        # If all upstream sensors are still True, this is a break/jam at the toolhead
        if prep_ok and load_ok and hub_ok:
            msg = (
                f"Toolhead runout detected by {sensor} sensor, but upstream sensors still detect filament.\n"
                "Possible filament break or jam at the toolhead. Please clear the jam and reload filament manually, then resume the print."
            )
            self.afc.error.pause_resume.send_pause_command()
            self.afc.save_pos()
            self.afc.error.AFC_error(msg)
        # No else: do not trigger infinite runout or pause runout here

    def handle_hub_runout(self, sensor=None):
        """
        Handles runout detection at the hub sensor.
        If both upstream sensors (prep, load) still detect filament but hub does not, this indicates a break or jam at the hub.
        Otherwise, triggers normal runout handling logic. Only triggers during normal printing states and when printing.
        :param sensor: Optional name of the triggering sensor for user notification.
        """
        # Only trigger runout logic if in a normal printing state AND printer is actively printing
        if not (self._is_normal_printing_state() and self.afc.function.is_printing()):
            return

        # Check upstream sensors: prep, load
        prep_ok = self.prep_state
        load_ok = self.load_state
        hub_ok = self.hub_obj.state if self.hub_obj is not None else False

        # If both upstream sensors are still True, but hub is not, this is a break/jam at the hub
        if prep_ok and load_ok and not hub_ok:
            msg = (
                f"Hub runout detected by {sensor or 'hub'} sensor, but upstream sensors still detect filament.\n"
                "Possible filament break or jam at the hub. Please clear the jam and reload filament manually, then resume the print."
            )
            self.afc.error.pause_resume.send_pause_command()
            self.afc.save_pos()
            self.afc.error.AFC_error(msg)
        # No else: do not trigger infinite runout or pause runout here


    def send_lane_data(self):
        """
        Sends lane data to moonrakers `machine/set_lane_data` endpoint
        """
        if self.map is not None and "T" in self.map:
            scan_time = self.td1_data['scan_time'] if 'scan_time' in self.td1_data else ""
            td        = self.td1_data['td']        if 'td'        in self.td1_data else ""

            lane_number = self.map.replace("T", "")
            lane_data = {
                "namespace": "lane_data",
                "key": self.name,
                "value": {
                    "color"         : self.color,
                    "material"      : self.material,
                    "bed_temp"      : self.bed_temp,
                    "nozzle_temp"   : self.extruder_temp,
                    "scan_time"     : scan_time,
                    "td"            : td,
                    "lane"          : lane_number
                }
            }
            self.afc.moonraker.send_lane_data(lane_data)

    def clear_lane_data(self):
        """
        Clears lane data that is currently stored at moonrakers `machine/set_lane_data` endpoint
        """
        if self.map is not None and "T" in self.map:
            lane_number = self.map.replace("T", "")
            lane_data = {
                "namespace": "lane_data",
                "key": self.name,
                "value": {
                    "color"         :  "",
                    "material"      : "",
                    "bed_temp"      : "",
                    "nozzle_temp"   : "",
                    "scan_time"     : "",
                    "td"            : "",
                    "lane"          : lane_number
                }
            }
            self.afc.moonraker.send_lane_data(lane_data)

    def get_td1_data(self):
        """
        Captures TD-1 data for lane. Has error checking to verify that lane is loaded, hub is not blocked
        and that TD-1 device is still detected before trying to capture data.
        """
        max_move_tries = 0
        status = True
        msg = ""
        if not self.load_state and not self.prep_state:
            msg = f"{self.name} not loaded, cannot capture TD-1 data for lane"
            self.afc.error.AFC_error(msg, pause=False)
            return False, msg

        if self.hub_obj.state:
            msg = f"Hub for {self.name} detects filament, cannot capture TD-1 data for lane"
            self.afc.error.AFC_error(msg, pause=False)
            return False, msg

        # Verify TD-1 is still connected before trying to get data
        if not self.afc.td1_present:
            msg = "TD-1 device not detected anymore, please check before continuing to capture TD-1 data"
            self.afc.error.AFC_error(msg, pause=False)
            return False, msg

        # If user has specified a specific ID, verify that its connected and found
        if self.td1_device_id:
            valid, msg = self.afc.function.check_for_td1_id(self.td1_device_id)
            if not valid:
                self.afc.error.AFC_error(msg, pause=False)
                return False, msg
        else:
            error, msg = self.afc.function.check_for_td1_error()
            if error:
                return False, msg

        if not self.hub_obj.state:
            if not self.loaded_to_hub:
                self.move_auto_speed(self.dist_hub)

            while not self.hub_obj.state:
                if max_move_tries >= self.afc.max_move_tries:
                    fail_message = f"Failed to trigger hub {self.hub_obj.name} for {self.name}\n"
                    fail_message += "Cannot capture TD-1 data, verify that hub switch is properly working before continuing"
                    self.afc.error.AFC_error(fail_message, pause=False)
                    self.do_enable(False)
                    return False, fail_message

                if max_move_tries == 0:
                    self.move_auto_speed(self.hub_obj.move_dis)
                else:
                    self.move_auto_speed(self.short_move_dis)
                max_move_tries += 1

            compare_time = datetime.now()
            self.move_auto_speed(self.hub_obj.td1_bowden_length)
            self.afc.reactor.pause(self.afc.reactor.monotonic() + 5)

            success = self.unit_obj.get_td1_data(self, compare_time)
            if not success:
                msg = f"Not able to gather TD-1 data after moving {self.hub_obj.td1_bowden_length}mm"
                self.afc.error.AFC_error(msg, pause=False)
                status = False

            self.move_auto_speed(self.hub_obj.td1_bowden_length * -1)
            if success:
                self.send_lane_data()

            max_move_tries = 0
            while( self.hub_obj.state ):
                if max_move_tries >= self.afc.max_move_tries:
                    fail_message = f"Failed to un-trigger hub {self.hub_obj.name} for {self.name}\n"
                    fail_message += "Verify that hub switch is properly working before continuing"
                    self.afc.error.AFC_error(fail_message, pause=False)
                    self.do_enable(False)
                    return False, fail_message

                self.move_auto_speed(self.short_move_dis * -1)
                max_move_tries += 1

            self.move_auto_speed(self.hub_obj.hub_clear_move_dis * -1)
            self.do_enable(False)

        else:
            msg = "Cannot gather TD-1 data, hub sensor not clear. Please clear hub and try again."
            self.afc.error.AFC_error(msg, pause=False)
            status = False
        return status, msg

    cmd_SET_LANE_LOADED_help = "Sets current lane as loaded to toolhead, useful when manually loading lanes during prints if AFC detects an error when trying to unload/load a lane"
    cmd_SET_LANE_LOAD_options = {"LANE": {"type": "string", "default": "lane1"}}
    def cmd_SET_LANE_LOADED(self, gcmd):
        """
        This macro handles manually setting a lane loaded into the toolhead. This is useful when manually loading lanes
        during prints after AFC detects an error when loading/unloading and pauses.

        If there is a lane already loaded this macro will also desync that lane extruder from the toolhead extruder
        and set its values and led appropriately.

        Retrieves the lane specified by the 'LANE' parameter and sets the appropriate values in AFC to continue using the lane.

        Usage
        -----
        `SET_LANE_LOADED LANE=<lane>`

        Example
        -------
        ```
        SET_LANE_LOADED LANE=lane1
        ```
        """
        if not self.load_state:
            self.afc.error.AFC_error("Lane:{} is not loaded, cannot set loaded to toolhead for this lane.".format(self.name), pause=False)
            return

        # Do not set lane as loaded if virtual bypass or normal bypass is enabled/triggered
        if self.afc.bypass.sensor_enabled:
            disable_msg = ""
            msg = f"Cannot set {self.name} as loaded, "

            if 'virtual' in self.afc.bypass.name:
                msg += "virtual "
                disable_msg = " and disable"
            msg += f"bypass is enabled.\nPlease unload{disable_msg} before trying to set lanes as loaded."
            self.logger.error(msg)
            return

        self.afc.function.unset_lane_loaded()

        self.set_loaded()
        self.sync_to_extruder()
        self.afc.function.handle_activate_extruder()
        self.afc.save_vars()
        self.unit_obj.select_lane(self)
        self.logger.info("Manually set {} loaded to toolhead".format(self.name))

    cmd_SET_LONG_MOVE_SPEED_help = "Gives ability to set long_moves_speed or rev_long_moves_speed_factor values without having to update config and restart"
    def cmd_SET_LONG_MOVE_SPEED(self, gcmd):
        """
        Macro call to update long_moves_speed or rev_long_moves_speed_factor values without having to set in config and restart klipper. This macro allows adjusting
        these values while printing. Multiplier values must be between 0.5 - 1.2

        Use `FWD_SPEED` variable to set forward speed in mm/sec, use `RWD_FACTOR` to set reverse multiplier

        Usage
        -----
        `SET_LONG_MOVE_SPEED LANE=<lane_name> FWD_SPEED=<fwd_speed> RWD_FACTOR=<rwd_multiplier> SAVE=<0 or 1>`

        Example
        -----
        ```
        SET_LONG_MOVE_SPEED LANE=lane1 RWD_FACTOR=0.9 SAVE=1
        ```
        """
        update = gcmd.get_int("SAVE", 0, minval=0, maxval=2)
        old_long_moves_speed = self.long_moves_speed
        old_rev_long_moves_speed_factor= self.rev_long_moves_speed_factor

        self.long_moves_speed = gcmd.get_float("FWD_SPEED", self.long_moves_speed, minval=50, maxval=500)
        self.rev_long_moves_speed_factor = gcmd.get_float("RWD_FACTOR", self.rev_long_moves_speed_factor, minval=0.0, maxval=1.2)

        if self.rev_long_moves_speed_factor < 0.5: self.rev_long_moves_speed_factor = 0.5
        if self.rev_long_moves_speed_factor > 1.2: self.rev_long_moves_speed_factor = 1.2

        if self.long_moves_speed != old_long_moves_speed:
            self.logger.info("{name} forward speed set, New: {new}, Old: {old}".format(name=self.name, new=self.long_moves_speed, old=old_long_moves_speed))
        else:
            self.logger.info("{name} forward speed currently set to {new}".format(name=self.name, new=self.long_moves_speed))


        if self.rev_long_moves_speed_factor != old_rev_long_moves_speed_factor:
            self.logger.info("{name} reverse speed multiplier set, New: {new}, Old: {old}".format(name=self.name, new=self.rev_long_moves_speed_factor, old=old_rev_long_moves_speed_factor))
        else:
            self.logger.info("{name} reverse speed multiplier currently set to {new}".format(name=self.name, new=self.rev_long_moves_speed_factor))

        if update == 1:
            self.afc.function.ConfigRewrite(self.fullname, 'long_moves_speed',  self.long_moves_speed, '')
            self.afc.function.ConfigRewrite(self.fullname, 'rev_long_moves_speed_factor',  self.rev_long_moves_speed_factor, '')


    cmd_SET_SPEED_MULTIPLIER_help = "Gives ability to set fwd_speed_multiplier or rwd_speed_multiplier values without having to update config and restart"
    def cmd_SET_SPEED_MULTIPLIER(self, gcmd):
        """
        Macro call to update fwd_speed_multiplier or rwd_speed_multiplier values without having to set in config and restart klipper. This macro allows adjusting
        these values while printing.

        Use `FWD` variable to set forward multiplier, use `RWD` to set reverse multiplier

        After running this command run `SAVE_SPEED_MULTIPLIER LANE=<lane_name>` to save value to config file

        Usage
        -----
        `SET_SPEED_MULTIPLIER LANE=<lane_name> FWD=<fwd_multiplier> RWD=<rwd_multiplier>`

        Example
        -----
        ```
        SET_SPEED_MULTIPLIER LANE=lane1 RWD=0.9
        ```
        """
        updated = False
        old_fwd_value = self.fwd_speed_multi
        old_rwd_value = self.rwd_speed_multi

        self.fwd_speed_multi = gcmd.get_float("FWD", self.fwd_speed_multi, minval=0.0)
        self.rwd_speed_multi = gcmd.get_float("RWD", self.rwd_speed_multi, minval=0.0)

        if self.fwd_speed_multi != old_fwd_value:
            self.logger.info("{name} forward speed multiplier set, New: {new}, Old: {old}".format(name=self.name, new=self.fwd_speed_multi, old=old_fwd_value))
            updated = True

        if self.rwd_speed_multi != old_rwd_value:
            self.logger.info("{name} reverse speed multiplier set, New: {new}, Old: {old}".format(name=self.name, new=self.rwd_speed_multi, old=old_rwd_value))
            updated = True

        if updated:
            self.logger.info("Run SAVE_SPEED_MULTIPLIER LANE={} to save values to config file".format(self.name))

    cmd_SAVE_SPEED_MULTIPLIER_help = "Saves fwd_speed_multiplier and rwd_speed_multiplier values to config file "
    def cmd_SAVE_SPEED_MULTIPLIER(self, gcmd):
        """
        Macro call to write fwd_speed_multiplier and rwd_speed_multiplier variables to config file for specified lane.

        Usage
        -----
        `SAVE_SPEED_MULTIPLIER LANE=<lane_name>`

        Example
        -----
        ```
        SAVE_SPEED_MULTIPLIER LANE=lane1
        ```
        """
        self.afc.function.ConfigRewrite(self.fullname, 'fwd_speed_multiplier', self.fwd_speed_multi, '')
        self.afc.function.ConfigRewrite(self.fullname, 'rwd_speed_multiplier', self.rwd_speed_multi, '')

    cmd_SET_HUB_DIST_help = "Helper to dynamically set distance between a lanes extruder and hub"
    def cmd_SET_HUB_DIST(self, gcmd):
        """
        This function adjusts the distance between a lanes extruder and hub. Adding +/- in front of the length will
        increase/decrease length by that amount. To reset length back to config value, pass in `reset` for length to
        reset to value in config file.

        Usage
        -----
        `SET_HUB_DIST LANE=<lane_name> LENGTH=+/-<fwd_multiplier>`

        Example
        -----
        ```
        SET_HUB_DIST LANE=lane1 LENGTH=+100
        ```
        """
        old_dist_hub = self.dist_hub

        length = gcmd.get("LENGTH", self.dist_hub)

        if length != old_dist_hub:
            self.dist_hub = self.afc.function._calc_length(self.config_dist_hub, self.dist_hub, length)
        msg =  "//{} dist_hub:\n".format(self.name)
        msg += '//   Config Length:   {}\n'.format(self.config_dist_hub)
        msg += '//   Previous Length: {}\n'.format(old_dist_hub)
        msg += '//   New Length:      {}\n'.format(self.dist_hub)
        self.logger.raw(msg)
        self.logger.info("Run SAVE_HUB_DIST LANE={} to save value to config file".format(self.name))

    cmd_SAVE_HUB_DIST_help = "Saves dist_hub value to config file "
    def cmd_SAVE_HUB_DIST(self, gcmd):
        """
        Macro call to write dist_hub variable to config file for specified lane.

        Usage
        -----
        `SAVE_HUB_DIST LANE=<lane_name>`

        Example
        -----
        ```
        SAVE_HUB_DIST LANE=lane1
        ```
        """
        self.afc.function.ConfigRewrite(self.fullname, 'dist_hub', self.dist_hub, '')

    def get_status(self, eventtime=None, save_to_file=False):
        response = {}
        if not self.connect_done: return response
        response['name'] = self.name
        response['unit'] = self.unit
        response['hub'] = self.hub
        response['extruder'] = self.extruder_name
        response['buffer'] = self.buffer_name
        response['buffer_status'] = self.buffer_status()
        response['lane'] = self.index
        response['map'] = self.map
        response['load'] = bool(self.load_state)
        response["prep"] =bool(self.prep_state)
        response["tool_loaded"] = self.tool_loaded
        response["loaded_to_hub"] = self.loaded_to_hub
        response["material"]=self.material
        if save_to_file:
            response["density"]=self.filament_density
            response["diameter"]=self.filament_diameter
            response["empty_spool_weight"]=self.empty_spool_weight

        response["spool_id"]= int(self.spool_id) if self.spool_id else None
        response["color"]=self.color
        response["weight"]=self.weight
        response["extruder_temp"] = self.extruder_temp
        response["runout_lane"]=self.runout_lane
        filament_stat=self.afc.function.get_filament_status(self).split(':')
        response['filament_status'] = filament_stat[0]
        response['filament_status_led'] = filament_stat[1]
        response['status']          = self.status
        response['dist_hub']        = self.dist_hub

        if save_to_file:
            response['td1_data']        = self.td1_data
        else:
            response['td1_td']          = self.td1_data['td'] if "td" in self.td1_data else ''
            response['td1_color']       = self.td1_data['color'] if "color" in self.td1_data else ''
            response['td1_scan_time']   = self.td1_data['scan_time'] if "scan_time" in self.td1_data else ''
        return response



def load_config_prefix(config):
    return AFCLane(config)<|MERGE_RESOLUTION|>--- conflicted
+++ resolved
@@ -218,10 +218,7 @@
         self.lane_load_count = None
 
         self._shared_clear_deadline = self.reactor.NEVER
-<<<<<<< HEAD
         self._shared_pending_clear = False
-=======
->>>>>>> aa561b21
         self._shared_clear_timer = self.reactor.register_timer(self._shared_sensor_clear_cb)
 
         self.filament_diameter  = config.getfloat("filament_diameter", 1.75)    # Diameter of filament being used
@@ -994,7 +991,6 @@
 
                 elif self.prep_state == True and self.load_state == True:
                     if self.shared_prep_load_sensor:
-<<<<<<< HEAD
                         if self._shared_pending_clear:
                             self._clear_spool_assignment()
                         if self.status != AFCLaneState.LOADED:
@@ -1004,13 +1000,6 @@
                             self.afc.spool._set_values(self)
                         self._cancel_pending_shared_clear()
                         self._prep_capture_td1()
-=======
-                        if self.status != AFCLaneState.LOADED:
-                            self.status = AFCLaneState.LOADED
-                            self.unit_obj.lane_loaded(self)
-                            self.afc.spool._set_values(self)
-                            self._prep_capture_td1()
->>>>>>> aa561b21
                     elif not self.afc.function.is_printing():
                         message = 'Cannot load {} load sensor is triggered.'.format(self.name)
                         message += '\n    Make sure filament is not stuck in load sensor or check to make sure load sensor is not stuck triggered.'
