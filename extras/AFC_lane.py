# Armored Turtle Automated Filament Changer
#
# Copyright (C) 2024 Armored Turtle
#
# This file may be distributed under the terms of the GNU GPLv3 license.

import math
import traceback

from contextlib import contextmanager
from configfile import error
from datetime import datetime
from enum import Enum

try: from extras.AFC_utils import ERROR_STR, add_filament_switch
except: raise error("Error when trying to import AFC_utils.ERROR_STR, add_filament_switch\n{trace}".format(trace=traceback.format_exc()))

try: from extras import AFC_assist
except: raise error(ERROR_STR.format(import_lib="AFC_assist", trace=traceback.format_exc()))

try: from extras.AFC_stats import AFCStats_var
except: raise error(ERROR_STR.format(import_lib="AFC_stats", trace=traceback.format_exc()))

# Class for holding different states so its clear what all valid states are

class AssistActive(Enum):
    YES = 1
    NO = 2
    DYNAMIC = 3
class SpeedMode(Enum):
    NONE = None
    LONG = 1
    SHORT = 2
    HUB = 3
    NIGHT = 4

class AFCLaneState:
    NONE             = "None"
    ERROR            = "Error"
    LOADED           = "Loaded"
    TOOLED           = "Tooled"
    TOOL_LOADED      = "Tool Loaded"
    TOOL_LOADING     = "Tool Loading"
    TOOL_UNLOADING   = "Tool Unloading"
    HUB_LOADING      = "HUB Loading"
    EJECTING         = "Ejecting"
    CALIBRATING      = "Calibrating"

class AFCLane:
    UPDATE_WEIGHT_DELAY = 10.0
    def __init__(self, config):
        self.printer            = config.get_printer()
        self.afc                = self.printer.lookup_object('AFC')
        self.gcode              = self.printer.lookup_object('gcode')
        self.reactor            = self.printer.get_reactor()
        self.extruder_stepper   = None
        self.logger             = self.afc.logger
        self.printer.register_event_handler("klippy:ready", self._handle_ready)
        self.cb_update_weight   = self.reactor.register_timer( self.update_weight_callback )

        self.unit_obj           = None
        self.hub_obj            = None
        self.buffer_obj         = None
        self.extruder_obj       = None

        #stored status variables
        self.fullname           = config.get_name()
        self.name               = self.fullname.split()[-1]
        # TODO: Put these variables into a common class or something so they are easier to clear out
        # when lanes are unloaded
        self.tool_loaded        = False
        self.loaded_to_hub      = False
        self.spool_id           = None
        self.color              = None
        self.weight             = 0
        self._material          = None
        self.extruder_temp      = None
<<<<<<< HEAD
        self.bed_temp           = None
        self.td1_data           = {}
        self.runout_lane        = 'NONE'
=======
        self.runout_lane        = None
>>>>>>> 8337d27f
        self.status             = AFCLaneState.NONE
        # END TODO

        self.multi_hubs_found   = False
        self.drive_stepper      = None
        unit                    = config.get('unit')                                    # Unit name(AFC_BoxTurtle/NightOwl/etc) that belongs to this stepper.
        # Overrides buffers set at the unit level
        self.hub                = config.get('hub',None)                                # Hub name(AFC_hub) that belongs to this stepper, overrides hub that is set in unit(AFC_BoxTurtle/NightOwl/etc) section.
        # Overrides buffers set at the unit and extruder level
        self.buffer_name        = config.get("buffer", None)                            # Buffer name(AFC_buffer) that belongs to this stepper, overrides buffer that is set in extruder(AFC_extruder) or unit(AFC_BoxTurtle/NightOwl/etc) sections.
        self.unit               = unit.split(':')[0]
        try:
            self.index              = int(unit.split(':')[1])
        except:
            self.index              = 0
            pass

        self.extruder_name      = config.get('extruder', None)                          # Extruder name(AFC_extruder) that belongs to this stepper, overrides extruder that is set in unit(AFC_BoxTurtle/NightOwl/etc) section.
        self.map                = config.get('cmd', None)                               # Keeping this in so it does not break others config that may have used this, use map instead
        # Saving to self._map so that if a user has it defined it will be reset back to this when
        # the calling RESET_AFC_MAPPING macro.
        self._map = self.map    = config.get('map', self.map)
        self.led_index          = config.get('led_index', None)                         # LED index of lane in chain of lane LEDs
        self.led_fault          = config.get('led_fault',None)                          # LED color to set when faults occur in lane        (R,G,B,W) 0 = off, 1 = full brightness. Setting value here overrides values set in unit(AFC_BoxTurtle/NightOwl/etc) section
        self.led_ready          = config.get('led_ready',None)                          # LED color to set when lane is ready               (R,G,B,W) 0 = off, 1 = full brightness. Setting value here overrides values set in unit(AFC_BoxTurtle/NightOwl/etc) section
        self.led_not_ready      = config.get('led_not_ready',None)                      # LED color to set when lane not ready              (R,G,B,W) 0 = off, 1 = full brightness. Setting value here overrides values set in unit(AFC_BoxTurtle/NightOwl/etc) section
        self.led_loading        = config.get('led_loading',None)                        # LED color to set when lane is loading             (R,G,B,W) 0 = off, 1 = full brightness. Setting value here overrides values set in unit(AFC_BoxTurtle/NightOwl/etc) section
        self.led_prep_loaded    = config.get('led_loading',None)                        # LED color to set when lane is loaded              (R,G,B,W) 0 = off, 1 = full brightness. Setting value here overrides values set in unit(AFC_BoxTurtle/NightOwl/etc) section
        self.led_unloading      = config.get('led_unloading',None)                      # LED color to set when lane is unloading           (R,G,B,W) 0 = off, 1 = full brightness. Setting value here overrides values set in unit(AFC_BoxTurtle/NightOwl/etc) section
        self.led_tool_loaded    = config.get('led_tool_loaded',None)                    # LED color to set when lane is loaded into tool    (R,G,B,W) 0 = off, 1 = full brightness. Setting value here overrides values set in unit(AFC_BoxTurtle/NightOwl/etc) section
        self.led_spool_index    = config.get('led_spool_index', None)                   # LED index to illuminate under spool
        self.led_spool_illum    = config.get('led_spool_illuminate', None)              # LED color to illuminate under spool

        self.long_moves_speed   = config.getfloat("long_moves_speed", None)             # Speed in mm/s to move filament when doing long moves. Setting value here overrides values set in unit(AFC_BoxTurtle/NightOwl/etc) section
        self.long_moves_accel   = config.getfloat("long_moves_accel", None)             # Acceleration in mm/s squared when doing long moves. Setting value here overrides values set in unit(AFC_BoxTurtle/NightOwl/etc) section
        self.short_moves_speed  = config.getfloat("short_moves_speed", None)            # Speed in mm/s to move filament when doing short moves. Setting value here overrides values set in unit(AFC_BoxTurtle/NightOwl/etc) section
        self.short_moves_accel  = config.getfloat("short_moves_accel", None)            # Acceleration in mm/s squared when doing short moves. Setting value here overrides values set in unit(AFC_BoxTurtle/NightOwl/etc) section
        self.short_move_dis     = config.getfloat("short_move_dis", None)               # Move distance in mm for failsafe moves. Setting value here overrides values set in unit(AFC_BoxTurtle/NightOwl/etc) section
        self.max_move_dis       = config.getfloat("max_move_dis", None)                 # Maximum distance to move filament. AFC breaks filament moves over this number into multiple moves. Useful to lower this number if running into timer too close errors when doing long filament moves. Setting value here overrides values set in unit(AFC_BoxTurtle/NightOwl/etc) section
        self.n20_break_delay_time= config.getfloat("n20_break_delay_time", None)        # Time to wait between breaking n20 motors(nSleep/FWD/RWD all 1) and then releasing the break to allow coasting. Setting value here overrides values set in unit(AFC_BoxTurtle/NightOwl/etc) section

        self.rev_long_moves_speed_factor = config.getfloat("rev_long_moves_speed_factor", None)     # scalar speed factor when reversing filamentalist

        self.dist_hub           = config.getfloat('dist_hub', 60)                       # Bowden distance between Box Turtle extruder and hub
        self.park_dist          = config.getfloat('park_dist', 10)                      # Currently unused

        self.load_to_hub        = config.getboolean("load_to_hub", self.afc.load_to_hub) # Fast loads filament to hub when inserted, set to False to disable. Setting here overrides global setting in AFC.cfg
        self.enable_sensors_in_gui  = config.getboolean("enable_sensors_in_gui", self.afc.enable_sensors_in_gui) # Set to True to show prep and load sensors switches as filament sensors in mainsail/fluidd gui, overrides value set in AFC.cfg
        self.sensor_to_show         = config.get("sensor_to_show", None)                # Set to prep to only show prep sensor, set to load to only show load sensor. Do not add if you want both prep and load sensors to show in web gui

        self.assisted_unload    = config.getboolean("assisted_unload", None) # If True, the unload retract is assisted to prevent loose windings, especially on full spools. This can prevent loops from slipping off the spool. Setting value here overrides values set in unit(AFC_BoxTurtle/NightOwl/etc) section
        self.td1_when_loaded    = config.getboolean("capture_td1_when_loaded", None)
        self.td1_device_id      = config.get("td1_device_id", None)

        # If td1_when_loaded is defined, check to make sure [td1] is setup in moonraker config
        # TODO figure out a different solution for this
        # if self.td1_when_loaded is not None:
        #     self.td1_when_loaded = self.td1_when_loaded and self.afc.td1_defined

        self.printer.register_event_handler("AFC_unit_{}:connect".format(self.unit),self.handle_unit_connect)

        self.config_dist_hub = self.dist_hub

        # lane triggers
        buttons = self.printer.load_object(config, "buttons")
        self.prep = config.get('prep', None)                                    # MCU pin for prep trigger
        self.prep_state = False
        if self.prep is not None:
            buttons.register_buttons([self.prep], self.prep_callback)

        self.load = config.get('load', None)                                    # MCU pin load trigger
        self.load_state = False
        if self.load is not None:
            buttons.register_buttons([self.load], self.load_callback)
        else: self.load_state = True

        self.espooler = AFC_assist.Espooler(self.name, config)
        self.lane_load_count = None

        self.filament_diameter  = config.getfloat("filament_diameter", 1.75)    # Diameter of filament being used
        self.filament_density   = config.getfloat("filament_density", 1.24)     # Density of filament being used
        self.inner_diameter     = config.getfloat("spool_inner_diameter", 100)  # Inner diameter in mm
        self.outer_diameter     = config.getfloat("spool_outer_diameter", 200)  # Outer diameter in mm
        self.empty_spool_weight = config.getfloat("empty_spool_weight", 190)    # Empty spool weight in g
        self.max_motor_rpm      = config.getfloat("assist_max_motor_rpm", 500)  # Max motor RPM
        self.rwd_speed_multi    = config.getfloat("rwd_speed_multiplier", 0.5)  # Multiplier to apply to rpm
        self.fwd_speed_multi    = config.getfloat("fwd_speed_multiplier", 0.5)  # Multiplier to apply to rpm
        self.diameter_range     = self.outer_diameter - self.inner_diameter     # Range for effective diameter
        self.past_extruder_position = -1
        self.save_counter       = -1

        # Defaulting to false so that extruder motors to not move until PREP has been called
        self._afc_prep_done = False

        if self.enable_sensors_in_gui:
            if self.prep is not None and (self.sensor_to_show is None or self.sensor_to_show == 'prep'):
                self.prep_filament_switch_name = "filament_switch_sensor {}_prep".format(self.name)
                self.fila_prep = add_filament_switch(self.prep_filament_switch_name, self.prep, self.printer )

            if self.load is not None and (self.sensor_to_show is None or self.sensor_to_show == 'load'):
                self.load_filament_switch_name = "filament_switch_sensor {}_load".format(self.name)
                self.fila_load = add_filament_switch(self.load_filament_switch_name, self.load, self.printer )
        self.connect_done = False
        self.prep_active = False
        self.last_prep_time = 0

        self.show_macros = self.afc.show_macros
        self.function = self.printer.load_object(config, 'AFC_functions')
        self.function.register_mux_command(self.show_macros, 'SET_LANE_LOADED', 'LANE', self.name,
                                           self.cmd_SET_LANE_LOADED, self.cmd_SET_LANE_LOADED_help,
                                           self.cmd_SET_LANE_LOAD_options )

    def __str__(self):
        return self.name

    @property
    def material(self):
        """
        Returns lanes filament material type
        """
        return self._material

    @material.setter
    def material(self, value):
        """
        Sets filament material type and sets filament density based off material type.
        To use custom density, set density after setting material
        """
        self._material = value
        if not value:
            self.filament_density = 1.24 # Setting to a default value
            return

        for density in self.afc.common_density_values:
            v = density.split(":")
            if v[0] in value:
                self.filament_density = float(v[1])
                break

    def _handle_ready(self):
        """
        Handles klippy:ready callback and verifies that steppers have units defined in their config
        """
        if self.unit_obj is None:
            raise error("Unit {unit} is not defined in your configuration file. Please defined unit ex. [AFC_BoxTurtle {unit}]".format(unit=self.unit))

        if self.led_index is not None:
            # Verify that LED config is found
            error_string, led = self.afc.function.verify_led_object(self.led_index)
            if led is None:
                raise error(error_string)
        self.espooler.handle_ready()
        # If user supplied TD-1 ID verify that it exists

    def handle_moonraker_connect(self):
        """
        Function that should be called at the beginning of PREP so that moonraker has
        enough time to start before AFC tries to connect. This fixes a race condition that can
        happen between klipper and moonraker when first starting up.
        """
        if self.unit_obj.type != "HTLF" or (self.unit_obj.type == "HTLF" and "AFC_lane" in self.fullname):
            values = None
            if self.afc.moonraker.afc_stats is not None:
                values = self.afc.moonraker.afc_stats["value"]
            self.lane_load_count = AFCStats_var(self.name, "load_count", values, self.afc.moonraker)
            self.espooler.handle_moonraker_connect()

            # Update boolean and check to make sure a TD1 device is detected
            self.td1_when_loaded = self.td1_when_loaded and self.afc.td1_defined

    def handle_unit_connect(self, unit_obj):
        """
        Callback from <unit_name>:connect to verify units/hub/buffer/extruder object. Errors out if user specified names and they do not exist in their configuration
        """
        # Saving reference to unit
        self.unit_obj = unit_obj
        self.buffer_obj = self.unit_obj.buffer_obj
        add_to_other_obj = False

        # Register all lanes if their type is not HTLF or only register lanes that are HTLF and have AFC_lane
        # in the name so that HTLF stepper names do not get added since they are not a lane for this unit type
        if self.unit_obj.type != "HTLF" or (self.unit_obj.type == "HTLF" and "AFC_lane" in self.fullname):
            add_to_other_obj = True
            # Registering lane name in unit
            self.unit_obj.lanes[self.name] = self
            self.afc.lanes[self.name] = self


        self.hub_obj = self.unit_obj.hub_obj

        if self.hub != 'direct':
            if self.hub is not None:
                try:
                    self.hub_obj = self.printer.lookup_object("AFC_hub {}".format(self.hub))
                except:
                    error_string = 'Error: No config found for hub: {hub} in [AFC_stepper {stepper}]. Please make sure [AFC_hub {hub}] section exists in your config'.format(
                    hub=self.hub, stepper=self.name )
                    raise error(error_string)
            elif self.hub_obj is None:
                # Check to make sure at least 1 hub exists in config, if not error out with message
                if len(self.afc.hubs) == 0:
                    error_string = "Error: AFC_hub not found in configuration please make sure there is a [AFC_hub <hub_name>] defined in your configuration"
                    raise error(error_string)
                # Setting hub to first hub in AFC hubs dictionary
                if len(self.afc.hubs) > 0:
                    self.hub_obj = next(iter(self.afc.hubs.values()))
                # Set flag to warn during prep that multiple hubs were found
                if len(self.afc.hubs) > 1:
                    self.multi_hubs_found = True

            # Assigning hub name just in case stepper is using hub defined in units config
            self.hub = self.hub_obj.name
            if add_to_other_obj:
                self.hub_obj.lanes[self.name] = self
        else:
            self.hub_obj = lambda: None
            self.hub_obj.state = False

        self.extruder_obj = self.unit_obj.extruder_obj
        if self.extruder_name is not None:
            try:
                self.extruder_obj = self.printer.lookup_object('AFC_extruder {}'.format(self.extruder_name))
            except:
                error_string = 'Error: No config found for extruder: {extruder} in [AFC_stepper {stepper}]. Please make sure [AFC_extruder {extruder}] section exists in your config'.format(
                    extruder=self.extruder_name, stepper=self.name )
                raise error(error_string)
        elif self.extruder_obj is None:
            error_string = "Error: Extruder has not been configured for stepper {name}, please add extruder variable to either [AFC_stepper {name}] or [AFC_{unit_type} {unit_name}] in your config file".format(
                        name=self.name, unit_type=self.unit_obj.type.replace("_", ""), unit_name=self.unit_obj.name)
            raise error(error_string)

        # Assigning extruder name just in case stepper is using extruder defined in units config
        self.extruder_name = self.extruder_obj.name
        if add_to_other_obj:
            self.extruder_obj.lanes[self.name] = self

        # Use buffer defined in stepper and override buffers that maybe set at the UNIT or extruder levels
        self.buffer_obj = self.unit_obj.buffer_obj
        if self.buffer_name is not None:
            try:
                self.buffer_obj = self.printer.lookup_object("AFC_buffer {}".format(self.buffer_name))
            except:
                error_string = 'Error: No config found for buffer: {buffer} in [AFC_stepper {stepper}]. Please make sure [AFC_buffer {buffer}] section exists in your config'.format(
                    buffer=self.buffer_name, stepper=self.name )
                raise error(error_string)

        # Checking if buffer was defined in extruder if not defined in unit/stepper
        elif self.buffer_obj is None and self.extruder_obj.tool_start == "buffer":
            if self.extruder_obj.buffer_name is not None:
                self.buffer_obj = self.printer.lookup_object("AFC_buffer {}".format(self.extruder_obj.buffer_name))
            else:
                error_string = 'Error: Buffer was defined as tool_start in [AFC_extruder {extruder}] config, but buffer variable has not been configured. Please add buffer variable to either [AFC_extruder {extruder}], [AFC_stepper {name}] or [AFC_{unit_type} {unit_name}] section in your config file'.format(
                    extruder=self.extruder_obj.name, name=self.name, unit_type=self.unit_obj.type.replace("_", ""), unit_name=self.unit_obj.name )
                raise error(error_string)

        # Valid to not have a buffer defined, check to make sure object exists before adding lane to buffer
        if self.buffer_obj is not None and add_to_other_obj:
            self.buffer_obj.lanes[self.name] = self
            # Assigning buffer name just in case stepper is using buffer defined in units/extruder config
            self.buffer_name = self.buffer_obj.name

        self.get_steppers()

        if self.led_fault           is None: self.led_fault         = self.unit_obj.led_fault
        if self.led_ready           is None: self.led_ready         = self.unit_obj.led_ready
        if self.led_not_ready       is None: self.led_not_ready     = self.unit_obj.led_not_ready
        if self.led_loading         is None: self.led_loading       = self.unit_obj.led_loading
        if self.led_prep_loaded     is None: self.led_prep_loaded   = self.unit_obj.led_prep_loaded
        if self.led_unloading       is None: self.led_unloading     = self.unit_obj.led_unloading
        if self.led_tool_loaded     is None: self.led_tool_loaded   = self.unit_obj.led_tool_loaded
        if self.led_spool_illum     is None: self.led_spool_illum   = self.unit_obj.led_spool_illum

        if self.rev_long_moves_speed_factor is None: self.rev_long_moves_speed_factor  = self.unit_obj.rev_long_moves_speed_factor
        if self.long_moves_speed            is None: self.long_moves_speed  = self.unit_obj.long_moves_speed
        if self.long_moves_accel            is None: self.long_moves_accel  = self.unit_obj.long_moves_accel
        if self.short_moves_speed           is None: self.short_moves_speed = self.unit_obj.short_moves_speed
        if self.short_moves_accel           is None: self.short_moves_accel = self.unit_obj.short_moves_accel
        if self.short_move_dis              is None: self.short_move_dis    = self.unit_obj.short_move_dis
        if self.max_move_dis                is None: self.max_move_dis      = self.unit_obj.max_move_dis
        if self.td1_when_loaded             is None: self.td1_when_loaded   = self.unit_obj.td1_when_loaded
        if self.td1_device_id               is None: self.td1_device_id     = self.unit_obj.td1_device_id


        if self.rev_long_moves_speed_factor < 0.5: self.rev_long_moves_speed_factor = 0.5
        if self.rev_long_moves_speed_factor > 1.2: self.rev_long_moves_speed_factor = 1.2

        self.espooler.handle_connect(self)

        # Set hub loading speed depending on distance between extruder and hub
        self.dist_hub_move_speed = self.long_moves_speed if self.dist_hub >= 200 else self.short_moves_speed
        self.dist_hub_move_accel = self.long_moves_accel if self.dist_hub >= 200 else self.short_moves_accel

        # Register macros
        # TODO: add check so that HTLF stepper lanes do not get registered here
        self.afc.gcode.register_mux_command('SET_LONG_MOVE_SPEED',   "LANE", self.name, self.cmd_SET_LONG_MOVE_SPEED, desc=self.cmd_SET_LONG_MOVE_SPEED_help)
        self.afc.gcode.register_mux_command('SET_SPEED_MULTIPLIER',  "LANE", self.name, self.cmd_SET_SPEED_MULTIPLIER, desc=self.cmd_SET_SPEED_MULTIPLIER_help)
        self.afc.gcode.register_mux_command('SAVE_SPEED_MULTIPLIER', "LANE", self.name, self.cmd_SAVE_SPEED_MULTIPLIER, desc=self.cmd_SAVE_SPEED_MULTIPLIER_help)
        self.afc.gcode.register_mux_command('SET_HUB_DIST',          "LANE", self.name, self.cmd_SET_HUB_DIST, desc=self.cmd_SET_HUB_DIST_help)
        self.afc.gcode.register_mux_command('SAVE_HUB_DIST',         "LANE", self.name, self.cmd_SAVE_HUB_DIST, desc=self.cmd_SAVE_HUB_DIST_help)

        if self.assisted_unload is None: self.assisted_unload = self.unit_obj.assisted_unload

        # Send out event so that macros and be registered properly with valid lane names
        self.printer.send_event("afc_stepper:register_macros", self)

        self.connect_done = True

    def get_steppers(self):
        """
        Helper function to get steppers for lane
        """
        if self.unit_obj.type == "HTLF" and "AFC_lane" in self.fullname:
            self.drive_stepper      = self.unit_obj.drive_stepper_obj
            self.extruder_stepper   = self.drive_stepper.extruder_stepper

    def get_color(self):
        color = self.color
        if "color" in self.td1_data:
            color = f"#{self.td1_data['color']}"
        return color

    @contextmanager
    def assist_move(self, speed, rewind, assist_active=True):
        """
        Starts an assist move and returns a context manager that turns off the assist move when it exist.
        :param speed:         The speed of the move
        :param rewind:        True for a rewind, False for a forward assist
        :param assist_active: Whether to assist
        :return:              the Context manager
        """
        if assist_active:
            if rewind:
                # Calculate Rewind Speed
                value = self.calculate_pwm_value(speed, True) * -1
            else:
                # Calculate Forward Assist Speed
                value = self.calculate_pwm_value(speed)

            # Clamp value to a maximum of 1
            if value > 1:
                value = 1

            self.espooler.assist(value)
        try:
            yield
        finally:
            if assist_active:
                self.espooler.assist(0)

    def move_auto_speed(self, distance):
        dist_hub_move_speed, dist_hub_move_accel, assist_active = self.get_speed_accel(mode=SpeedMode.NONE,
                                                                                       distance=distance)
        self.move(distance, dist_hub_move_speed, dist_hub_move_accel, assist_active)

    def get_speed_accel(self, mode: SpeedMode, distance=None) -> float:
        """
        Helper function to allow selecting the right speed and acceleration of movements
        mode (Enum SpeedMode): Identifies which speed to use.
        """
        if distance is not None and mode is SpeedMode.NONE:
            if abs(distance) > 200:
                return self.long_moves_speed, self.long_moves_accel, True
            else:
                return self.short_moves_speed, self.long_moves_accel, False
        else:
            if self.afc._get_quiet_mode() == True:
                return self.afc.quiet_moves_speed, self.short_moves_accel
            elif mode == SpeedMode.LONG:
                return self.long_moves_speed, self.long_moves_accel
            elif mode == SpeedMode.SHORT:
                return self.short_moves_speed, self.short_moves_accel
            else:
                return self.dist_hub_move_speed, self.dist_hub_move_accel


    def move(self, distance, speed, accel, assist_active=False):
        """
        Move the specified lane a given distance with specified speed and acceleration.
        This function calculates the movement parameters and commands the stepper motor
        to move the lane accordingly.
        Parameters:
        distance (float): The distance to move.
        speed (float): The speed of the movement.
        accel (float): The acceleration of the movement.
        """
        self.unit_obj.select_lane( self )
        with self.assist_move( speed, distance < 0, assist_active):
            if self.drive_stepper is not None:
                self.drive_stepper.move(distance, speed, accel, assist_active)

    def move_advanced(self, distance, speed_mode: SpeedMode, assist_active: AssistActive = AssistActive.NO):
        """
        Wrapper for move function and issued to compute several arguments
        to move the lane accordingly.
        Parameters:
        distance (float): The distance to move.
        speed_mode (Enum SpeedMode): Identifies which speed to use.
        assist_active (Enum AssistActive): Determines to force assist or to dynamically determine.
        """
        speed, accel = self.get_speed_accel(speed_mode)

        assist = False
        if assist_active == AssistActive.YES:
            assist = True
        elif assist_active == AssistActive.DYNAMIC:
            assist = abs(distance) > 200

        self.move(distance, speed, accel, assist)

    def set_afc_prep_done(self):
        """
        set_afc_prep_done function should only be called once AFC PREP function is done. Once this
            function is called it sets afc_prep_done to True. Once this is done the prep_callback function will
            now load once filament is inserted.
        """
        self._afc_prep_done = True

    def _perform_infinite_runout(self):
        """
        Common function for infinite spool runout
            - Unloads current lane and loads the next lane as specified by runout variable.
            - Swaps mapping between current lane and runout lane so correct lane is loaded with T(n) macro
            - Once changeover is successful print is automatically resumed
        """
        self.status = AFCLaneState.NONE
        self.afc.function.afc_led(self.afc.led_not_ready, self.led_index)
        self.logger.info("Infinite Spool triggered for {}".format(self.name))
        empty_lane = self.afc.lanes[self.afc.current]
        change_lane = self.afc.lanes[self.runout_lane]
        # Pause printer with manual command
        self.afc.error.pause_resume.send_pause_command()
        # Saving position after printer is paused
        self.afc.save_pos()
        # Change Tool and don't restore position. Position will be restored after lane is unloaded
        #  so that nozzle does not sit on print while lane is unloading
        self.afc.CHANGE_TOOL(change_lane, restore_pos=False)
        # Change Mapping
        self.gcode.run_script_from_command('SET_MAP LANE={} MAP={}'.format(change_lane.name, empty_lane.map))
        # Only continue if a error did not happen
        if not self.afc.error_state:
            # Eject lane from BT
            self.gcode.run_script_from_command('LANE_UNLOAD LANE={}'.format(empty_lane.name))
            # Resume pos
            self.afc.restore_pos()
            # Resume with manual issued command
            self.afc.error.pause_resume.send_resume_command()
            # Set LED to not ready
            self.afc.function.afc_led(self.led_not_ready, self.led_index)

    def _perform_pause_runout(self):
        """
        Common function to pause print when runout occurs, fully unloads and ejects spool if specified by user
        """
        # Unload if user has set AFC to unload on runout
        if self.unit_obj.unload_on_runout:
            # Pause printer
            self.afc.error.pause_resume.send_pause_command()
            self.afc.save_pos()
            # self.gcode.run_script_from_command('PAUSE')
            self.afc.TOOL_UNLOAD(self)
            if not self.afc.error_state:
                self.afc.LANE_UNLOAD(self)
        # Pause print
        self.status = AFCLaneState.NONE
        msg = "Runout triggered for lane {} and runout lane is not setup to switch to another lane".format(self.name)
        msg += "\nPlease manually load next spool into toolhead and then hit resume to continue"
        self.afc.function.afc_led(self.afc.led_not_ready, self.led_index)
        self.afc.error.AFC_error(msg)

    def load_callback(self, eventtime, state):
        self.load_state = state
        if self.printer.state_message == 'Printer is ready' and self.unit_obj.type == "HTLF":
            self.prep_state = state

            if self.load_state:
                self.status = AFCLaneState.LOADED
                self.unit_obj.lane_loaded(self)
                self.material = self.afc.default_material_type
                self.weight = 1000 # Defaulting weight to 1000 upon load
            else:
                if self.unit_obj.check_runout(self):
                    # Checking to make sure runout_lane is set
                    if self.runout_lane is not None:
                        self._perform_infinite_runout()
                    else:
                        self._perform_pause_runout()
                elif self.status != "calibrating":
                    self.afc.function.afc_led(self.led_not_ready, self.led_index)
                    self.status = AFCLaneState.NONE
                    self.loaded_to_hub = False
                    self.td1_data = {}
                    self.afc.spool._clear_values(self)
                    self.afc.function.afc_led(self.afc.led_not_ready, self.led_index)
                    self.clear_lane_data()

        self.afc.save_vars()

    def prep_callback(self, eventtime, state):
        self.prep_state = state

        delta_time = eventtime - self.last_prep_time
        self.last_prep_time = eventtime

        if self.prep_active:
            return

        if self.hub =='direct' and not self.afc.function.is_homed():
            self.afc.error.AFC_error("Please home printer before directly loading to toolhead", False)
            return False

        self.prep_active = True

        # Checking to make sure printer is ready and making sure PREP has been called before trying to load anything
        for i in range(1):
            # Hacky way for do{}while(0) loop, DO NOT return from this for loop, use break instead so that self.prep_state variable gets sets correctly
            #  before exiting function
            if self.printer.state_message == 'Printer is ready' and True == self._afc_prep_done and self.status != AFCLaneState.TOOL_UNLOADING:
                # Only try to load when load state trigger is false
                if self.prep_state == True and self.load_state == False:
                    x = 0
                    # Checking to make sure last time prep switch was activated was less than 1 second, returning to keep is printing message from spamming
                    # the console since it takes klipper some time to transition to idle when idle_resume=printing
                    if delta_time < 1.0:
                        break

                    # Check to see if the printer is printing or moving, as trying to load while printer is doing something will crash klipper
                    if self.afc.function.is_printing(check_movement=True):
                        self.afc.error.AFC_error("Cannot load spools while printer is actively moving or homing", False)
                        break

                    while self.load_state == False and self.prep_state == True and self.load is not None:
                        x += 1
                        self.do_enable(True)
                        self.move(10,500,400)
                        self.reactor.pause(self.reactor.monotonic() + 0.1)
                        if x> 40:
                            msg = ' FAILED TO LOAD, CHECK FILAMENT AT TRIGGER\n||==>--||----||------||\nTRG   LOAD   HUB    TOOL'
                            self.afc.error.AFC_error(msg, False)
                            self.afc.function.afc_led(self.afc.led_fault, self.led_index)
                            self.status = AFCLaneState.NONE
                            break
                    self.status = AFCLaneState.NONE

                    # Verify that load state is still true as this would still trigger if prep sensor was triggered and then filament was removed
                    #   This is only really a issue when using direct and still using load sensor
                    if self.hub == 'direct' and self.prep_state:
                        self.afc.afcDeltaTime.set_start_time()
                        self.afc.TOOL_LOAD(self)
                        self.material = self.afc.default_material_type
                        break

                    # Checking if loaded to hub(it should not be since filament was just inserted), if false load to hub. Does a fast load if hub distance is over 200mm
                    if self.load_to_hub and not self.loaded_to_hub and self.load_state and self.prep_state:
                        self.move(self.dist_hub, self.dist_hub_move_speed, self.dist_hub_move_accel, self.dist_hub > 200)
                        self.loaded_to_hub = True

                    self.do_enable(False)
                    if self.load_state == True and self.prep_state == True:
                        self.status = AFCLaneState.LOADED
                        self.unit_obj.lane_loaded(self)
                        self.material = self.afc.default_material_type
                        self.weight = 1000 # Defaulting weight to 1000 upon load
                    # Check if user wants to get TD data when loading, only happens if hub is clear and toolhead is not
                    # loaded.
                    # TODO: When implementing multi-extruder this could still happen if a lane is loaded for a
                    # different extruder/hub
                    if self.td1_when_loaded:
                        if not self.hub_obj.state and self.afc.function.get_current_lane_obj() is None:
                            self.get_td1_data()
                        else:
                            self.logger.info(f"Cannot get TD-1 data for {self.name}, either toolhead is loaded or hub shows filament in path")

                elif self.prep_state == False and self.name == self.afc.current and self.afc.function.is_printing() and self.load_state and self.status != AFCLaneState.EJECTING:
                    # Checking to make sure runout_lane is set
                    if self.runout_lane is not None:
                        self._perform_infinite_runout()
                    else:
                        self._perform_pause_runout()

                elif self.prep_state == True and self.load_state == True and not self.afc.function.is_printing():
                    message = 'Cannot load {} load sensor is triggered.'.format(self.name)
                    message += '\n    Make sure filament is not stuck in load sensor or check to make sure load sensor is not stuck triggered.'
                    message += '\n    Once cleared try loading again'
                    self.afc.error.AFC_error(message, pause=False)
                else:
                    self.status = AFCLaneState.NONE
                    self.loaded_to_hub = False
                    self.td1_data = {}
                    self.afc.spool._clear_values(self)
                    self.unit_obj.lane_unloaded(self)
                    self.clear_lane_data()

        self.prep_active = False
        self.afc.save_vars()

    def do_enable(self, enable):
        if self.drive_stepper is not None:
            self.drive_stepper.do_enable(enable)

    def sync_print_time(self):
        return

    def sync_to_extruder(self, update_current=True):
        """
        Helper function to sync lane to extruder and set print current if specified.

        :param update_current: Sets current to specified print current when True
        """
        if self.drive_stepper is not None:
            self.drive_stepper.sync_to_extruder(self.extruder_name)
            if update_current: self.drive_stepper.set_print_current()

    def unsync_to_extruder(self, update_current=True):
        """
        Helper function to un-sync lane to extruder and set load current if specified.

        :param update_current: Sets current to specified load current when True
        """
        if self.drive_stepper is not None:
            self.drive_stepper.unsync_to_extruder(None)
            if update_current: self.drive_stepper.set_load_current()

    def _set_current(self, current):
        return

    def set_load_current(self):
        """
        Helper function to update TMC current to use run current value
        """
        if self.drive_stepper is not None:
            self.drive_stepper.set_load_current()

    def set_print_current(self):
        """
        Helper function to update TMC current to use print current value
        """
        if self.drive_stepper is not None:
            self.drive_stepper.set_print_current()

    def update_rotation_distance(self, multiplier):
        if self.drive_stepper is not None:
            self.drive_stepper.update_rotation_distance( multiplier )

    def calculate_effective_diameter(self, weight_g, spool_width_mm=60):

        # Calculate the cross-sectional area of the filament
        density_g_mm3 = self.filament_density / 1000.0
        filament_volume_mm3 = weight_g / density_g_mm3
        package_corrected_volume_mm3 = filament_volume_mm3 / 0.785
        filament_area_mm2 = package_corrected_volume_mm3 / spool_width_mm
        spool_outer_diameter_mm2 = (4 * filament_area_mm2 / 3.14159) + self.inner_diameter ** 2
        spool_outer_diameter_mm = spool_outer_diameter_mm2 ** 0.5

        return spool_outer_diameter_mm

    def calculate_rpm(self, feed_rate):
        """
        Calculate the RPM for the assist motor based on the filament feed rate.

        :param feed_rate: Filament feed rate in mm/s
        :return: Calculated RPM for the assist motor
        """
        # Figure in weight of empty spool
        weight = self.weight + self.empty_spool_weight

        # Calculate the effective diameter
        effective_diameter = self.calculate_effective_diameter(weight)

        # Calculate RPM
        rpm = (feed_rate * 60) / (math.pi * effective_diameter)
        return min(rpm, self.max_motor_rpm)  # Clamp to max motor RPM

    def calculate_pwm_value(self, feed_rate, rewind=False):
        """
        Calculate the PWM value for the assist motor based on the feed rate.

        :param feed_rate: Filament feed rate in mm/s
        :return: PWM value between 0 and 1
        """
        rpm = self.calculate_rpm(feed_rate)
        if not rewind:
            pwm_value = rpm / (self.max_motor_rpm / (1 + 9 * self.fwd_speed_multi))
        else:
            pwm_value = rpm / (self.max_motor_rpm / (15 + 15 * self.rwd_speed_multi))
        return max(0.0, min(pwm_value, 1.0))  # Clamp the value between 0 and 1

    def enable_weight_timer(self):
        """
        Helper function to enable weight callback timer, should be called once a lane is loaded
        to extruder or extruder is switched for multi-toolhead setups.
        """
        self.past_extruder_position = self.afc.function.get_extruder_pos( None, self.past_extruder_position )
        self.reactor.update_timer( self.cb_update_weight, self.reactor.monotonic() + self.UPDATE_WEIGHT_DELAY)

    def disable_weight_timer(self):
        """
        Helper function to disable weight callback timer for lane and save variables
        to file. Should only be called when lane is unloaded from extruder or when
        swapping extruders for multi-toolhead setups.
        """
        self.update_weight_callback( None ) # get final movement before disabling timer
        self.reactor.update_timer( self.cb_update_weight, self.reactor.NEVER)
        self.past_extruder_position = -1
        self.save_counter = -1
        self.afc.save_vars()

    def update_weight_callback(self, eventtime):
        """
        Callback function for updating weight based on how much filament has been extruded

        :param eventtime: Current eventtime for timer callback
        :return int: Next time to call timer callback. Current time + UPDATE_WEIGHT_DELAY
        """
        extruder_pos = self.afc.function.get_extruder_pos( eventtime, self.past_extruder_position )
        delta_length = extruder_pos - self.past_extruder_position

        if -1 == self.past_extruder_position:
            self.past_extruder_position = extruder_pos

        self.save_counter += 1
        if extruder_pos > self.past_extruder_position:
            self.update_remaining_weight(delta_length)
            self.past_extruder_position = extruder_pos

            # self.logger.debug(f"{self.name} Weight Timer Callback: New weight {self.weight}")

            # Save vars every 2 minutes
            if self.save_counter > 120/self.UPDATE_WEIGHT_DELAY:
                self.afc.save_vars()
                self.save_counter = 0

        return self.reactor.monotonic() + self.UPDATE_WEIGHT_DELAY

    def update_remaining_weight(self, distance_moved):
        """
        Update the remaining filament weight based on the filament distance moved.

        :param distance_moved: Distance of filament moved in mm.
        """
        filament_volume_mm3 = math.pi * (self.filament_diameter / 2) ** 2 * distance_moved
        filament_weight_change = filament_volume_mm3 * self.filament_density / 1000  # Convert mm cubed to g
        self.weight -= filament_weight_change

        # Weight cannot be negative, force back to zero if it's below zero
        if self.weight < 0:
            self.weight = 0

    def set_loaded(self):
        """
        Helper function for setting multiple variables when lane is loaded
        """
        self.tool_loaded = True
        self.afc.current = self.extruder_obj.lane_loaded = self.name
        self.afc.current_loading = None
        self.status = AFCLaneState.TOOLED
        self.afc.spool.set_active_spool(self.spool_id)

        self.unit_obj.lane_tool_loaded(self)

    def set_unloaded(self):
        """
        Helper function for setting multiple variables when lane is unloaded
        """
        self.tool_loaded = False
        self.extruder_obj.lane_loaded = ""
        self.status = AFCLaneState.NONE
        self.afc.current = None
        self.afc.current_loading = None
        self.afc.spool.set_active_spool(None)
        self.unit_obj.lane_tool_unloaded(self)

    def enable_buffer(self):
        """
        Enable the buffer if `buffer_name` is set.
        Retrieves the buffer object and calls its `enable_buffer()` method to activate it.
        """
        if self.buffer_obj is not None:
            self.buffer_obj.enable_buffer()
        self.espooler.enable_timer()
        self.enable_weight_timer()

    def disable_buffer(self):
        """
        Disable the buffer if `buffer_name` is set.
        Calls the buffer's `disable_buffer()` method to deactivate it.
        """
        if self.buffer_obj is not None:
            self.buffer_obj.disable_buffer()
        self.espooler.disable_timer()
        self.disable_weight_timer()

    def buffer_status(self):
        """
        Retrieve the current status of the buffer.
        If `buffer_name` is set, returns the buffer's status using `buffer_status()`.
        Otherwise, returns None.
        """
        if self.buffer_obj is not None:
            return self.buffer_obj.buffer_status()

        else: return None

    def get_toolhead_pre_sensor_state(self):
        """
        Helper function that returns current state of toolhead pre sensor or buffer if user has extruder setup for ramming

        returns Status of toolhead pre sensor or the current buffer advance state
        """
        if self.extruder_obj.tool_start == "buffer":
            return self.buffer_obj.advance_state
        else:
            return self.extruder_obj.tool_start_state

    def get_trailing(self):
        """
        Helper function to get trailing status, returns none if buffer is not defined
        """
        if self.buffer_obj is not None:
            return self.buffer_obj.trailing_state
        else: return None


    def _is_normal_printing_state(self):
        """
        Returns True if the lane is in a normal printing state (TOOLED or LOADED).
        Prevents runout logic from triggering during transitions or maintenance.
        """
        return self.status in (AFCLaneState.TOOLED, AFCLaneState.LOADED)

    def handle_toolhead_runout(self, sensor=None):
        """
        Handles runout detection at the toolhead sensor.
        If all upstream sensors (prep, load, hub) still detect filament, this indicates a break or jam at the toolhead.
        Otherwise, triggers normal runout handling logic. Only triggers during normal printing states and when printing.
        :param sensor: Optional name of the triggering sensor for user notification.
        """
        # Only trigger runout logic if in a normal printing state AND printer is actively printing
        if not (self._is_normal_printing_state() and self.afc.function.is_printing()):
            return

        # Check upstream sensors: prep, load, hub
        prep_ok = self.prep_state
        load_ok = self.load_state
        hub_ok = self.hub_obj.state if self.hub_obj is not None else True

        # If all upstream sensors are still True, this is a break/jam at the toolhead
        if prep_ok and load_ok and hub_ok:
            msg = (
                f"Toolhead runout detected by {sensor} sensor, but upstream sensors still detect filament.\n"
                "Possible filament break or jam at the toolhead. Please clear the jam and reload filament manually, then resume the print."
            )
            self.afc.error.pause_resume.send_pause_command()
            self.afc.save_pos()
            self.afc.error.AFC_error(msg)
        # No else: do not trigger infinite runout or pause runout here

    def handle_hub_runout(self, sensor=None):
        """
        Handles runout detection at the hub sensor.
        If both upstream sensors (prep, load) still detect filament but hub does not, this indicates a break or jam at the hub.
        Otherwise, triggers normal runout handling logic. Only triggers during normal printing states and when printing.
        :param sensor: Optional name of the triggering sensor for user notification.
        """
        # Only trigger runout logic if in a normal printing state AND printer is actively printing
        if not (self._is_normal_printing_state() and self.afc.function.is_printing()):
            return

        # Check upstream sensors: prep, load
        prep_ok = self.prep_state
        load_ok = self.load_state
        hub_ok = self.hub_obj.state if self.hub_obj is not None else False

        # If both upstream sensors are still True, but hub is not, this is a break/jam at the hub
        if prep_ok and load_ok and not hub_ok:
            msg = (
                f"Hub runout detected by {sensor or 'hub'} sensor, but upstream sensors still detect filament.\n"
                "Possible filament break or jam at the hub. Please clear the jam and reload filament manually, then resume the print."
            )
            self.afc.error.pause_resume.send_pause_command()
            self.afc.save_pos()
            self.afc.error.AFC_error(msg)
        # No else: do not trigger infinite runout or pause runout here


    def send_lane_data(self):
        if self.afc.lane_data_enabled and self.map is not None and "T" in self.map:
            scan_time = self.td1_data['scan_time'] if 'scan_time' in self.td1_data else ""
            td        = self.td1_data['td']        if 'td'        in self.td1_data else ""

            lane_number = self.map.replace("T", "")
            lane_data = {"data": { self.name : {
                "color"         : self.get_color(),
                "material"      : self.material,
                "bed_temp"      : self.bed_temp,
                "nozzle_temp"   : self.extruder_temp,
                "scan_time"     : scan_time,
                "td"            : td,
                "lane"          : lane_number
            }}}
            self.afc.moonraker.send_lane_data(lane_data)

    def clear_lane_data(self):
        if self.afc.lane_data_enabled and "T" in self.map:
            lane_number = self.map.replace("T", "")
            lane_data = {"data": { self.name : {
                "color"         :  "",
                "material"      : "",
                "bed_temp"      : "",
                "nozzle_temp"   : "",
                "scan_time"     : "",
                "td"            : "",
                "lane"          : lane_number
            }}}
            self.afc.moonraker.send_lane_data(lane_data)

    def get_td1_data(self):
        max_move_tries = 0
        status = True
        msg = ""
        if not self.load_state and not self.prep_state:
            msg = f"{self.name} not loaded, cannot capture TD-1 data for lane"
            self.afc.error.AFC_error(msg, pause=False)
            return False, msg

        if self.hub_obj.state:
            msg = f"Hub for {self.name} detects filament, cannot capture TD-1 data for lane"
            self.afc.error.AFC_error(msg, pause=False)
            return False, msg

        # Verify TD-1 is still connected before trying to get data
        if not self.afc.td1_present:
            msg = "TD-1 device not detected anymore, please check before continuing to capture TD-1 data"
            self.afc.error.AFC_error(msg, pause=False)
            return False, msg

        # If user has specified a specific ID, verify that its connected and found
        if self.td1_device_id:
            valid, msg = self.afc.function.check_for_td1_id(self.td1_device_id)
            if not valid:
                self.afc.error.AFC_error(msg, pause=False)
                return False, msg
        else:
            error, msg = self.afc.function.check_for_td1_error()
            if error:
                return False, msg

        if not self.hub_obj.state:
            if not self.loaded_to_hub:
                self.move_auto_speed(self.dist_hub)

            while not self.hub_obj.state:
                if max_move_tries >= self.afc.max_move_tries:
                    fail_message = f"Failed to trigger hub {self.hub_obj.name} for {self.name}\n"
                    fail_message += "Cannot capture TD-1 data, verify that hub switch is properly working before continuing"
                    self.afc.error.AFC_error(fail_message, pause=False)
                    return False, fail_message

                if max_move_tries == 0:
                    self.move_auto_speed(self.hub_obj.move_dis)
                else:
                    self.move_auto_speed(self.short_move_dis)
                max_move_tries += 1

            compare_time = datetime.now()
            self.move_auto_speed(self.hub_obj.td1_bowden_length)
            self.afc.reactor.pause(self.afc.reactor.monotonic() + 5)

            success = self.unit_obj.get_td1_data(self, compare_time)
            if not success:
                msg = f"Not able to gather TD-1 data after moving {self.hub_obj.td1_bowden_length}mm"
                self.afc.error.AFC_error(msg, pause=False)
                status = False

            self.move_auto_speed(self.hub_obj.td1_bowden_length * -1)

            max_move_tries = 0
            while( self.hub_obj.state ):
                if max_move_tries >= self.afc.max_move_tries:
                    fail_message = f"Failed to trigger hub {self.hub_obj.name} for {self.name}\n"
                    fail_message += "Cannot capture TD-1 data, verify that hub switch is properly working before continuing"
                    self.afc.error.AFC_error(fail_message, pause=False)
                    return False, fail_message

                self.move_auto_speed(self.short_move_dis * -1)
                max_move_tries += 1

            self.move_auto_speed(self.hub_obj.hub_clear_move_dis * -1)
            self.do_enable(False)
            self.send_lane_data()

        else:
            msg = "Cannot gather TD-1 data, hub sensor not clear. Please clear hub and try again."
            self.afc.error.AFC_error(msg, pause=False)
            status = False
        return status, msg

    cmd_SET_LANE_LOADED_help = "Sets current lane as loaded to toolhead, useful when manually loading lanes during prints if AFC detects an error when trying to unload/load a lane"
    cmd_SET_LANE_LOAD_options = {"LANE": {"type": "string", "default": "lane1"}}
    def cmd_SET_LANE_LOADED(self, gcmd):
        """
        This macro handles manually setting a lane loaded into the toolhead. This is useful when manually loading lanes
        during prints after AFC detects an error when loading/unloading and pauses.

        If there is a lane already loaded this macro will also desync that lane extruder from the toolhead extruder
        and set its values and led appropriately.

        Retrieves the lane specified by the 'LANE' parameter and sets the appropriate values in AFC to continue using the lane.

        Usage
        -----
        `SET_LANE_LOADED LANE=<lane>`

        Example
        -------
        ```
        SET_LANE_LOADED LANE=lane1
        ```
        """
        if not self.load_state:
            self.afc.error.AFC_error("Lane:{} is not loaded, cannot set loaded to toolhead for this lane.".format(self.name), pause=False)
            return

        # Do not set lane as loaded if virtual bypass or normal bypass is enabled/triggered
        if self.afc.bypass.sensor_enabled:
            disable_msg = ""
            msg = f"Cannot set {self.name} as loaded, "

            if 'virtual' in self.afc.bypass.name:
                msg += "virtual "
                disable_msg = " and disable"
            msg += f"bypass is enabled.\nPlease unload{disable_msg} before trying to set lanes as loaded."
            self.logger.error(msg)
            return

        self.afc.function.unset_lane_loaded()

        self.set_loaded()
        self.sync_to_extruder()
        self.afc.function.handle_activate_extruder()
        self.afc.save_vars()
        self.unit_obj.select_lane(self)
        self.logger.info("Manually set {} loaded to toolhead".format(self.name))

    cmd_SET_LONG_MOVE_SPEED_help = "Gives ability to set long_moves_speed or rev_long_moves_speed_factor values without having to update config and restart"
    def cmd_SET_LONG_MOVE_SPEED(self, gcmd):
        """
        Macro call to update long_moves_speed or rev_long_moves_speed_factor values without having to set in config and restart klipper. This macro allows adjusting
        these values while printing. Multiplier values must be between 0.5 - 1.2

        Use `FWD_SPEED` variable to set forward speed in mm/sec, use `RWD_FACTOR` to set reverse multiplier

        Usage
        -----
        `SET_LONG_MOVE_SPEED LANE=<lane_name> FWD_SPEED=<fwd_speed> RWD_FACTOR=<rwd_multiplier> SAVE=<0 or 1>`

        Example
        -----
        ```
        SET_LONG_MOVE_SPEED LANE=lane1 RWD_FACTOR=0.9 SAVE=1
        ```
        """
        update = gcmd.get_int("SAVE", 0, minval=0, maxval=2)
        old_long_moves_speed = self.long_moves_speed
        old_rev_long_moves_speed_factor= self.rev_long_moves_speed_factor

        self.long_moves_speed = gcmd.get_float("FWD_SPEED", self.long_moves_speed, minval=50, maxval=500)
        self.rev_long_moves_speed_factor = gcmd.get_float("RWD_FACTOR", self.rev_long_moves_speed_factor, minval=0.0, maxval=1.2)

        if self.rev_long_moves_speed_factor < 0.5: self.rev_long_moves_speed_factor = 0.5
        if self.rev_long_moves_speed_factor > 1.2: self.rev_long_moves_speed_factor = 1.2

        if self.long_moves_speed != old_long_moves_speed:
            self.logger.info("{name} forward speed set, New: {new}, Old: {old}".format(name=self.name, new=self.long_moves_speed, old=old_long_moves_speed))
        else:
            self.logger.info("{name} forward speed currently set to {new}".format(name=self.name, new=self.long_moves_speed))


        if self.rev_long_moves_speed_factor != old_rev_long_moves_speed_factor:
            self.logger.info("{name} reverse speed multiplier set, New: {new}, Old: {old}".format(name=self.name, new=self.rev_long_moves_speed_factor, old=old_rev_long_moves_speed_factor))
        else:
            self.logger.info("{name} reverse speed multiplier currently set to {new}".format(name=self.name, new=self.rev_long_moves_speed_factor))

        if update == 1:
            self.afc.function.ConfigRewrite(self.fullname, 'long_moves_speed',  self.long_moves_speed, '')
            self.afc.function.ConfigRewrite(self.fullname, 'rev_long_moves_speed_factor',  self.rev_long_moves_speed_factor, '')


    cmd_SET_SPEED_MULTIPLIER_help = "Gives ability to set fwd_speed_multiplier or rwd_speed_multiplier values without having to update config and restart"
    def cmd_SET_SPEED_MULTIPLIER(self, gcmd):
        """
        Macro call to update fwd_speed_multiplier or rwd_speed_multiplier values without having to set in config and restart klipper. This macro allows adjusting
        these values while printing.

        Use `FWD` variable to set forward multiplier, use `RWD` to set reverse multiplier

        After running this command run `SAVE_SPEED_MULTIPLIER LANE=<lane_name>` to save value to config file

        Usage
        -----
        `SET_SPEED_MULTIPLIER LANE=<lane_name> FWD=<fwd_multiplier> RWD=<rwd_multiplier>`

        Example
        -----
        ```
        SET_SPEED_MULTIPLIER LANE=lane1 RWD=0.9
        ```
        """
        updated = False
        old_fwd_value = self.fwd_speed_multi
        old_rwd_value = self.rwd_speed_multi

        self.fwd_speed_multi = gcmd.get_float("FWD", self.fwd_speed_multi, minval=0.0)
        self.rwd_speed_multi = gcmd.get_float("RWD", self.rwd_speed_multi, minval=0.0)

        if self.fwd_speed_multi != old_fwd_value:
            self.logger.info("{name} forward speed multiplier set, New: {new}, Old: {old}".format(name=self.name, new=self.fwd_speed_multi, old=old_fwd_value))
            updated = True

        if self.rwd_speed_multi != old_rwd_value:
            self.logger.info("{name} reverse speed multiplier set, New: {new}, Old: {old}".format(name=self.name, new=self.rwd_speed_multi, old=old_rwd_value))
            updated = True

        if updated:
            self.logger.info("Run SAVE_SPEED_MULTIPLIER LANE={} to save values to config file".format(self.name))

    cmd_SAVE_SPEED_MULTIPLIER_help = "Saves fwd_speed_multiplier and rwd_speed_multiplier values to config file "
    def cmd_SAVE_SPEED_MULTIPLIER(self, gcmd):
        """
        Macro call to write fwd_speed_multiplier and rwd_speed_multiplier variables to config file for specified lane.

        Usage
        -----
        `SAVE_SPEED_MULTIPLIER LANE=<lane_name>`

        Example
        -----
        ```
        SAVE_SPEED_MULTIPLIER LANE=lane1
        ```
        """
        self.afc.function.ConfigRewrite(self.fullname, 'fwd_speed_multiplier', self.fwd_speed_multi, '')
        self.afc.function.ConfigRewrite(self.fullname, 'rwd_speed_multiplier', self.rwd_speed_multi, '')

    cmd_SET_HUB_DIST_help = "Helper to dynamically set distance between a lanes extruder and hub"
    def cmd_SET_HUB_DIST(self, gcmd):
        """
        This function adjusts the distance between a lanes extruder and hub. Adding +/- in front of the length will
        increase/decrease length by that amount. To reset length back to config value, pass in `reset` for length to
        reset to value in config file.

        Usage
        -----
        `SET_HUB_DIST LANE=<lane_name> LENGTH=+/-<fwd_multiplier>`

        Example
        -----
        ```
        SET_HUB_DIST LANE=lane1 LENGTH=+100
        ```
        """
        old_dist_hub = self.dist_hub

        length = gcmd.get("LENGTH", self.dist_hub)

        if length != old_dist_hub:
            self.dist_hub = self.afc.function._calc_length(self.config_dist_hub, self.dist_hub, length)
        msg =  "//{} dist_hub:\n".format(self.name)
        msg += '//   Config Length:   {}\n'.format(self.config_dist_hub)
        msg += '//   Previous Length: {}\n'.format(old_dist_hub)
        msg += '//   New Length:      {}\n'.format(self.dist_hub)
        self.logger.raw(msg)
        self.logger.info("Run SAVE_HUB_DIST LANE={} to save value to config file".format(self.name))

    cmd_SAVE_HUB_DIST_help = "Saves dist_hub value to config file "
    def cmd_SAVE_HUB_DIST(self, gcmd):
        """
        Macro call to write dist_hub variable to config file for specified lane.

        Usage
        -----
        `SAVE_HUB_DIST LANE=<lane_name>`

        Example
        -----
        ```
        SAVE_HUB_DIST LANE=lane1
        ```
        """
        self.afc.function.ConfigRewrite(self.fullname, 'dist_hub', self.dist_hub, '')

    def get_status(self, eventtime=None, save_to_file=False):
        response = {}
        if not self.connect_done: return response
        response['name'] = self.name
        response['unit'] = self.unit
        response['hub'] = self.hub
        response['extruder'] = self.extruder_name
        response['buffer'] = self.buffer_name
        response['buffer_status'] = self.buffer_status()
        response['lane'] = self.index
        response['map'] = self.map
        response['load'] = bool(self.load_state)
        response["prep"] =bool(self.prep_state)
        response["tool_loaded"] = self.tool_loaded
        response["loaded_to_hub"] = self.loaded_to_hub
        response["material"]=self.material
        if save_to_file:
            response["density"]=self.filament_density
            response["diameter"]=self.filament_diameter
            response["empty_spool_weight"]=self.empty_spool_weight

        response["spool_id"]= int(self.spool_id) if self.spool_id else None
        response["color"]=self.get_color()
        response["weight"]=self.weight
        response["extruder_temp"] = self.extruder_temp
        response["runout_lane"]=self.runout_lane
        filament_stat=self.afc.function.get_filament_status(self).split(':')
        response['filament_status'] = filament_stat[0]
        response['filament_status_led'] = filament_stat[1]
        response['status'] = self.status
        response['td1_td']          = self.td1_data['td'] if "td" in self.td1_data else ''
        response['td1_color']       = self.td1_data['color'] if "color" in self.td1_data else ''
        response['td1_scan_time']   = self.td1_data['scan_time'] if "scan_time" in self.td1_data else ''
        return response



def load_config_prefix(config):
    return AFCLane(config)<|MERGE_RESOLUTION|>--- conflicted
+++ resolved
@@ -75,13 +75,9 @@
         self.weight             = 0
         self._material          = None
         self.extruder_temp      = None
-<<<<<<< HEAD
         self.bed_temp           = None
         self.td1_data           = {}
-        self.runout_lane        = 'NONE'
-=======
         self.runout_lane        = None
->>>>>>> 8337d27f
         self.status             = AFCLaneState.NONE
         # END TODO
 
