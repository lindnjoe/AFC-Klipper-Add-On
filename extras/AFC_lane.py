--- conflicted
+++ resolved
@@ -1,1173 +1,1125 @@
-# Armored Turtle Automated Filament Changer
-#
-# Copyright (C) 2024 Armored Turtle
-#
-# This file may be distributed under the terms of the GNU GPLv3 license.
-
-import math
-import traceback
-
-from contextlib import contextmanager
-from configfile import error
-<<<<<<< HEAD
-from datetime import datetime
-
-from . import AFC_assist
-try:
-    from extras.AFC_utils import (
-        add_filament_switch,
-        AFCStats_var
-    )
-except:
-    raise error("Error trying to import AFC_utils, please rerun install-afc.sh script in your AFC-Klipper-Add-On directory then restart klipper")
-class AFCLaneStats:
-    def __init__(self, lane_name, lane_obj):
-        afc_stats = lane_obj.afc.moonraker.get_afc_stats()
-        if afc_stats is not None:
-            values = ["values"]
-        else:
-            values = None
-        self.n20_runtime       = AFCStats_var(lane_name, "n20_runtime", values, lane_obj.afc.moonraker)
-        self.lane_change_count = AFCStats_var(lane_name, "change_count", values, lane_obj.afc.moonraker)
-
-    def increment_lane_count(self):
-        self.lane_change_count.increase_count()
-        return
-=======
-from enum import Enum
-
-try: from extras.AFC_utils import ERROR_STR, add_filament_switch
-except: raise error("Error when trying to import AFC_utils.ERROR_STR, add_filament_switch\n{trace}".format(trace=traceback.format_exc()))
-
-try: from extras import AFC_assist
-except: raise error(ERROR_STR.format(import_lib="AFC_assist", trace=traceback.format_exc()))
-
-try: from extras.AFC_stats import AFCStats_var
-except: raise error(ERROR_STR.format(import_lib="AFC_stats", trace=traceback.format_exc()))
-
-# Class for holding different states so its clear what all valid states are
-
-class AssistActive(Enum):
-    YES = 1
-    NO = 2
-    DYNAMIC = 3
-class SpeedMode(Enum):
-    LONG = 1
-    SHORT = 2
-    HUB = 3
-    NIGHT = 4
-
-class AFCLaneState:
-    NONE             = "None"
-    ERROR            = "Error"
-    LOADED           = "Loaded"
-    TOOLED           = "Tooled"
-    TOOL_LOADED      = "Tool Loaded"
-    TOOL_LOADING     = "Tool Loading"
-    TOOL_UNLOADING   = "Tool Unloading"
-    HUB_LOADING      = "HUB Loading"
-    EJECTING         = "Ejecting"
-    CALIBRATING      = "Calibrating"
->>>>>>> 1abc286c
-
-class AFCLane:
-    def __init__(self, config):
-        self.printer            = config.get_printer()
-        self.afc                = self.printer.lookup_object('AFC')
-        self.gcode              = self.printer.lookup_object('gcode')
-        self.reactor            = self.printer.get_reactor()
-        self.extruder_stepper   = None
-        self.logger             = self.afc.logger
-        self.printer.register_event_handler("klippy:ready", self._handle_ready)
-
-        self.unit_obj           = None
-        self.hub_obj            = None
-        self.buffer_obj         = None
-        self.extruder_obj       = None
-        self.lane_stats         = None
-
-        #stored status variables
-        self.fullname           = config.get_name()
-        self.name               = self.fullname.split()[-1]
-        # TODO: Put these variables into a common class or something so they are easier to clear out
-        # when lanes are unloaded
-        self.tool_loaded        = False
-        self.loaded_to_hub      = False
-        self.spool_id           = None
-        self.material           = None
-        self.color              = None
-        self.weight             = None
-        self.material           = None
-        self.extruder_temp      = None
-        self.bed_temp           = None
-        self.td1_data           = {}
-        self.runout_lane        = 'NONE'
-<<<<<<< HEAD
-        self.status             = None
-        # END TODO
-
-=======
-        self.status             = AFCLaneState.NONE
->>>>>>> 1abc286c
-        self.multi_hubs_found   = False
-        self.drive_stepper      = None
-        unit                    = config.get('unit')                                    # Unit name(AFC_BoxTurtle/NightOwl/etc) that belongs to this stepper.
-        # Overrides buffers set at the unit level
-        self.hub 				= config.get('hub',None)                                # Hub name(AFC_hub) that belongs to this stepper, overrides hub that is set in unit(AFC_BoxTurtle/NightOwl/etc) section.
-        # Overrides buffers set at the unit and extruder level
-        self.buffer_name        = config.get("buffer", None)                            # Buffer name(AFC_buffer) that belongs to this stepper, overrides buffer that is set in extruder(AFC_extruder) or unit(AFC_BoxTurtle/NightOwl/etc) sections.
-        self.unit               = unit.split(':')[0]
-        try:
-            self.index              = int(unit.split(':')[1])
-        except:
-            self.index              = 0
-            pass
-
-        self.extruder_name      = config.get('extruder', None)                          # Extruder name(AFC_extruder) that belongs to this stepper, overrides extruder that is set in unit(AFC_BoxTurtle/NightOwl/etc) section.
-        self.map                = config.get('cmd','NONE')
-        self.led_index 			= config.get('led_index', None)                         # LED index of lane in chain of lane LEDs
-        self.led_name 			= config.get('led_name',None)
-        self.led_fault 			= config.get('led_fault',None)                          # LED color to set when faults occur in lane        (R,G,B,W) 0 = off, 1 = full brightness. Setting value here overrides values set in unit(AFC_BoxTurtle/NightOwl/etc) section
-        self.led_ready 			= config.get('led_ready',None)                          # LED color to set when lane is ready               (R,G,B,W) 0 = off, 1 = full brightness. Setting value here overrides values set in unit(AFC_BoxTurtle/NightOwl/etc) section
-        self.led_not_ready 		= config.get('led_not_ready',None)                      # LED color to set when lane not ready              (R,G,B,W) 0 = off, 1 = full brightness. Setting value here overrides values set in unit(AFC_BoxTurtle/NightOwl/etc) section
-        self.led_loading 		= config.get('led_loading',None)                        # LED color to set when lane is loading             (R,G,B,W) 0 = off, 1 = full brightness. Setting value here overrides values set in unit(AFC_BoxTurtle/NightOwl/etc) section
-        self.led_prep_loaded 	= config.get('led_loading',None)                        # LED color to set when lane is loaded              (R,G,B,W) 0 = off, 1 = full brightness. Setting value here overrides values set in unit(AFC_BoxTurtle/NightOwl/etc) section
-        self.led_unloading 		= config.get('led_unloading',None)                      # LED color to set when lane is unloading           (R,G,B,W) 0 = off, 1 = full brightness. Setting value here overrides values set in unit(AFC_BoxTurtle/NightOwl/etc) section
-        self.led_tool_loaded 	= config.get('led_tool_loaded',None)                    # LED color to set when lane is loaded into tool    (R,G,B,W) 0 = off, 1 = full brightness. Setting value here overrides values set in unit(AFC_BoxTurtle/NightOwl/etc) section
-
-        self.long_moves_speed 	= config.getfloat("long_moves_speed", None)             # Speed in mm/s to move filament when doing long moves. Setting value here overrides values set in unit(AFC_BoxTurtle/NightOwl/etc) section
-        self.long_moves_accel 	= config.getfloat("long_moves_accel", None)             # Acceleration in mm/s squared when doing long moves. Setting value here overrides values set in unit(AFC_BoxTurtle/NightOwl/etc) section
-        self.short_moves_speed 	= config.getfloat("short_moves_speed", None)            # Speed in mm/s to move filament when doing short moves. Setting value here overrides values set in unit(AFC_BoxTurtle/NightOwl/etc) section
-        self.short_moves_accel	= config.getfloat("short_moves_accel", None)            # Acceleration in mm/s squared when doing short moves. Setting value here overrides values set in unit(AFC_BoxTurtle/NightOwl/etc) section
-        self.short_move_dis 	= config.getfloat("short_move_dis", None)               # Move distance in mm for failsafe moves. Setting value here overrides values set in unit(AFC_BoxTurtle/NightOwl/etc) section
-        self.max_move_dis       = config.getfloat("max_move_dis", None)                 # Maximum distance to move filament. AFC breaks filament moves over this number into multiple moves. Useful to lower this number if running into timer too close errors when doing long filament moves. Setting value here overrides values set in unit(AFC_BoxTurtle/NightOwl/etc) section
-        self.n20_break_delay_time= config.getfloat("n20_break_delay_time", None)        # Time to wait between breaking n20 motors(nSleep/FWD/RWD all 1) and then releasing the break to allow coasting. Setting value here overrides values set in unit(AFC_BoxTurtle/NightOwl/etc) section
-
-        self.rev_long_moves_speed_factor 	= config.getfloat("rev_long_moves_speed_factor", None)     # scalar speed factor when reversing filamentalist
-
-        self.dist_hub           = config.getfloat('dist_hub', 60)                       # Bowden distance between Box Turtle extruder and hub
-        self.park_dist          = config.getfloat('park_dist', 10)                      # Currently unused
-
-        self.load_to_hub        = config.getboolean("load_to_hub", self.afc.load_to_hub) # Fast loads filament to hub when inserted, set to False to disable. Setting here overrides global setting in AFC.cfg
-        self.enable_sensors_in_gui  = config.getboolean("enable_sensors_in_gui", self.afc.enable_sensors_in_gui) # Set to True to show prep and load sensors switches as filament sensors in mainsail/fluidd gui, overrides value set in AFC.cfg
-        self.sensor_to_show         = config.get("sensor_to_show", None)                # Set to prep to only show prep sensor, set to load to only show load sensor. Do not add if you want both prep and load sensors to show in web gui
-
-        self.assisted_unload    = config.getboolean("assisted_unload", None) # If True, the unload retract is assisted to prevent loose windings, especially on full spools. This can prevent loops from slipping off the spool. Setting value here overrides values set in unit(AFC_BoxTurtle/NightOwl/etc) section
-        self.td1_when_loaded    = config.getboolean("capture_td1_when_loaded", None)
-        self.td1_device_id      = config.get("td1_device_id", None)
-
-        # If td1_when_loaded is defined, check to make sure [td1] is setup in moonraker config
-        # TODO figure out a different solution for this
-        # if self.td1_when_loaded is not None:
-        #     self.td1_when_loaded = self.td1_when_loaded and self.afc.td1_defined
-
-        self.printer.register_event_handler("AFC_unit_{}:connect".format(self.unit),self.handle_unit_connect)
-
-        self.config_dist_hub = self.dist_hub
-
-        # lane triggers
-        buttons = self.printer.load_object(config, "buttons")
-        self.prep = config.get('prep', None)                                    # MCU pin for prep trigger
-        self.prep_state = False
-        if self.prep is not None:
-            buttons.register_buttons([self.prep], self.prep_callback)
-
-        self.load = config.get('load', None)                                    # MCU pin load trigger
-        self.load_state = False
-        if self.load is not None:
-            buttons.register_buttons([self.load], self.load_callback)
-        else: self.load_state = True
-
-        self.espooler = AFC_assist.Espooler(self.name, config)
-        self.lane_load_count = None
-
-        self.filament_diameter  = config.getfloat("filament_diameter", 1.75)    # Diameter of filament being used
-        self.filament_density   = config.getfloat("filament_density", 1.24)     # Density of filament being used
-        self.inner_diameter     = config.getfloat("spool_inner_diameter", 100)  # Inner diameter in mm
-        self.outer_diameter     = config.getfloat("spool_outer_diameter", 200)  # Outer diameter in mm
-        self.empty_spool_weight = config.getfloat("empty_spool_weight", 190)    # Empty spool weight in g
-        self.remaining_weight   = config.getfloat("spool_weight", 1000)         # Remaining spool weight in g
-        self.max_motor_rpm      = config.getfloat("assist_max_motor_rpm", 500)  # Max motor RPM
-        self.rwd_speed_multi    = config.getfloat("rwd_speed_multiplier", 0.5)  # Multiplier to apply to rpm
-        self.fwd_speed_multi    = config.getfloat("fwd_speed_multiplier", 0.5)  # Multiplier to apply to rpm
-        self.diameter_range     = self.outer_diameter - self.inner_diameter     # Range for effective diameter
-
-        # Defaulting to false so that extruder motors to not move until PREP has been called
-        self._afc_prep_done = False
-
-        if self.enable_sensors_in_gui:
-            if self.prep is not None and (self.sensor_to_show is None or self.sensor_to_show == 'prep'):
-                self.prep_filament_switch_name = "filament_switch_sensor {}_prep".format(self.name)
-                self.fila_prep = add_filament_switch(self.prep_filament_switch_name, self.prep, self.printer )
-
-            if self.load is not None and (self.sensor_to_show is None or self.sensor_to_show == 'load'):
-                self.load_filament_switch_name = "filament_switch_sensor {}_load".format(self.name)
-                self.fila_load = add_filament_switch(self.load_filament_switch_name, self.load, self.printer )
-        self.connect_done = False
-        self.prep_active = False
-        self.last_prep_time = 0
-
-        self.show_macros = self.afc.show_macros
-        self.function = self.printer.load_object(config, 'AFC_functions')
-        self.function.register_mux_command(self.show_macros, 'SET_LANE_LOADED', 'LANE', self.name,
-                                           self.cmd_SET_LANE_LOADED, self.cmd_SET_LANE_LOADED_help,
-                                           self.cmd_SET_LANE_LOAD_options )
-
-    def __str__(self):
-        return self.name
-
-    def _handle_ready(self):
-        """
-        Handles klippy:ready callback and verifies that steppers have units defined in their config
-        """
-        if self.unit_obj is None:
-            raise error("Unit {unit} is not defined in your configuration file. Please defined unit ex. [AFC_BoxTurtle {unit}]".format(unit=self.unit))
-
-        if self.led_index is not None:
-            # Verify that LED config is found
-            error_string, led = self.afc.function.verify_led_object(self.led_index)
-            if led is None:
-                raise error(error_string)
-<<<<<<< HEAD
-        
-        # If user supplied TD-1 ID verify that it exists
-
-=======
-        self.espooler.handle_ready()
->>>>>>> 1abc286c
-
-    def handle_unit_connect(self, unit_obj):
-        """
-        Callback from <unit_name>:connect to verify units/hub/buffer/extruder object. Errors out if user specified names and they do not exist in their configuration
-        """
-        # Saving reference to unit
-        self.unit_obj = unit_obj
-        self.buffer_obj = self.unit_obj.buffer_obj
-        add_to_other_obj = False
-
-        # Register all lanes if their type is not HTLF or only register lanes that are HTLF and have AFC_lane
-        # in the name so that HTLF stepper names do not get added since they are not a lane for this unit type
-        if self.unit_obj.type != "HTLF" or (self.unit_obj.type == "HTLF" and "AFC_lane" in self.fullname):
-            add_to_other_obj = True
-            # Registering lane name in unit
-            self.unit_obj.lanes[self.name] = self
-            self.afc.lanes[self.name] = self
-
-<<<<<<< HEAD
-            self.lane_stats = AFCLaneStats(self.name, self)
-=======
-            values = None
-            if self.afc.moonraker.afc_stats is not None:
-                values = self.afc.moonraker.afc_stats["value"]
-            self.lane_load_count = AFCStats_var(self.name, "load_count", values, self.afc.moonraker)
->>>>>>> 1abc286c
-
-        self.hub_obj = self.unit_obj.hub_obj
-
-        if self.hub != 'direct':
-            if self.hub is not None:
-                try:
-                    self.hub_obj = self.printer.lookup_object("AFC_hub {}".format(self.hub))
-                except:
-                    error_string = 'Error: No config found for hub: {hub} in [AFC_stepper {stepper}]. Please make sure [AFC_hub {hub}] section exists in your config'.format(
-                    hub=self.hub, stepper=self.name )
-                    raise error(error_string)
-            elif self.hub_obj is None:
-                # Check to make sure at least 1 hub exists in config, if not error out with message
-                if len(self.afc.hubs) == 0:
-                    error_string = "Error: AFC_hub not found in configuration please make sure there is a [AFC_hub <hub_name>] defined in your configuration"
-                    raise error(error_string)
-                # Setting hub to first hub in AFC hubs dictionary
-                if len(self.afc.hubs) > 0:
-                    self.hub_obj = next(iter(self.afc.hubs.values()))
-                # Set flag to warn during prep that multiple hubs were found
-                if len(self.afc.hubs) > 1:
-                    self.multi_hubs_found = True
-
-            # Assigning hub name just in case stepper is using hub defined in units config
-            self.hub = self.hub_obj.name
-            if add_to_other_obj:
-                self.hub_obj.lanes[self.name] = self
-        else:
-            self.hub_obj = lambda: None
-            self.hub_obj.state = False
-
-        self.extruder_obj = self.unit_obj.extruder_obj
-        if self.extruder_name is not None:
-            try:
-                self.extruder_obj = self.printer.lookup_object('AFC_extruder {}'.format(self.extruder_name))
-            except:
-                error_string = 'Error: No config found for extruder: {extruder} in [AFC_stepper {stepper}]. Please make sure [AFC_extruder {extruder}] section exists in your config'.format(
-                    extruder=self.extruder_name, stepper=self.name )
-                raise error(error_string)
-        elif self.extruder_obj is None:
-            error_string = "Error: Extruder has not been configured for stepper {name}, please add extruder variable to either [AFC_stepper {name}] or [AFC_{unit_type} {unit_name}] in your config file".format(
-                        name=self.name, unit_type=self.unit_obj.type.replace("_", ""), unit_name=self.unit_obj.name)
-            raise error(error_string)
-
-        # Assigning extruder name just in case stepper is using extruder defined in units config
-        self.extruder_name = self.extruder_obj.name
-        if add_to_other_obj:
-            self.extruder_obj.lanes[self.name] = self
-
-        # Use buffer defined in stepper and override buffers that maybe set at the UNIT or extruder levels
-        self.buffer_obj = self.unit_obj.buffer_obj
-        if self.buffer_name is not None:
-            try:
-                self.buffer_obj = self.printer.lookup_object("AFC_buffer {}".format(self.buffer_name))
-            except:
-                error_string = 'Error: No config found for buffer: {buffer} in [AFC_stepper {stepper}]. Please make sure [AFC_buffer {buffer}] section exists in your config'.format(
-                    buffer=self.buffer_name, stepper=self.name )
-                raise error(error_string)
-
-        # Checking if buffer was defined in extruder if not defined in unit/stepper
-        elif self.buffer_obj is None and self.extruder_obj.tool_start == "buffer":
-            if self.extruder_obj.buffer_name is not None:
-                self.buffer_obj = self.printer.lookup_object("AFC_buffer {}".format(self.extruder_obj.buffer_name))
-            else:
-                error_string = 'Error: Buffer was defined as tool_start in [AFC_extruder {extruder}] config, but buffer variable has not been configured. Please add buffer variable to either [AFC_extruder {extruder}], [AFC_stepper {name}] or [AFC_{unit_type} {unit_name}] section in your config file'.format(
-                    extruder=self.extruder_obj.name, name=self.name, unit_type=self.unit_obj.type.replace("_", ""), unit_name=self.unit_obj.name )
-                raise error(error_string)
-
-        # Valid to not have a buffer defined, check to make sure object exists before adding lane to buffer
-        if self.buffer_obj is not None and add_to_other_obj:
-            self.buffer_obj.lanes[self.name] = self
-            # Assigning buffer name just in case stepper is using buffer defined in units/extruder config
-            self.buffer_name = self.buffer_obj.name
-
-        self.get_steppers()
-
-        if self.led_name            is None: self.led_name          = self.unit_obj.led_name
-        if self.led_fault           is None: self.led_fault         = self.unit_obj.led_fault
-        if self.led_ready           is None: self.led_ready         = self.unit_obj.led_ready
-        if self.led_not_ready       is None: self.led_not_ready     = self.unit_obj.led_not_ready
-        if self.led_loading         is None: self.led_loading       = self.unit_obj.led_loading
-        if self.led_prep_loaded     is None: self.led_prep_loaded   = self.unit_obj.led_prep_loaded
-        if self.led_unloading       is None: self.led_unloading     = self.unit_obj.led_unloading
-        if self.led_tool_loaded     is None: self.led_tool_loaded   = self.unit_obj.led_tool_loaded
-
-<<<<<<< HEAD
-        if self.long_moves_speed    is None: self.long_moves_speed  = self.unit_obj.long_moves_speed
-        if self.long_moves_accel    is None: self.long_moves_accel  = self.unit_obj.long_moves_accel
-        if self.short_moves_speed   is None: self.short_moves_speed = self.unit_obj.short_moves_speed
-        if self.short_moves_accel   is None: self.short_moves_accel = self.unit_obj.short_moves_accel
-        if self.short_move_dis      is None: self.short_move_dis    = self.unit_obj.short_move_dis
-        if self.max_move_dis        is None: self.max_move_dis      = self.unit_obj.max_move_dis
-        if self.td1_when_loaded     is None: self.td1_when_loaded   = self.unit_obj.td1_when_loaded
-        if self.td1_device_id       is None: self.td1_device_id     = self.unit_obj.td1_device_id  
-
-        # Update boolean and check to make sure a TD1 device is detected
-        self.td1_when_loaded = self.td1_when_loaded and self.afc.td1_defined
-=======
-        if self.rev_long_moves_speed_factor is None: self.rev_long_moves_speed_factor  = self.unit_obj.rev_long_moves_speed_factor
-        if self.long_moves_speed            is None: self.long_moves_speed  = self.unit_obj.long_moves_speed
-        if self.long_moves_accel            is None: self.long_moves_accel  = self.unit_obj.long_moves_accel
-        if self.short_moves_speed           is None: self.short_moves_speed = self.unit_obj.short_moves_speed
-        if self.short_moves_accel           is None: self.short_moves_accel = self.unit_obj.short_moves_accel
-        if self.short_move_dis              is None: self.short_move_dis    = self.unit_obj.short_move_dis
-        if self.max_move_dis                is None: self.max_move_dis      = self.unit_obj.max_move_dis
-
-        if self.rev_long_moves_speed_factor < 0.5: self.rev_long_moves_speed_factor = 0.5
-        if self.rev_long_moves_speed_factor > 1.2: self.rev_long_moves_speed_factor = 1.2
->>>>>>> 1abc286c
-
-        self.espooler.handle_connect(self)
-
-        # Set hub loading speed depending on distance between extruder and hub
-        self.dist_hub_move_speed = self.long_moves_speed if self.dist_hub >= 200 else self.short_moves_speed
-        self.dist_hub_move_accel = self.long_moves_accel if self.dist_hub >= 200 else self.short_moves_accel
-
-        # Register macros
-        # TODO: add check so that HTLF stepper lanes do not get registered here
-        self.afc.gcode.register_mux_command('SET_LONG_MOVE_SPEED',   "LANE", self.name, self.cmd_SET_LONG_MOVE_SPEED, desc=self.cmd_SET_LONG_MOVE_SPEED_help)
-        self.afc.gcode.register_mux_command('SET_SPEED_MULTIPLIER',  "LANE", self.name, self.cmd_SET_SPEED_MULTIPLIER, desc=self.cmd_SET_SPEED_MULTIPLIER_help)
-        self.afc.gcode.register_mux_command('SAVE_SPEED_MULTIPLIER', "LANE", self.name, self.cmd_SAVE_SPEED_MULTIPLIER, desc=self.cmd_SAVE_SPEED_MULTIPLIER_help)
-        self.afc.gcode.register_mux_command('SET_HUB_DIST',          "LANE", self.name, self.cmd_SET_HUB_DIST, desc=self.cmd_SET_HUB_DIST_help)
-        self.afc.gcode.register_mux_command('SAVE_HUB_DIST',         "LANE", self.name, self.cmd_SAVE_HUB_DIST, desc=self.cmd_SAVE_HUB_DIST_help)
-
-        if self.assisted_unload is None: self.assisted_unload = self.unit_obj.assisted_unload
-
-        # Send out event so that macros and be registered properly with valid lane names
-        self.printer.send_event("afc_stepper:register_macros", self)
-
-        self.connect_done = True
-
-    def get_steppers(self):
-        """
-        Helper function to get steppers for lane
-        """
-        if self.unit_obj.type == "HTLF" and "AFC_lane" in self.fullname:
-            self.drive_stepper      = self.unit_obj.drive_stepper_obj
-            self.extruder_stepper   = self.drive_stepper.extruder_stepper
-    
-    def get_color(self):
-        color = self.color
-        if "color" in self.td1_data:
-            color = f"#{self.td1_data['color']}"
-        return color
-    
-    def get_speed_accel(self, move_distance):
-        if abs(move_distance) > 200:
-            return self.long_moves_speed, self.long_moves_accel, True
-        else:
-            return self.short_moves_speed, self.long_moves_accel, False
-
-    @contextmanager
-    def assist_move(self, speed, rewind, assist_active=True):
-        """
-        Starts an assist move and returns a context manager that turns off the assist move when it exist.
-        :param speed:         The speed of the move
-        :param rewind:        True for a rewind, False for a forward assist
-        :param assist_active: Whether to assist
-        :return:              the Context manager
-        """
-        if assist_active:
-            if rewind:
-                # Calculate Rewind Speed
-                value = self.calculate_pwm_value(speed, True) * -1
-            else:
-                # Calculate Forward Assist Speed
-                value = self.calculate_pwm_value(speed)
-
-            # Clamp value to a maximum of 1
-            if value > 1:
-                value = 1
-
-            self.espooler.assist(value)
-        try:
-            yield
-        finally:
-            if assist_active:
-                self.espooler.assist(0)
-
-<<<<<<< HEAD
-    def move_auto_speed(self, distance):
-        dist_hub_move_speed, dist_hub_move_accel, assist_active = self.get_speed_accel(distance)
-        self.move(distance, dist_hub_move_speed, dist_hub_move_accel, assist_active)
-=======
-    def get_speed_accel(self, mode: SpeedMode) -> float:
-        """
-        Helper function to allow selecting the right speed and acceleration of movements
-        mode (Enum SpeedMode): Identifies which speed to use.
-        """
-        if self.afc._get_quiet_mode() == True:
-            return self.afc.quiet_moves_speed, self.short_moves_accel
-        elif mode == SpeedMode.LONG:
-            return self.long_moves_speed, self.long_moves_accel
-        elif mode == SpeedMode.SHORT:
-            return self.short_moves_speed, self.short_moves_accel
-        else:
-            return self.dist_hub_move_speed, self.dist_hub_move_accel
-
->>>>>>> 1abc286c
-
-    def move(self, distance, speed, accel, assist_active=False):
-        """
-        Move the specified lane a given distance with specified speed and acceleration.
-        This function calculates the movement parameters and commands the stepper motor
-        to move the lane accordingly.
-        Parameters:
-        distance (float): The distance to move.
-        speed (float): The speed of the movement.
-        accel (float): The acceleration of the movement.
-        """
-        self.unit_obj.select_lane( self )
-        with self.assist_move( speed, distance < 0, assist_active):
-            if self.drive_stepper is not None:
-                self.drive_stepper.move(distance, speed, accel, assist_active)
-
-    def move_advanced(self, distance, speed_mode: SpeedMode, assist_active: AssistActive = AssistActive.NO):
-        """
-        Wrapper for move function and isused to compute several arguments
-        to move the lane accordingly.
-        Parameters:
-        distance (float): The distance to move.
-        speed_mode (Enum SpeedMode): Identifies which speed to use.
-        assist_active (Enum AssistActive): Determines to force assist or to dynamically determine.
-        """
-        speed, accel = self.get_speed_accel(speed_mode)
-
-        assist = False
-        if assist_active == AssistActive.YES:
-            assist = True
-        elif assist_active == AssistActive.DYNAMIC:
-            assist = abs(distance) > 200
-
-        self.move(distance, speed, accel, assist)
-
-    def set_afc_prep_done(self):
-        """
-        set_afc_prep_done function should only be called once AFC PREP function is done. Once this
-            function is called it sets afc_prep_done to True. Once this is done the prep_callback function will
-            now load once filament is inserted.
-        """
-        self._afc_prep_done = True
-
-    def _perform_infinite_runout(self):
-        """
-        Common function for infinite spool runout
-            - Unloads current lane and loads the next lane as specified by runout variable.
-            - Swaps mapping between current lane and runout lane so correct lane is loaded with T(n) macro
-            - Once changeover is successful print is automatically resumed
-        """
-        self.status = AFCLaneState.NONE
-        self.afc.function.afc_led(self.afc.led_not_ready, self.led_index)
-        self.logger.info("Infinite Spool triggered for {}".format(self.name))
-        empty_lane = self.afc.lanes[self.afc.current]
-        change_lane = self.afc.lanes[self.runout_lane]
-        # Pause printer with manual command
-        self.afc.error.pause_resume.send_pause_command()
-        # Saving position after printer is paused
-        self.afc.save_pos()
-        # Change Tool and don't restore position. Position will be restored after lane is unloaded
-        #  so that nozzle does not sit on print while lane is unloading
-        self.afc.CHANGE_TOOL(change_lane, restore_pos=False)
-        # Change Mapping
-        self.gcode.run_script_from_command('SET_MAP LANE={} MAP={}'.format(change_lane.name, empty_lane.map))
-        # Only continue if a error did not happen
-        if not self.afc.error_state:
-            # Eject lane from BT
-            self.gcode.run_script_from_command('LANE_UNLOAD LANE={}'.format(empty_lane.name))
-            # Resume pos
-            self.afc.restore_pos()
-            # Resume with manual issued command
-            self.afc.error.pause_resume.send_resume_command()
-            # Set LED to not ready
-            self.afc.function.afc_led(self.led_not_ready, self.led_index)
-
-    def _perform_pause_runout(self):
-        """
-        Common function to pause print when runout occurs, fully unloads and ejects spool if specified by user
-        """
-        # Unload if user has set AFC to unload on runout
-        if self.unit_obj.unload_on_runout:
-            # Pause printer
-            self.afc.error.pause_resume.send_pause_command()
-            self.afc.save_pos()
-            # self.gcode.run_script_from_command('PAUSE')
-            self.afc.TOOL_UNLOAD(self)
-            if not self.afc.error_state:
-                self.afc.LANE_UNLOAD(self)
-        # Pause print
-        self.status = AFCLaneState.NONE
-        msg = "Runout triggered for lane {} and runout lane is not setup to switch to another lane".format(self.name)
-        msg += "\nPlease manually load next spool into toolhead and then hit resume to continue"
-        self.afc.function.afc_led(self.afc.led_not_ready, self.led_index)
-        self.afc.error.AFC_error(msg)
-
-    def load_callback(self, eventtime, state):
-        self.load_state = state
-        if self.printer.state_message == 'Printer is ready' and self.unit_obj.type == "HTLF":
-            self.prep_state = state
-
-            if self.load_state:
-                self.afc.function.afc_led(self.led_ready, self.led_index)
-            else:
-                if self.unit_obj.check_runout(self):
-                    # Checking to make sure runout_lane is set and does not equal 'NONE'
-                    if  self.runout_lane != 'NONE':
-                        self._perform_infinite_runout()
-                    else:
-                        self._perform_pause_runout()
-                elif self.status != "calibrating":
-                    self.afc.function.afc_led(self.led_not_ready, self.led_index)
-                    self.status = AFCLaneState.NONE
-                    self.loaded_to_hub = False
-                    self.td1_data = {}
-                    self.afc.spool._clear_values(self)
-                    self.afc.function.afc_led(self.afc.led_not_ready, self.led_index)
-                    self.clear_lane_data()
-
-        self.afc.save_vars()
-
-    def prep_callback(self, eventtime, state):
-        self.prep_state = state
-
-        delta_time = eventtime - self.last_prep_time
-        self.last_prep_time = eventtime
-
-        if self.prep_active:
-            return
-
-        if self.hub =='direct' and not self.afc.function.is_homed():
-            self.afc.error.AFC_error("Please home printer before directly loading to toolhead", False)
-            return False
-
-        self.prep_active = True
-
-        # Checking to make sure printer is ready and making sure PREP has been called before trying to load anything
-        for i in range(1):
-            # Hacky way for do{}while(0) loop, DO NOT return from this for loop, use break instead so that self.prep_state variable gets sets correctly
-            #  before exiting function
-            if self.printer.state_message == 'Printer is ready' and True == self._afc_prep_done and self.status != AFCLaneState.TOOL_UNLOADING:
-                # Only try to load when load state trigger is false
-                if self.prep_state == True and self.load_state == False:
-                    x = 0
-                    # Checking to make sure last time prep switch was activated was less than 1 second, returning to keep is printing message from spamming
-                    # the console since it takes klipper some time to transition to idle when idle_resume=printing
-                    if delta_time < 1.0:
-                        break
-
-                    # Check to see if the printer is printing or moving, as trying to load while printer is doing something will crash klipper
-                    if self.afc.function.is_printing(check_movement=True):
-                        self.afc.error.AFC_error("Cannot load spools while printer is actively moving or homing", False)
-                        break
-
-                    while self.load_state == False and self.prep_state == True and self.load is not None:
-                        x += 1
-                        self.do_enable(True)
-                        self.move(10,500,400)
-                        self.reactor.pause(self.reactor.monotonic() + 0.1)
-                        if x> 40:
-                            msg = ' FAILED TO LOAD, CHECK FILAMENT AT TRIGGER\n||==>--||----||------||\nTRG   LOAD   HUB    TOOL'
-                            self.afc.error.AFC_error(msg, False)
-                            self.afc.function.afc_led(self.afc.led_fault, self.led_index)
-                            self.status = AFCLaneState.NONE
-                            break
-                    self.status = AFCLaneState.NONE
-
-                    # Verify that load state is still true as this would still trigger if prep sensor was triggered and then filament was removed
-                    #   This is only really a issue when using direct and still using load sensor
-                    if self.hub == 'direct' and self.prep_state:
-                        self.afc.afcDeltaTime.set_start_time()
-                        self.afc.TOOL_LOAD(self)
-                        self.material = self.afc.default_material_type
-                        break
-
-                    # Checking if loaded to hub(it should not be since filament was just inserted), if false load to hub. Does a fast load if hub distance is over 200mm
-                    if self.load_to_hub and not self.loaded_to_hub and self.load_state and self.prep_state:
-                        self.move(self.dist_hub, self.dist_hub_move_speed, self.dist_hub_move_accel, self.dist_hub > 200)
-                        self.loaded_to_hub = True
-
-                    self.do_enable(False)
-                    if self.load_state == True and self.prep_state == True:
-                        self.status = AFCLaneState.LOADED
-                        self.afc.function.afc_led(self.afc.led_ready, self.led_index)
-                        self.material = self.afc.default_material_type
-                    
-                    # Check if user wants to get TD data when loading, only happens if hub is clear and toolhead is not
-                    # loaded. 
-                    # TODO: When implementing multi-extruder this could still happen if a lane is loaded for a 
-                    # different extruder/hub
-                    if self.td1_when_loaded:
-                        if not self.hub_obj.state and self.afc.function.get_current_lane_obj() is None:
-                            self.get_td1_data()
-                        else:
-                            self.logger.info(f"Cannot get TD-1 data for {self.name}, either toolhead is loaded or hub shows filament in path")
-
-                elif self.prep_state == False and self.name == self.afc.current and self.afc.function.is_printing() and self.load_state and self.status != AFCLaneState.EJECTING:
-                    # Checking to make sure runout_lane is set and does not equal 'NONE'
-                    if  self.runout_lane != 'NONE':
-                        self._perform_infinite_runout()
-                    else:
-                        self._perform_pause_runout()
-
-                elif self.prep_state == True and self.load_state == True and not self.afc.function.is_printing():
-                    message = 'Cannot load {} load sensor is triggered.'.format(self.name)
-                    message += '\n    Make sure filament is not stuck in load sensor or check to make sure load sensor is not stuck triggered.'
-                    message += '\n    Once cleared try loading again'
-                    self.afc.error.AFC_error(message, pause=False)
-                else:
-                    self.status = AFCLaneState.NONE
-                    self.loaded_to_hub = False
-                    self.td1_data = {}
-                    self.afc.spool._clear_values(self)
-                    self.afc.function.afc_led(self.afc.led_not_ready, self.led_index)
-                    self.clear_lane_data()
-
-        self.prep_active = False
-        self.afc.save_vars()
-
-    def do_enable(self, enable):
-        if self.drive_stepper is not None:
-            self.drive_stepper.do_enable(enable)
-
-    def sync_print_time(self):
-        return
-
-    def sync_to_extruder(self, update_current=True):
-        """
-        Helper function to sync lane to extruder and set print current if specified.
-
-        :param update_current: Sets current to specified print current when True
-        """
-        if self.drive_stepper is not None:
-            self.drive_stepper.sync_to_extruder(self.extruder_name)
-            if update_current: self.drive_stepper.set_print_current()
-
-    def unsync_to_extruder(self, update_current=True):
-        """
-        Helper function to un-sync lane to extruder and set load current if specified.
-
-        :param update_current: Sets current to specified load current when True
-        """
-        if self.drive_stepper is not None:
-            self.drive_stepper.unsync_to_extruder(None)
-            if update_current: self.drive_stepper.set_load_current()
-
-    def _set_current(self, current):
-        return
-
-    def set_load_current(self):
-        """
-        Helper function to update TMC current to use run current value
-        """
-        if self.drive_stepper is not None:
-            self.drive_stepper.set_load_current()
-
-    def set_print_current(self):
-        """
-        Helper function to update TMC current to use print current value
-        """
-        if self.drive_stepper is not None:
-            self.drive_stepper.set_print_current()
-
-    def update_rotation_distance(self, multiplier):
-        if self.drive_stepper is not None:
-            self.drive_stepper.update_rotation_distance( multiplier )
-
-    def calculate_effective_diameter(self, weight_g, spool_width_mm=60):
-
-        # Calculate the cross-sectional area of the filament
-        density_g_mm3 = self.filament_density / 1000.0
-        filament_volume_mm3 = weight_g / density_g_mm3
-        package_corrected_volume_mm3 = filament_volume_mm3 / 0.785
-        filament_area_mm2 = package_corrected_volume_mm3 / spool_width_mm
-        spool_outer_diameter_mm2 = (4 * filament_area_mm2 / 3.14159) + self.inner_diameter ** 2
-        spool_outer_diameter_mm = spool_outer_diameter_mm2 ** 0.5
-
-        return spool_outer_diameter_mm
-
-    def calculate_rpm(self, feed_rate):
-        """
-        Calculate the RPM for the assist motor based on the filament feed rate.
-
-        :param feed_rate: Filament feed rate in mm/s
-        :return: Calculated RPM for the assist motor
-        """
-        if self.remaining_weight <= self.empty_spool_weight:
-            return 0  # No filament left to assist
-
-        # Calculate the effective diameter
-        effective_diameter = self.calculate_effective_diameter(self.remaining_weight)
-
-        # Calculate RPM
-        rpm = (feed_rate * 60) / (math.pi * effective_diameter)
-        return min(rpm, self.max_motor_rpm)  # Clamp to max motor RPM
-
-    def calculate_pwm_value(self, feed_rate, rewind=False):
-        """
-        Calculate the PWM value for the assist motor based on the feed rate.
-
-        :param feed_rate: Filament feed rate in mm/s
-        :return: PWM value between 0 and 1
-        """
-        rpm = self.calculate_rpm(feed_rate)
-        if not rewind:
-            pwm_value = rpm / (self.max_motor_rpm / (1 + 9 * self.fwd_speed_multi))
-        else:
-            pwm_value = rpm / (self.max_motor_rpm / (15 + 15 * self.rwd_speed_multi))
-        return max(0.0, min(pwm_value, 1.0))  # Clamp the value between 0 and 1
-
-    def update_remaining_weight(self, distance_moved):
-        """
-        Update the remaining filament weight based on the filament distance moved.
-
-        :param distance_moved: Distance of filament moved in mm.
-        """
-        filament_volume_mm3 = math.pi * (self.filament_diameter / 2) ** 2 * distance_moved
-        filament_weight_change = filament_volume_mm3 * self.filament_density / 1000  # Convert mm cubed to g
-        self.remaining_weight -= filament_weight_change
-
-        if self.remaining_weight < self.empty_spool_weight:
-            self.remaining_weight = self.empty_spool_weight  # Ensure weight doesn't drop below empty spool weight
-
-    def set_loaded(self):
-        """
-        Helper function for setting multiple variables when lane is loaded
-        """
-        self.tool_loaded = True
-        self.afc.current = self.extruder_obj.lane_loaded = self.name
-        self.afc.current_loading = None
-        self.status = AFCLaneState.TOOLED
-        self.afc.spool.set_active_spool(self.spool_id)
-
-    def set_unloaded(self):
-        """
-        Helper function for setting multiple variables when lane is unloaded
-        """
-        self.tool_loaded = False
-        self.extruder_obj.lane_loaded = ""
-        self.status = AFCLaneState.NONE
-        self.afc.current = None
-        self.afc.current_loading = None
-        self.afc.spool.set_active_spool(None)
-
-    def enable_buffer(self):
-        """
-        Enable the buffer if `buffer_name` is set.
-        Retrieves the buffer object and calls its `enable_buffer()` method to activate it.
-        """
-        if self.buffer_obj is not None:
-            self.buffer_obj.enable_buffer()
-        self.espooler.enable_timer()
-
-    def disable_buffer(self):
-        """
-        Disable the buffer if `buffer_name` is set.
-        Calls the buffer's `disable_buffer()` method to deactivate it.
-        """
-        if self.buffer_obj is not None:
-            self.buffer_obj.disable_buffer()
-        self.espooler.disable_timer()
-
-    def buffer_status(self):
-        """
-        Retrieve the current status of the buffer.
-        If `buffer_name` is set, returns the buffer's status using `buffer_status()`.
-        Otherwise, returns None.
-        """
-        if self.buffer_obj is not None:
-            return self.buffer_obj.buffer_status()
-
-        else: return None
-
-    def get_toolhead_pre_sensor_state(self):
-        """
-        Helper function that returns current state of toolhead pre sensor or buffer if user has extruder setup for ramming
-
-        returns Status of toolhead pre sensor or the current buffer advance state
-        """
-        if self.extruder_obj.tool_start == "buffer":
-            return self.buffer_obj.advance_state
-        else:
-            return self.extruder_obj.tool_start_state
-
-    def get_trailing(self):
-        """
-        Helper function to get trailing status, returns none if buffer is not defined
-        """
-        if self.buffer_obj is not None:
-            return self.buffer_obj.trailing_state
-        else: return None
-
-    def send_lane_data(self):
-        if self.afc.lane_data_enabled and "T" in self.map:
-            scan_time = self.td1_data['scan_time'] if 'scan_time' in self.td1_data else ""
-            td        = self.td1_data['td']        if 'td'        in self.td1_data else ""
-
-            lane_number = self.map.replace("T", "")
-            lane_data = {"data": { self.name : {
-                "color"         : self.get_color(),
-                "material"      : self.material,
-                "bed_temp"      : self.bed_temp,
-                "nozzle_temp"   : self.extruder_temp,
-                "scan_time"     : scan_time,
-                "td"            : td,
-                "lane"          : lane_number
-            }}}
-            self.afc.moonraker.send_lane_data(lane_data)
-    
-    def clear_lane_data(self):
-        if self.afc.lane_data_enabled and "T" in self.map:
-            lane_number = self.map.replace("T", "")
-            lane_data = {"data": { self.name : {
-                "color"         :  "",
-                "material"      : "",
-                "bed_temp"      : "",
-                "nozzle_temp"   : "",
-                "scan_time"     : "",
-                "td"            : "",
-                "lane"          : lane_number
-            }}}
-            self.afc.moonraker.send_lane_data(lane_data)
-
-    def get_td1_data(self):
-        max_move_tries = 0
-        status = True
-        msg = ""
-        if not self.load_state and not self.prep_state:
-            msg = f"{self.name} not loaded, cannot capture TD-1 data for lane"
-            self.afc.error.AFC_error(msg, pause=False)
-            return False, msg
-
-        if self.hub_obj.state:
-            msg = f"Hub for {self.name} detects filament, cannot capture TD-1 data for lane"
-            self.afc.error.AFC_error(msg, pause=False)
-            return False, msg
-
-        # Verify TD-1 is still connected before trying to get data
-        if not self.afc.td1_present:
-            msg = "TD-1 device not detected anymore, please check before continuing to capture TD-1 data"
-            self.afc.error.AFC_error(msg, pause=False)
-            return False, msg
-        # If user has specified a specific ID, verify that its connected and found
-        if self.td1_device_id:
-            valid, msg = self.afc.function.check_for_td1_id(self.td1_device_id)
-            if not valid:
-                self.afc.error.AFC_error(msg, pause=False)
-                return False, msg
-
-        if not self.hub_obj.state:
-            if not self.loaded_to_hub:
-                self.move_auto_speed(self.dist_hub)
-
-            while not self.hub_obj.state:
-                if max_move_tries >= self.afc.max_move_tries:
-                    fail_message = f"Failed to trigger hub {self.hub_obj.name} for {self.name}\n"
-                    fail_message += "Cannot capture TD-1 data, verify that hub switch is properly working before continuing"
-                    self.afc.error.AFC_error(fail_message, pause=False)
-                    return False, fail_message
-
-                if max_move_tries == 0:
-                    self.move_auto_speed(self.hub_obj.move_dis)
-                else:
-                    self.move_auto_speed(self.short_move_dis)
-                max_move_tries += 1
-
-            compare_time = datetime.now()
-            self.move_auto_speed(self.hub_obj.td1_bowden_length)
-            self.afc.reactor.pause(self.afc.reactor.monotonic() + 5)
-
-            success = self.unit_obj.get_td1_data(self, compare_time)
-            if not success:
-                msg = f"Not able to gather TD-1 data after moving {self.hub_obj.td1_bowden_length}mm"
-                self.afc.error.AFC_error(msg, pause=False)
-                status = False
-
-            self.move_auto_speed(self.hub_obj.td1_bowden_length * -1)
-
-            max_move_tries = 0
-            while( self.hub_obj.state ):
-                if max_move_tries >= self.afc.max_move_tries:
-                    fail_message = f"Failed to trigger hub {self.hub_obj.name} for {self.name}\n"
-                    fail_message += "Cannot capture TD-1 data, verify that hub switch is properly working before continuing"
-                    self.afc.error.AFC_error(fail_message, pause=False)
-                    return False, fail_message
-
-                self.move_auto_speed(self.short_move_dis * -1)
-                max_move_tries += 1
-
-            self.move_auto_speed(self.hub_obj.hub_clear_move_dis * -1)
-            self.do_enable(False)
-            self.send_lane_data()
-
-        else:
-            msg = "Cannot gather TD-1 data, hub sensor not clear. Please clear hub and try again."
-            self.afc.error.AFC_error(msg, pause=False)
-            status = False
-        return status, msg
-
-    cmd_SET_LANE_LOADED_help = "Sets current lane as loaded to toolhead, useful when manually loading lanes during prints if AFC detects an error when trying to unload/load a lane"
-    cmd_SET_LANE_LOAD_options = {"LANE": {"type": "string", "default": "lane1"}}
-    def cmd_SET_LANE_LOADED(self, gcmd):
-        """
-        This macro handles manually setting a lane loaded into the toolhead. This is useful when manually loading lanes
-        during prints after AFC detects an error when loading/unloading and pauses.
-
-        If there is a lane already loaded this macro will also desync that lane extruder from the toolhead extruder
-        and set its values and led appropriately.
-
-        Retrieves the lane specified by the 'LANE' parameter and sets the appropriate values in AFC to continue using the lane.
-
-        Usage
-        -----
-        `SET_LANE_LOADED LANE=<lane>`
-
-        Example
-        -------
-        ```
-        SET_LANE_LOADED LANE=lane1
-        ```
-        """
-        if not self.load_state:
-            self.afc.error.AFC_error("Lane:{} is not loaded, cannot set loaded to toolhead for this lane.".format(self.name), pause=False)
-            return
-
-        self.afc.function.unset_lane_loaded()
-
-        self.set_loaded()
-        self.sync_to_extruder()
-        self.afc.function.handle_activate_extruder()
-        self.afc.save_vars()
-        self.unit_obj.select_lane(self)
-        self.logger.info("Manually set {} loaded to toolhead".format(self.name))
-
-    cmd_SET_LONG_MOVE_SPEED_help = "Gives ability to set long_moves_speed or rev_long_moves_speed_factor values without having to update config and restart"
-    def cmd_SET_LONG_MOVE_SPEED(self, gcmd):
-        """
-        Macro call to update long_moves_speed or rev_long_moves_speed_factor values without having to set in config and restart klipper. This macro allows adjusting
-        these values while printing. Multiplier values must be between 0.5 - 1.2
-
-        Use `FWD_SPEED` variable to set forward speed in mm/sec, use `RWD_FACTOR` to set reverse multiplier
-
-        Usage
-        -----
-        `SET_LONG_MOVE_SPEED LANE=<lane_name> FWD_SPEED=<fwd_speed> RWD_FACTOR=<rwd_multiplier> SAVE=<0 or 1>`
-
-        Example
-        -----
-        ```
-        SET_LONG_MOVE_SPEED LANE=lane1 RWD_FACTOR=0.9 SAVE=1
-        ```
-        """
-        update = gcmd.get_int("SAVE", 0, minval=0, maxval=2)
-        old_long_moves_speed = self.long_moves_speed
-        old_rev_long_moves_speed_factor= self.rev_long_moves_speed_factor
-
-        self.long_moves_speed = gcmd.get_float("FWD_SPEED", self.long_moves_speed, minval=50, maxval=500)
-        self.rev_long_moves_speed_factor = gcmd.get_float("RWD_FACTOR", self.rev_long_moves_speed_factor, minval=0.0, maxval=1.2)
-
-        if self.rev_long_moves_speed_factor < 0.5: self.rev_long_moves_speed_factor = 0.5
-        if self.rev_long_moves_speed_factor > 1.2: self.rev_long_moves_speed_factor = 1.2
-
-        if self.long_moves_speed != old_long_moves_speed:
-            self.logger.info("{name} forward speed set, New: {new}, Old: {old}".format(name=self.name, new=self.long_moves_speed, old=old_long_moves_speed))
-        else:
-            self.logger.info("{name} forward speed currently set to {new}".format(name=self.name, new=self.long_moves_speed))
-
-
-        if self.rev_long_moves_speed_factor != old_rev_long_moves_speed_factor:
-            self.logger.info("{name} reverse speed multiplier set, New: {new}, Old: {old}".format(name=self.name, new=self.rev_long_moves_speed_factor, old=old_rev_long_moves_speed_factor))
-        else:
-            self.logger.info("{name} reverse speed multiplier currently set to {new}".format(name=self.name, new=self.rev_long_moves_speed_factor))
-
-        if update == 1:
-            self.afc.function.ConfigRewrite(self.fullname, 'long_moves_speed',  self.long_moves_speed, '')
-            self.afc.function.ConfigRewrite(self.fullname, 'rev_long_moves_speed_factor',  self.rev_long_moves_speed_factor, '')
-
-
-    cmd_SET_SPEED_MULTIPLIER_help = "Gives ability to set fwd_speed_multiplier or rwd_speed_multiplier values without having to update config and restart"
-    def cmd_SET_SPEED_MULTIPLIER(self, gcmd):
-        """
-        Macro call to update fwd_speed_multiplier or rwd_speed_multiplier values without having to set in config and restart klipper. This macro allows adjusting
-        these values while printing. Multiplier values must be between 0.0 - 1.0
-
-        Use `FWD` variable to set forward multiplier, use `RWD` to set reverse multiplier
-
-        After running this command run `SAVE_SPEED_MULTIPLIER LANE=<lane_name>` to save value to config file
-
-        Usage
-        -----
-        `SET_SPEED_MULTIPLIER LANE=<lane_name> FWD=<fwd_multiplier> RWD=<rwd_multiplier>`
-
-        Example
-        -----
-        ```
-        SET_SPEED_MULTIPLIER LANE=lane1 RWD=0.9
-        ```
-        """
-        updated = False
-        old_fwd_value = self.fwd_speed_multi
-        old_rwd_value = self.rwd_speed_multi
-
-        self.fwd_speed_multi = gcmd.get_float("FWD", self.fwd_speed_multi, minval=0.0, maxval=1.0)
-        self.rwd_speed_multi = gcmd.get_float("RWD", self.rwd_speed_multi, minval=0.0, maxval=1.0)
-
-        if self.fwd_speed_multi != old_fwd_value:
-            self.logger.info("{name} forward speed multiplier set, New: {new}, Old: {old}".format(name=self.name, new=self.fwd_speed_multi, old=old_fwd_value))
-            updated = True
-
-        if self.rwd_speed_multi != old_rwd_value:
-            self.logger.info("{name} reverse speed multiplier set, New: {new}, Old: {old}".format(name=self.name, new=self.rwd_speed_multi, old=old_rwd_value))
-            updated = True
-
-        if updated:
-            self.logger.info("Run SAVE_SPEED_MULTIPLIER LANE={} to save values to config file".format(self.name))
-
-    cmd_SAVE_SPEED_MULTIPLIER_help = "Saves fwd_speed_multiplier and rwd_speed_multiplier values to config file "
-    def cmd_SAVE_SPEED_MULTIPLIER(self, gcmd):
-        """
-        Macro call to write fwd_speed_multiplier and rwd_speed_multiplier variables to config file for specified lane.
-
-        Usage
-        -----
-        `SAVE_SPEED_MULTIPLIER LANE=<lane_name>`
-
-        Example
-        -----
-        ```
-        SAVE_SPEED_MULTIPLIER LANE=lane1
-        ```
-        """
-        self.afc.function.ConfigRewrite(self.fullname, 'fwd_speed_multiplier', self.fwd_speed_multi, '')
-        self.afc.function.ConfigRewrite(self.fullname, 'rwd_speed_multiplier', self.rwd_speed_multi, '')
-
-    cmd_SET_HUB_DIST_help = "Helper to dynamically set distance between a lanes extruder and hub"
-    def cmd_SET_HUB_DIST(self, gcmd):
-        """
-        This function adjusts the distance between a lanes extruder and hub. Adding +/- in front of the length will
-        increase/decrease length by that amount. To reset length back to config value, pass in `reset` for length to
-        reset to value in config file.
-
-        Usage
-        -----
-        `SET_HUB_DIST LANE=<lane_name> LENGTH=+/-<fwd_multiplier>`
-
-        Example
-        -----
-        ```
-        SET_HUB_DIST LANE=lane1 LENGTH=+100
-        ```
-        """
-        old_dist_hub = self.dist_hub
-
-        length = gcmd.get("LENGTH", self.dist_hub)
-
-        if length != old_dist_hub:
-            self.dist_hub = self.afc.function._calc_length(self.config_dist_hub, self.dist_hub, length)
-        msg =  "//{} dist_hub:\n".format(self.name)
-        msg += '//   Config Length:   {}\n'.format(self.config_dist_hub)
-        msg += '//   Previous Length: {}\n'.format(old_dist_hub)
-        msg += '//   New Length:      {}\n'.format(self.dist_hub)
-        self.logger.raw(msg)
-        self.logger.info("Run SAVE_HUB_DIST LANE={} to save value to config file".format(self.name))
-
-    cmd_SAVE_HUB_DIST_help = "Saves dist_hub value to config file "
-    def cmd_SAVE_HUB_DIST(self, gcmd):
-        """
-        Macro call to write dist_hub variable to config file for specified lane.
-
-        Usage
-        -----
-        `SAVE_HUB_DIST LANE=<lane_name>`
-
-        Example
-        -----
-        ```
-        SAVE_HUB_DIST LANE=lane1
-        ```
-        """
-        self.afc.function.ConfigRewrite(self.fullname, 'dist_hub', self.dist_hub, '')
-
-    def get_status(self, eventtime=None):
-        response = {}
-        if not self.connect_done: return response
-        response['name'] = self.name
-        response['unit'] = self.unit
-        response['hub'] = self.hub
-        response['extruder'] = self.extruder_name
-        response['buffer'] = self.buffer_name
-        response['buffer_status'] = self.buffer_status()
-        response['lane'] = self.index
-        response['map'] = self.map
-        response['load'] = bool(self.load_state)
-        response["prep"] =bool(self.prep_state)
-        response["tool_loaded"] = self.tool_loaded
-        response["loaded_to_hub"] = self.loaded_to_hub
-        response["material"]=self.material
-        response["spool_id"]=self.spool_id
-        response["color"]=self.get_color()
-        response["weight"]=self.weight
-        response["extruder_temp"] = self.extruder_temp
-        response["runout_lane"]=self.runout_lane
-        filiment_stat=self.afc.function.get_filament_status(self).split(':')
-        response['filament_status'] = filiment_stat[0]
-        response['filament_status_led'] = filiment_stat[1]
-        response['status'] = self.status
-        response['td1_data'] = self.td1_data
-        response['td1_when_loaded'] = self.td1_when_loaded
-        return response
-
-def load_config_prefix(config):
-    return AFCLane(config)
+# Armored Turtle Automated Filament Changer
+#
+# Copyright (C) 2024 Armored Turtle
+#
+# This file may be distributed under the terms of the GNU GPLv3 license.
+
+import math
+import traceback
+
+from contextlib import contextmanager
+from configfile import error
+from datetime import datetime
+from enum import Enum
+
+try: from extras.AFC_utils import ERROR_STR, add_filament_switch
+except: raise error("Error when trying to import AFC_utils.ERROR_STR, add_filament_switch\n{trace}".format(trace=traceback.format_exc()))
+
+try: from extras import AFC_assist
+except: raise error(ERROR_STR.format(import_lib="AFC_assist", trace=traceback.format_exc()))
+
+try: from extras.AFC_stats import AFCStats_var
+except: raise error(ERROR_STR.format(import_lib="AFC_stats", trace=traceback.format_exc()))
+
+# Class for holding different states so its clear what all valid states are
+
+class AssistActive(Enum):
+    YES = 1
+    NO = 2
+    DYNAMIC = 3
+class SpeedMode(Enum):
+    LONG = 1
+    SHORT = 2
+    HUB = 3
+    NIGHT = 4
+
+class AFCLaneState:
+    NONE             = "None"
+    ERROR            = "Error"
+    LOADED           = "Loaded"
+    TOOLED           = "Tooled"
+    TOOL_LOADED      = "Tool Loaded"
+    TOOL_LOADING     = "Tool Loading"
+    TOOL_UNLOADING   = "Tool Unloading"
+    HUB_LOADING      = "HUB Loading"
+    EJECTING         = "Ejecting"
+    CALIBRATING      = "Calibrating"
+
+class AFCLane:
+    def __init__(self, config):
+        self.printer            = config.get_printer()
+        self.afc                = self.printer.lookup_object('AFC')
+        self.gcode              = self.printer.lookup_object('gcode')
+        self.reactor            = self.printer.get_reactor()
+        self.extruder_stepper   = None
+        self.logger             = self.afc.logger
+        self.printer.register_event_handler("klippy:ready", self._handle_ready)
+
+        self.unit_obj           = None
+        self.hub_obj            = None
+        self.buffer_obj         = None
+        self.extruder_obj       = None
+        self.lane_stats         = None
+
+        #stored status variables
+        self.fullname           = config.get_name()
+        self.name               = self.fullname.split()[-1]
+        # TODO: Put these variables into a common class or something so they are easier to clear out
+        # when lanes are unloaded
+        self.tool_loaded        = False
+        self.loaded_to_hub      = False
+        self.spool_id           = None
+        self.material           = None
+        self.color              = None
+        self.weight             = None
+        self.material           = None
+        self.extruder_temp      = None
+        self.bed_temp           = None
+        self.td1_data           = {}
+        self.runout_lane        = 'NONE'
+        self.status             = AFCLaneState.NONE
+        # END TODO
+
+        self.multi_hubs_found   = False
+        self.drive_stepper      = None
+        unit                    = config.get('unit')                                    # Unit name(AFC_BoxTurtle/NightOwl/etc) that belongs to this stepper.
+        # Overrides buffers set at the unit level
+        self.hub 				= config.get('hub',None)                                # Hub name(AFC_hub) that belongs to this stepper, overrides hub that is set in unit(AFC_BoxTurtle/NightOwl/etc) section.
+        # Overrides buffers set at the unit and extruder level
+        self.buffer_name        = config.get("buffer", None)                            # Buffer name(AFC_buffer) that belongs to this stepper, overrides buffer that is set in extruder(AFC_extruder) or unit(AFC_BoxTurtle/NightOwl/etc) sections.
+        self.unit               = unit.split(':')[0]
+        try:
+            self.index              = int(unit.split(':')[1])
+        except:
+            self.index              = 0
+            pass
+
+        self.extruder_name      = config.get('extruder', None)                          # Extruder name(AFC_extruder) that belongs to this stepper, overrides extruder that is set in unit(AFC_BoxTurtle/NightOwl/etc) section.
+        self.map                = config.get('cmd','NONE')
+        self.led_index 			= config.get('led_index', None)                         # LED index of lane in chain of lane LEDs
+        self.led_name 			= config.get('led_name',None)
+        self.led_fault 			= config.get('led_fault',None)                          # LED color to set when faults occur in lane        (R,G,B,W) 0 = off, 1 = full brightness. Setting value here overrides values set in unit(AFC_BoxTurtle/NightOwl/etc) section
+        self.led_ready 			= config.get('led_ready',None)                          # LED color to set when lane is ready               (R,G,B,W) 0 = off, 1 = full brightness. Setting value here overrides values set in unit(AFC_BoxTurtle/NightOwl/etc) section
+        self.led_not_ready 		= config.get('led_not_ready',None)                      # LED color to set when lane not ready              (R,G,B,W) 0 = off, 1 = full brightness. Setting value here overrides values set in unit(AFC_BoxTurtle/NightOwl/etc) section
+        self.led_loading 		= config.get('led_loading',None)                        # LED color to set when lane is loading             (R,G,B,W) 0 = off, 1 = full brightness. Setting value here overrides values set in unit(AFC_BoxTurtle/NightOwl/etc) section
+        self.led_prep_loaded 	= config.get('led_loading',None)                        # LED color to set when lane is loaded              (R,G,B,W) 0 = off, 1 = full brightness. Setting value here overrides values set in unit(AFC_BoxTurtle/NightOwl/etc) section
+        self.led_unloading 		= config.get('led_unloading',None)                      # LED color to set when lane is unloading           (R,G,B,W) 0 = off, 1 = full brightness. Setting value here overrides values set in unit(AFC_BoxTurtle/NightOwl/etc) section
+        self.led_tool_loaded 	= config.get('led_tool_loaded',None)                    # LED color to set when lane is loaded into tool    (R,G,B,W) 0 = off, 1 = full brightness. Setting value here overrides values set in unit(AFC_BoxTurtle/NightOwl/etc) section
+
+        self.long_moves_speed 	= config.getfloat("long_moves_speed", None)             # Speed in mm/s to move filament when doing long moves. Setting value here overrides values set in unit(AFC_BoxTurtle/NightOwl/etc) section
+        self.long_moves_accel 	= config.getfloat("long_moves_accel", None)             # Acceleration in mm/s squared when doing long moves. Setting value here overrides values set in unit(AFC_BoxTurtle/NightOwl/etc) section
+        self.short_moves_speed 	= config.getfloat("short_moves_speed", None)            # Speed in mm/s to move filament when doing short moves. Setting value here overrides values set in unit(AFC_BoxTurtle/NightOwl/etc) section
+        self.short_moves_accel	= config.getfloat("short_moves_accel", None)            # Acceleration in mm/s squared when doing short moves. Setting value here overrides values set in unit(AFC_BoxTurtle/NightOwl/etc) section
+        self.short_move_dis 	= config.getfloat("short_move_dis", None)               # Move distance in mm for failsafe moves. Setting value here overrides values set in unit(AFC_BoxTurtle/NightOwl/etc) section
+        self.max_move_dis       = config.getfloat("max_move_dis", None)                 # Maximum distance to move filament. AFC breaks filament moves over this number into multiple moves. Useful to lower this number if running into timer too close errors when doing long filament moves. Setting value here overrides values set in unit(AFC_BoxTurtle/NightOwl/etc) section
+        self.n20_break_delay_time= config.getfloat("n20_break_delay_time", None)        # Time to wait between breaking n20 motors(nSleep/FWD/RWD all 1) and then releasing the break to allow coasting. Setting value here overrides values set in unit(AFC_BoxTurtle/NightOwl/etc) section
+
+        self.rev_long_moves_speed_factor 	= config.getfloat("rev_long_moves_speed_factor", None)     # scalar speed factor when reversing filamentalist
+
+        self.dist_hub           = config.getfloat('dist_hub', 60)                       # Bowden distance between Box Turtle extruder and hub
+        self.park_dist          = config.getfloat('park_dist', 10)                      # Currently unused
+
+        self.load_to_hub        = config.getboolean("load_to_hub", self.afc.load_to_hub) # Fast loads filament to hub when inserted, set to False to disable. Setting here overrides global setting in AFC.cfg
+        self.enable_sensors_in_gui  = config.getboolean("enable_sensors_in_gui", self.afc.enable_sensors_in_gui) # Set to True to show prep and load sensors switches as filament sensors in mainsail/fluidd gui, overrides value set in AFC.cfg
+        self.sensor_to_show         = config.get("sensor_to_show", None)                # Set to prep to only show prep sensor, set to load to only show load sensor. Do not add if you want both prep and load sensors to show in web gui
+
+        self.assisted_unload    = config.getboolean("assisted_unload", None) # If True, the unload retract is assisted to prevent loose windings, especially on full spools. This can prevent loops from slipping off the spool. Setting value here overrides values set in unit(AFC_BoxTurtle/NightOwl/etc) section
+        self.td1_when_loaded    = config.getboolean("capture_td1_when_loaded", None)
+        self.td1_device_id      = config.get("td1_device_id", None)
+
+        # If td1_when_loaded is defined, check to make sure [td1] is setup in moonraker config
+        # TODO figure out a different solution for this
+        # if self.td1_when_loaded is not None:
+        #     self.td1_when_loaded = self.td1_when_loaded and self.afc.td1_defined
+
+        self.printer.register_event_handler("AFC_unit_{}:connect".format(self.unit),self.handle_unit_connect)
+
+        self.config_dist_hub = self.dist_hub
+
+        # lane triggers
+        buttons = self.printer.load_object(config, "buttons")
+        self.prep = config.get('prep', None)                                    # MCU pin for prep trigger
+        self.prep_state = False
+        if self.prep is not None:
+            buttons.register_buttons([self.prep], self.prep_callback)
+
+        self.load = config.get('load', None)                                    # MCU pin load trigger
+        self.load_state = False
+        if self.load is not None:
+            buttons.register_buttons([self.load], self.load_callback)
+        else: self.load_state = True
+
+        self.espooler = AFC_assist.Espooler(self.name, config)
+        self.lane_load_count = None
+
+        self.filament_diameter  = config.getfloat("filament_diameter", 1.75)    # Diameter of filament being used
+        self.filament_density   = config.getfloat("filament_density", 1.24)     # Density of filament being used
+        self.inner_diameter     = config.getfloat("spool_inner_diameter", 100)  # Inner diameter in mm
+        self.outer_diameter     = config.getfloat("spool_outer_diameter", 200)  # Outer diameter in mm
+        self.empty_spool_weight = config.getfloat("empty_spool_weight", 190)    # Empty spool weight in g
+        self.remaining_weight   = config.getfloat("spool_weight", 1000)         # Remaining spool weight in g
+        self.max_motor_rpm      = config.getfloat("assist_max_motor_rpm", 500)  # Max motor RPM
+        self.rwd_speed_multi    = config.getfloat("rwd_speed_multiplier", 0.5)  # Multiplier to apply to rpm
+        self.fwd_speed_multi    = config.getfloat("fwd_speed_multiplier", 0.5)  # Multiplier to apply to rpm
+        self.diameter_range     = self.outer_diameter - self.inner_diameter     # Range for effective diameter
+
+        # Defaulting to false so that extruder motors to not move until PREP has been called
+        self._afc_prep_done = False
+
+        if self.enable_sensors_in_gui:
+            if self.prep is not None and (self.sensor_to_show is None or self.sensor_to_show == 'prep'):
+                self.prep_filament_switch_name = "filament_switch_sensor {}_prep".format(self.name)
+                self.fila_prep = add_filament_switch(self.prep_filament_switch_name, self.prep, self.printer )
+
+            if self.load is not None and (self.sensor_to_show is None or self.sensor_to_show == 'load'):
+                self.load_filament_switch_name = "filament_switch_sensor {}_load".format(self.name)
+                self.fila_load = add_filament_switch(self.load_filament_switch_name, self.load, self.printer )
+        self.connect_done = False
+        self.prep_active = False
+        self.last_prep_time = 0
+
+        self.show_macros = self.afc.show_macros
+        self.function = self.printer.load_object(config, 'AFC_functions')
+        self.function.register_mux_command(self.show_macros, 'SET_LANE_LOADED', 'LANE', self.name,
+                                           self.cmd_SET_LANE_LOADED, self.cmd_SET_LANE_LOADED_help,
+                                           self.cmd_SET_LANE_LOAD_options )
+
+    def __str__(self):
+        return self.name
+
+    def _handle_ready(self):
+        """
+        Handles klippy:ready callback and verifies that steppers have units defined in their config
+        """
+        if self.unit_obj is None:
+            raise error("Unit {unit} is not defined in your configuration file. Please defined unit ex. [AFC_BoxTurtle {unit}]".format(unit=self.unit))
+
+        if self.led_index is not None:
+            # Verify that LED config is found
+            error_string, led = self.afc.function.verify_led_object(self.led_index)
+            if led is None:
+                raise error(error_string)
+        self.espooler.handle_ready()
+        # If user supplied TD-1 ID verify that it exists
+
+
+    def handle_unit_connect(self, unit_obj):
+        """
+        Callback from <unit_name>:connect to verify units/hub/buffer/extruder object. Errors out if user specified names and they do not exist in their configuration
+        """
+        # Saving reference to unit
+        self.unit_obj = unit_obj
+        self.buffer_obj = self.unit_obj.buffer_obj
+        add_to_other_obj = False
+
+        # Register all lanes if their type is not HTLF or only register lanes that are HTLF and have AFC_lane
+        # in the name so that HTLF stepper names do not get added since they are not a lane for this unit type
+        if self.unit_obj.type != "HTLF" or (self.unit_obj.type == "HTLF" and "AFC_lane" in self.fullname):
+            add_to_other_obj = True
+            # Registering lane name in unit
+            self.unit_obj.lanes[self.name] = self
+            self.afc.lanes[self.name] = self
+
+            values = None
+            if self.afc.moonraker.afc_stats is not None:
+                values = self.afc.moonraker.afc_stats["value"]
+            self.lane_load_count = AFCStats_var(self.name, "load_count", values, self.afc.moonraker)
+
+        self.hub_obj = self.unit_obj.hub_obj
+
+        if self.hub != 'direct':
+            if self.hub is not None:
+                try:
+                    self.hub_obj = self.printer.lookup_object("AFC_hub {}".format(self.hub))
+                except:
+                    error_string = 'Error: No config found for hub: {hub} in [AFC_stepper {stepper}]. Please make sure [AFC_hub {hub}] section exists in your config'.format(
+                    hub=self.hub, stepper=self.name )
+                    raise error(error_string)
+            elif self.hub_obj is None:
+                # Check to make sure at least 1 hub exists in config, if not error out with message
+                if len(self.afc.hubs) == 0:
+                    error_string = "Error: AFC_hub not found in configuration please make sure there is a [AFC_hub <hub_name>] defined in your configuration"
+                    raise error(error_string)
+                # Setting hub to first hub in AFC hubs dictionary
+                if len(self.afc.hubs) > 0:
+                    self.hub_obj = next(iter(self.afc.hubs.values()))
+                # Set flag to warn during prep that multiple hubs were found
+                if len(self.afc.hubs) > 1:
+                    self.multi_hubs_found = True
+
+            # Assigning hub name just in case stepper is using hub defined in units config
+            self.hub = self.hub_obj.name
+            if add_to_other_obj:
+                self.hub_obj.lanes[self.name] = self
+        else:
+            self.hub_obj = lambda: None
+            self.hub_obj.state = False
+
+        self.extruder_obj = self.unit_obj.extruder_obj
+        if self.extruder_name is not None:
+            try:
+                self.extruder_obj = self.printer.lookup_object('AFC_extruder {}'.format(self.extruder_name))
+            except:
+                error_string = 'Error: No config found for extruder: {extruder} in [AFC_stepper {stepper}]. Please make sure [AFC_extruder {extruder}] section exists in your config'.format(
+                    extruder=self.extruder_name, stepper=self.name )
+                raise error(error_string)
+        elif self.extruder_obj is None:
+            error_string = "Error: Extruder has not been configured for stepper {name}, please add extruder variable to either [AFC_stepper {name}] or [AFC_{unit_type} {unit_name}] in your config file".format(
+                        name=self.name, unit_type=self.unit_obj.type.replace("_", ""), unit_name=self.unit_obj.name)
+            raise error(error_string)
+
+        # Assigning extruder name just in case stepper is using extruder defined in units config
+        self.extruder_name = self.extruder_obj.name
+        if add_to_other_obj:
+            self.extruder_obj.lanes[self.name] = self
+
+        # Use buffer defined in stepper and override buffers that maybe set at the UNIT or extruder levels
+        self.buffer_obj = self.unit_obj.buffer_obj
+        if self.buffer_name is not None:
+            try:
+                self.buffer_obj = self.printer.lookup_object("AFC_buffer {}".format(self.buffer_name))
+            except:
+                error_string = 'Error: No config found for buffer: {buffer} in [AFC_stepper {stepper}]. Please make sure [AFC_buffer {buffer}] section exists in your config'.format(
+                    buffer=self.buffer_name, stepper=self.name )
+                raise error(error_string)
+
+        # Checking if buffer was defined in extruder if not defined in unit/stepper
+        elif self.buffer_obj is None and self.extruder_obj.tool_start == "buffer":
+            if self.extruder_obj.buffer_name is not None:
+                self.buffer_obj = self.printer.lookup_object("AFC_buffer {}".format(self.extruder_obj.buffer_name))
+            else:
+                error_string = 'Error: Buffer was defined as tool_start in [AFC_extruder {extruder}] config, but buffer variable has not been configured. Please add buffer variable to either [AFC_extruder {extruder}], [AFC_stepper {name}] or [AFC_{unit_type} {unit_name}] section in your config file'.format(
+                    extruder=self.extruder_obj.name, name=self.name, unit_type=self.unit_obj.type.replace("_", ""), unit_name=self.unit_obj.name )
+                raise error(error_string)
+
+        # Valid to not have a buffer defined, check to make sure object exists before adding lane to buffer
+        if self.buffer_obj is not None and add_to_other_obj:
+            self.buffer_obj.lanes[self.name] = self
+            # Assigning buffer name just in case stepper is using buffer defined in units/extruder config
+            self.buffer_name = self.buffer_obj.name
+
+        self.get_steppers()
+
+        if self.led_name            is None: self.led_name          = self.unit_obj.led_name
+        if self.led_fault           is None: self.led_fault         = self.unit_obj.led_fault
+        if self.led_ready           is None: self.led_ready         = self.unit_obj.led_ready
+        if self.led_not_ready       is None: self.led_not_ready     = self.unit_obj.led_not_ready
+        if self.led_loading         is None: self.led_loading       = self.unit_obj.led_loading
+        if self.led_prep_loaded     is None: self.led_prep_loaded   = self.unit_obj.led_prep_loaded
+        if self.led_unloading       is None: self.led_unloading     = self.unit_obj.led_unloading
+        if self.led_tool_loaded     is None: self.led_tool_loaded   = self.unit_obj.led_tool_loaded
+
+        if self.rev_long_moves_speed_factor is None: self.rev_long_moves_speed_factor  = self.unit_obj.rev_long_moves_speed_factor
+        if self.long_moves_speed            is None: self.long_moves_speed  = self.unit_obj.long_moves_speed
+        if self.long_moves_accel            is None: self.long_moves_accel  = self.unit_obj.long_moves_accel
+        if self.short_moves_speed           is None: self.short_moves_speed = self.unit_obj.short_moves_speed
+        if self.short_moves_accel           is None: self.short_moves_accel = self.unit_obj.short_moves_accel
+        if self.short_move_dis              is None: self.short_move_dis    = self.unit_obj.short_move_dis
+        if self.max_move_dis                is None: self.max_move_dis      = self.unit_obj.max_move_dis
+        if self.td1_when_loaded             is None: self.td1_when_loaded   = self.unit_obj.td1_when_loaded
+        if self.td1_device_id               is None: self.td1_device_id     = self.unit_obj.td1_device_id  
+
+        # Update boolean and check to make sure a TD1 device is detected
+        self.td1_when_loaded = self.td1_when_loaded and self.afc.td1_defined
+
+        if self.rev_long_moves_speed_factor < 0.5: self.rev_long_moves_speed_factor = 0.5
+        if self.rev_long_moves_speed_factor > 1.2: self.rev_long_moves_speed_factor = 1.2
+
+        self.espooler.handle_connect(self)
+
+        # Set hub loading speed depending on distance between extruder and hub
+        self.dist_hub_move_speed = self.long_moves_speed if self.dist_hub >= 200 else self.short_moves_speed
+        self.dist_hub_move_accel = self.long_moves_accel if self.dist_hub >= 200 else self.short_moves_accel
+
+        # Register macros
+        # TODO: add check so that HTLF stepper lanes do not get registered here
+        self.afc.gcode.register_mux_command('SET_LONG_MOVE_SPEED',   "LANE", self.name, self.cmd_SET_LONG_MOVE_SPEED, desc=self.cmd_SET_LONG_MOVE_SPEED_help)
+        self.afc.gcode.register_mux_command('SET_SPEED_MULTIPLIER',  "LANE", self.name, self.cmd_SET_SPEED_MULTIPLIER, desc=self.cmd_SET_SPEED_MULTIPLIER_help)
+        self.afc.gcode.register_mux_command('SAVE_SPEED_MULTIPLIER', "LANE", self.name, self.cmd_SAVE_SPEED_MULTIPLIER, desc=self.cmd_SAVE_SPEED_MULTIPLIER_help)
+        self.afc.gcode.register_mux_command('SET_HUB_DIST',          "LANE", self.name, self.cmd_SET_HUB_DIST, desc=self.cmd_SET_HUB_DIST_help)
+        self.afc.gcode.register_mux_command('SAVE_HUB_DIST',         "LANE", self.name, self.cmd_SAVE_HUB_DIST, desc=self.cmd_SAVE_HUB_DIST_help)
+
+        if self.assisted_unload is None: self.assisted_unload = self.unit_obj.assisted_unload
+
+        # Send out event so that macros and be registered properly with valid lane names
+        self.printer.send_event("afc_stepper:register_macros", self)
+
+        self.connect_done = True
+
+    def get_steppers(self):
+        """
+        Helper function to get steppers for lane
+        """
+        if self.unit_obj.type == "HTLF" and "AFC_lane" in self.fullname:
+            self.drive_stepper      = self.unit_obj.drive_stepper_obj
+            self.extruder_stepper   = self.drive_stepper.extruder_stepper
+    
+    def get_color(self):
+        color = self.color
+        if "color" in self.td1_data:
+            color = f"#{self.td1_data['color']}"
+        return color
+    
+    def get_speed_accel(self, move_distance):
+        if abs(move_distance) > 200:
+            return self.long_moves_speed, self.long_moves_accel, True
+        else:
+            return self.short_moves_speed, self.long_moves_accel, False
+
+    @contextmanager
+    def assist_move(self, speed, rewind, assist_active=True):
+        """
+        Starts an assist move and returns a context manager that turns off the assist move when it exist.
+        :param speed:         The speed of the move
+        :param rewind:        True for a rewind, False for a forward assist
+        :param assist_active: Whether to assist
+        :return:              the Context manager
+        """
+        if assist_active:
+            if rewind:
+                # Calculate Rewind Speed
+                value = self.calculate_pwm_value(speed, True) * -1
+            else:
+                # Calculate Forward Assist Speed
+                value = self.calculate_pwm_value(speed)
+
+            # Clamp value to a maximum of 1
+            if value > 1:
+                value = 1
+
+            self.espooler.assist(value)
+        try:
+            yield
+        finally:
+            if assist_active:
+                self.espooler.assist(0)
+
+    def move_auto_speed(self, distance):
+        dist_hub_move_speed, dist_hub_move_accel, assist_active = self.get_speed_accel(distance)
+        self.move(distance, dist_hub_move_speed, dist_hub_move_accel, assist_active)
+
+    def get_speed_accel(self, mode: SpeedMode) -> float:
+        """
+        Helper function to allow selecting the right speed and acceleration of movements
+        mode (Enum SpeedMode): Identifies which speed to use.
+        """
+        if self.afc._get_quiet_mode() == True:
+            return self.afc.quiet_moves_speed, self.short_moves_accel
+        elif mode == SpeedMode.LONG:
+            return self.long_moves_speed, self.long_moves_accel
+        elif mode == SpeedMode.SHORT:
+            return self.short_moves_speed, self.short_moves_accel
+        else:
+            return self.dist_hub_move_speed, self.dist_hub_move_accel
+
+
+    def move(self, distance, speed, accel, assist_active=False):
+        """
+        Move the specified lane a given distance with specified speed and acceleration.
+        This function calculates the movement parameters and commands the stepper motor
+        to move the lane accordingly.
+        Parameters:
+        distance (float): The distance to move.
+        speed (float): The speed of the movement.
+        accel (float): The acceleration of the movement.
+        """
+        self.unit_obj.select_lane( self )
+        with self.assist_move( speed, distance < 0, assist_active):
+            if self.drive_stepper is not None:
+                self.drive_stepper.move(distance, speed, accel, assist_active)
+
+    def move_advanced(self, distance, speed_mode: SpeedMode, assist_active: AssistActive = AssistActive.NO):
+        """
+        Wrapper for move function and isused to compute several arguments
+        to move the lane accordingly.
+        Parameters:
+        distance (float): The distance to move.
+        speed_mode (Enum SpeedMode): Identifies which speed to use.
+        assist_active (Enum AssistActive): Determines to force assist or to dynamically determine.
+        """
+        speed, accel = self.get_speed_accel(speed_mode)
+
+        assist = False
+        if assist_active == AssistActive.YES:
+            assist = True
+        elif assist_active == AssistActive.DYNAMIC:
+            assist = abs(distance) > 200
+
+        self.move(distance, speed, accel, assist)
+
+    def set_afc_prep_done(self):
+        """
+        set_afc_prep_done function should only be called once AFC PREP function is done. Once this
+            function is called it sets afc_prep_done to True. Once this is done the prep_callback function will
+            now load once filament is inserted.
+        """
+        self._afc_prep_done = True
+
+    def _perform_infinite_runout(self):
+        """
+        Common function for infinite spool runout
+            - Unloads current lane and loads the next lane as specified by runout variable.
+            - Swaps mapping between current lane and runout lane so correct lane is loaded with T(n) macro
+            - Once changeover is successful print is automatically resumed
+        """
+        self.status = AFCLaneState.NONE
+        self.afc.function.afc_led(self.afc.led_not_ready, self.led_index)
+        self.logger.info("Infinite Spool triggered for {}".format(self.name))
+        empty_lane = self.afc.lanes[self.afc.current]
+        change_lane = self.afc.lanes[self.runout_lane]
+        # Pause printer with manual command
+        self.afc.error.pause_resume.send_pause_command()
+        # Saving position after printer is paused
+        self.afc.save_pos()
+        # Change Tool and don't restore position. Position will be restored after lane is unloaded
+        #  so that nozzle does not sit on print while lane is unloading
+        self.afc.CHANGE_TOOL(change_lane, restore_pos=False)
+        # Change Mapping
+        self.gcode.run_script_from_command('SET_MAP LANE={} MAP={}'.format(change_lane.name, empty_lane.map))
+        # Only continue if a error did not happen
+        if not self.afc.error_state:
+            # Eject lane from BT
+            self.gcode.run_script_from_command('LANE_UNLOAD LANE={}'.format(empty_lane.name))
+            # Resume pos
+            self.afc.restore_pos()
+            # Resume with manual issued command
+            self.afc.error.pause_resume.send_resume_command()
+            # Set LED to not ready
+            self.afc.function.afc_led(self.led_not_ready, self.led_index)
+
+    def _perform_pause_runout(self):
+        """
+        Common function to pause print when runout occurs, fully unloads and ejects spool if specified by user
+        """
+        # Unload if user has set AFC to unload on runout
+        if self.unit_obj.unload_on_runout:
+            # Pause printer
+            self.afc.error.pause_resume.send_pause_command()
+            self.afc.save_pos()
+            # self.gcode.run_script_from_command('PAUSE')
+            self.afc.TOOL_UNLOAD(self)
+            if not self.afc.error_state:
+                self.afc.LANE_UNLOAD(self)
+        # Pause print
+        self.status = AFCLaneState.NONE
+        msg = "Runout triggered for lane {} and runout lane is not setup to switch to another lane".format(self.name)
+        msg += "\nPlease manually load next spool into toolhead and then hit resume to continue"
+        self.afc.function.afc_led(self.afc.led_not_ready, self.led_index)
+        self.afc.error.AFC_error(msg)
+
+    def load_callback(self, eventtime, state):
+        self.load_state = state
+        if self.printer.state_message == 'Printer is ready' and self.unit_obj.type == "HTLF":
+            self.prep_state = state
+
+            if self.load_state:
+                self.afc.function.afc_led(self.led_ready, self.led_index)
+            else:
+                if self.unit_obj.check_runout(self):
+                    # Checking to make sure runout_lane is set and does not equal 'NONE'
+                    if  self.runout_lane != 'NONE':
+                        self._perform_infinite_runout()
+                    else:
+                        self._perform_pause_runout()
+                elif self.status != "calibrating":
+                    self.afc.function.afc_led(self.led_not_ready, self.led_index)
+                    self.status = AFCLaneState.NONE
+                    self.loaded_to_hub = False
+                    self.td1_data = {}
+                    self.afc.spool._clear_values(self)
+                    self.afc.function.afc_led(self.afc.led_not_ready, self.led_index)
+                    self.clear_lane_data()
+
+        self.afc.save_vars()
+
+    def prep_callback(self, eventtime, state):
+        self.prep_state = state
+
+        delta_time = eventtime - self.last_prep_time
+        self.last_prep_time = eventtime
+
+        if self.prep_active:
+            return
+
+        if self.hub =='direct' and not self.afc.function.is_homed():
+            self.afc.error.AFC_error("Please home printer before directly loading to toolhead", False)
+            return False
+
+        self.prep_active = True
+
+        # Checking to make sure printer is ready and making sure PREP has been called before trying to load anything
+        for i in range(1):
+            # Hacky way for do{}while(0) loop, DO NOT return from this for loop, use break instead so that self.prep_state variable gets sets correctly
+            #  before exiting function
+            if self.printer.state_message == 'Printer is ready' and True == self._afc_prep_done and self.status != AFCLaneState.TOOL_UNLOADING:
+                # Only try to load when load state trigger is false
+                if self.prep_state == True and self.load_state == False:
+                    x = 0
+                    # Checking to make sure last time prep switch was activated was less than 1 second, returning to keep is printing message from spamming
+                    # the console since it takes klipper some time to transition to idle when idle_resume=printing
+                    if delta_time < 1.0:
+                        break
+
+                    # Check to see if the printer is printing or moving, as trying to load while printer is doing something will crash klipper
+                    if self.afc.function.is_printing(check_movement=True):
+                        self.afc.error.AFC_error("Cannot load spools while printer is actively moving or homing", False)
+                        break
+
+                    while self.load_state == False and self.prep_state == True and self.load is not None:
+                        x += 1
+                        self.do_enable(True)
+                        self.move(10,500,400)
+                        self.reactor.pause(self.reactor.monotonic() + 0.1)
+                        if x> 40:
+                            msg = ' FAILED TO LOAD, CHECK FILAMENT AT TRIGGER\n||==>--||----||------||\nTRG   LOAD   HUB    TOOL'
+                            self.afc.error.AFC_error(msg, False)
+                            self.afc.function.afc_led(self.afc.led_fault, self.led_index)
+                            self.status = AFCLaneState.NONE
+                            break
+                    self.status = AFCLaneState.NONE
+
+                    # Verify that load state is still true as this would still trigger if prep sensor was triggered and then filament was removed
+                    #   This is only really a issue when using direct and still using load sensor
+                    if self.hub == 'direct' and self.prep_state:
+                        self.afc.afcDeltaTime.set_start_time()
+                        self.afc.TOOL_LOAD(self)
+                        self.material = self.afc.default_material_type
+                        break
+
+                    # Checking if loaded to hub(it should not be since filament was just inserted), if false load to hub. Does a fast load if hub distance is over 200mm
+                    if self.load_to_hub and not self.loaded_to_hub and self.load_state and self.prep_state:
+                        self.move(self.dist_hub, self.dist_hub_move_speed, self.dist_hub_move_accel, self.dist_hub > 200)
+                        self.loaded_to_hub = True
+
+                    self.do_enable(False)
+                    if self.load_state == True and self.prep_state == True:
+                        self.status = AFCLaneState.LOADED
+                        self.afc.function.afc_led(self.afc.led_ready, self.led_index)
+                        self.material = self.afc.default_material_type
+                    
+                    # Check if user wants to get TD data when loading, only happens if hub is clear and toolhead is not
+                    # loaded. 
+                    # TODO: When implementing multi-extruder this could still happen if a lane is loaded for a 
+                    # different extruder/hub
+                    if self.td1_when_loaded:
+                        if not self.hub_obj.state and self.afc.function.get_current_lane_obj() is None:
+                            self.get_td1_data()
+                        else:
+                            self.logger.info(f"Cannot get TD-1 data for {self.name}, either toolhead is loaded or hub shows filament in path")
+
+                elif self.prep_state == False and self.name == self.afc.current and self.afc.function.is_printing() and self.load_state and self.status != AFCLaneState.EJECTING:
+                    # Checking to make sure runout_lane is set and does not equal 'NONE'
+                    if  self.runout_lane != 'NONE':
+                        self._perform_infinite_runout()
+                    else:
+                        self._perform_pause_runout()
+
+                elif self.prep_state == True and self.load_state == True and not self.afc.function.is_printing():
+                    message = 'Cannot load {} load sensor is triggered.'.format(self.name)
+                    message += '\n    Make sure filament is not stuck in load sensor or check to make sure load sensor is not stuck triggered.'
+                    message += '\n    Once cleared try loading again'
+                    self.afc.error.AFC_error(message, pause=False)
+                else:
+                    self.status = AFCLaneState.NONE
+                    self.loaded_to_hub = False
+                    self.td1_data = {}
+                    self.afc.spool._clear_values(self)
+                    self.afc.function.afc_led(self.afc.led_not_ready, self.led_index)
+                    self.clear_lane_data()
+
+        self.prep_active = False
+        self.afc.save_vars()
+
+    def do_enable(self, enable):
+        if self.drive_stepper is not None:
+            self.drive_stepper.do_enable(enable)
+
+    def sync_print_time(self):
+        return
+
+    def sync_to_extruder(self, update_current=True):
+        """
+        Helper function to sync lane to extruder and set print current if specified.
+
+        :param update_current: Sets current to specified print current when True
+        """
+        if self.drive_stepper is not None:
+            self.drive_stepper.sync_to_extruder(self.extruder_name)
+            if update_current: self.drive_stepper.set_print_current()
+
+    def unsync_to_extruder(self, update_current=True):
+        """
+        Helper function to un-sync lane to extruder and set load current if specified.
+
+        :param update_current: Sets current to specified load current when True
+        """
+        if self.drive_stepper is not None:
+            self.drive_stepper.unsync_to_extruder(None)
+            if update_current: self.drive_stepper.set_load_current()
+
+    def _set_current(self, current):
+        return
+
+    def set_load_current(self):
+        """
+        Helper function to update TMC current to use run current value
+        """
+        if self.drive_stepper is not None:
+            self.drive_stepper.set_load_current()
+
+    def set_print_current(self):
+        """
+        Helper function to update TMC current to use print current value
+        """
+        if self.drive_stepper is not None:
+            self.drive_stepper.set_print_current()
+
+    def update_rotation_distance(self, multiplier):
+        if self.drive_stepper is not None:
+            self.drive_stepper.update_rotation_distance( multiplier )
+
+    def calculate_effective_diameter(self, weight_g, spool_width_mm=60):
+
+        # Calculate the cross-sectional area of the filament
+        density_g_mm3 = self.filament_density / 1000.0
+        filament_volume_mm3 = weight_g / density_g_mm3
+        package_corrected_volume_mm3 = filament_volume_mm3 / 0.785
+        filament_area_mm2 = package_corrected_volume_mm3 / spool_width_mm
+        spool_outer_diameter_mm2 = (4 * filament_area_mm2 / 3.14159) + self.inner_diameter ** 2
+        spool_outer_diameter_mm = spool_outer_diameter_mm2 ** 0.5
+
+        return spool_outer_diameter_mm
+
+    def calculate_rpm(self, feed_rate):
+        """
+        Calculate the RPM for the assist motor based on the filament feed rate.
+
+        :param feed_rate: Filament feed rate in mm/s
+        :return: Calculated RPM for the assist motor
+        """
+        if self.remaining_weight <= self.empty_spool_weight:
+            return 0  # No filament left to assist
+
+        # Calculate the effective diameter
+        effective_diameter = self.calculate_effective_diameter(self.remaining_weight)
+
+        # Calculate RPM
+        rpm = (feed_rate * 60) / (math.pi * effective_diameter)
+        return min(rpm, self.max_motor_rpm)  # Clamp to max motor RPM
+
+    def calculate_pwm_value(self, feed_rate, rewind=False):
+        """
+        Calculate the PWM value for the assist motor based on the feed rate.
+
+        :param feed_rate: Filament feed rate in mm/s
+        :return: PWM value between 0 and 1
+        """
+        rpm = self.calculate_rpm(feed_rate)
+        if not rewind:
+            pwm_value = rpm / (self.max_motor_rpm / (1 + 9 * self.fwd_speed_multi))
+        else:
+            pwm_value = rpm / (self.max_motor_rpm / (15 + 15 * self.rwd_speed_multi))
+        return max(0.0, min(pwm_value, 1.0))  # Clamp the value between 0 and 1
+
+    def update_remaining_weight(self, distance_moved):
+        """
+        Update the remaining filament weight based on the filament distance moved.
+
+        :param distance_moved: Distance of filament moved in mm.
+        """
+        filament_volume_mm3 = math.pi * (self.filament_diameter / 2) ** 2 * distance_moved
+        filament_weight_change = filament_volume_mm3 * self.filament_density / 1000  # Convert mm cubed to g
+        self.remaining_weight -= filament_weight_change
+
+        if self.remaining_weight < self.empty_spool_weight:
+            self.remaining_weight = self.empty_spool_weight  # Ensure weight doesn't drop below empty spool weight
+
+    def set_loaded(self):
+        """
+        Helper function for setting multiple variables when lane is loaded
+        """
+        self.tool_loaded = True
+        self.afc.current = self.extruder_obj.lane_loaded = self.name
+        self.afc.current_loading = None
+        self.status = AFCLaneState.TOOLED
+        self.afc.spool.set_active_spool(self.spool_id)
+
+    def set_unloaded(self):
+        """
+        Helper function for setting multiple variables when lane is unloaded
+        """
+        self.tool_loaded = False
+        self.extruder_obj.lane_loaded = ""
+        self.status = AFCLaneState.NONE
+        self.afc.current = None
+        self.afc.current_loading = None
+        self.afc.spool.set_active_spool(None)
+
+    def enable_buffer(self):
+        """
+        Enable the buffer if `buffer_name` is set.
+        Retrieves the buffer object and calls its `enable_buffer()` method to activate it.
+        """
+        if self.buffer_obj is not None:
+            self.buffer_obj.enable_buffer()
+        self.espooler.enable_timer()
+
+    def disable_buffer(self):
+        """
+        Disable the buffer if `buffer_name` is set.
+        Calls the buffer's `disable_buffer()` method to deactivate it.
+        """
+        if self.buffer_obj is not None:
+            self.buffer_obj.disable_buffer()
+        self.espooler.disable_timer()
+
+    def buffer_status(self):
+        """
+        Retrieve the current status of the buffer.
+        If `buffer_name` is set, returns the buffer's status using `buffer_status()`.
+        Otherwise, returns None.
+        """
+        if self.buffer_obj is not None:
+            return self.buffer_obj.buffer_status()
+
+        else: return None
+
+    def get_toolhead_pre_sensor_state(self):
+        """
+        Helper function that returns current state of toolhead pre sensor or buffer if user has extruder setup for ramming
+
+        returns Status of toolhead pre sensor or the current buffer advance state
+        """
+        if self.extruder_obj.tool_start == "buffer":
+            return self.buffer_obj.advance_state
+        else:
+            return self.extruder_obj.tool_start_state
+
+    def get_trailing(self):
+        """
+        Helper function to get trailing status, returns none if buffer is not defined
+        """
+        if self.buffer_obj is not None:
+            return self.buffer_obj.trailing_state
+        else: return None
+
+    def send_lane_data(self):
+        if self.afc.lane_data_enabled and "T" in self.map:
+            scan_time = self.td1_data['scan_time'] if 'scan_time' in self.td1_data else ""
+            td        = self.td1_data['td']        if 'td'        in self.td1_data else ""
+
+            lane_number = self.map.replace("T", "")
+            lane_data = {"data": { self.name : {
+                "color"         : self.get_color(),
+                "material"      : self.material,
+                "bed_temp"      : self.bed_temp,
+                "nozzle_temp"   : self.extruder_temp,
+                "scan_time"     : scan_time,
+                "td"            : td,
+                "lane"          : lane_number
+            }}}
+            self.afc.moonraker.send_lane_data(lane_data)
+    
+    def clear_lane_data(self):
+        if self.afc.lane_data_enabled and "T" in self.map:
+            lane_number = self.map.replace("T", "")
+            lane_data = {"data": { self.name : {
+                "color"         :  "",
+                "material"      : "",
+                "bed_temp"      : "",
+                "nozzle_temp"   : "",
+                "scan_time"     : "",
+                "td"            : "",
+                "lane"          : lane_number
+            }}}
+            self.afc.moonraker.send_lane_data(lane_data)
+
+    def get_td1_data(self):
+        max_move_tries = 0
+        status = True
+        msg = ""
+        if not self.load_state and not self.prep_state:
+            msg = f"{self.name} not loaded, cannot capture TD-1 data for lane"
+            self.afc.error.AFC_error(msg, pause=False)
+            return False, msg
+
+        if self.hub_obj.state:
+            msg = f"Hub for {self.name} detects filament, cannot capture TD-1 data for lane"
+            self.afc.error.AFC_error(msg, pause=False)
+            return False, msg
+
+        # Verify TD-1 is still connected before trying to get data
+        if not self.afc.td1_present:
+            msg = "TD-1 device not detected anymore, please check before continuing to capture TD-1 data"
+            self.afc.error.AFC_error(msg, pause=False)
+            return False, msg
+        # If user has specified a specific ID, verify that its connected and found
+        if self.td1_device_id:
+            valid, msg = self.afc.function.check_for_td1_id(self.td1_device_id)
+            if not valid:
+                self.afc.error.AFC_error(msg, pause=False)
+                return False, msg
+
+        if not self.hub_obj.state:
+            if not self.loaded_to_hub:
+                self.move_auto_speed(self.dist_hub)
+
+            while not self.hub_obj.state:
+                if max_move_tries >= self.afc.max_move_tries:
+                    fail_message = f"Failed to trigger hub {self.hub_obj.name} for {self.name}\n"
+                    fail_message += "Cannot capture TD-1 data, verify that hub switch is properly working before continuing"
+                    self.afc.error.AFC_error(fail_message, pause=False)
+                    return False, fail_message
+
+                if max_move_tries == 0:
+                    self.move_auto_speed(self.hub_obj.move_dis)
+                else:
+                    self.move_auto_speed(self.short_move_dis)
+                max_move_tries += 1
+
+            compare_time = datetime.now()
+            self.move_auto_speed(self.hub_obj.td1_bowden_length)
+            self.afc.reactor.pause(self.afc.reactor.monotonic() + 5)
+
+            success = self.unit_obj.get_td1_data(self, compare_time)
+            if not success:
+                msg = f"Not able to gather TD-1 data after moving {self.hub_obj.td1_bowden_length}mm"
+                self.afc.error.AFC_error(msg, pause=False)
+                status = False
+
+            self.move_auto_speed(self.hub_obj.td1_bowden_length * -1)
+
+            max_move_tries = 0
+            while( self.hub_obj.state ):
+                if max_move_tries >= self.afc.max_move_tries:
+                    fail_message = f"Failed to trigger hub {self.hub_obj.name} for {self.name}\n"
+                    fail_message += "Cannot capture TD-1 data, verify that hub switch is properly working before continuing"
+                    self.afc.error.AFC_error(fail_message, pause=False)
+                    return False, fail_message
+
+                self.move_auto_speed(self.short_move_dis * -1)
+                max_move_tries += 1
+
+            self.move_auto_speed(self.hub_obj.hub_clear_move_dis * -1)
+            self.do_enable(False)
+            self.send_lane_data()
+
+        else:
+            msg = "Cannot gather TD-1 data, hub sensor not clear. Please clear hub and try again."
+            self.afc.error.AFC_error(msg, pause=False)
+            status = False
+        return status, msg
+
+    cmd_SET_LANE_LOADED_help = "Sets current lane as loaded to toolhead, useful when manually loading lanes during prints if AFC detects an error when trying to unload/load a lane"
+    cmd_SET_LANE_LOAD_options = {"LANE": {"type": "string", "default": "lane1"}}
+    def cmd_SET_LANE_LOADED(self, gcmd):
+        """
+        This macro handles manually setting a lane loaded into the toolhead. This is useful when manually loading lanes
+        during prints after AFC detects an error when loading/unloading and pauses.
+
+        If there is a lane already loaded this macro will also desync that lane extruder from the toolhead extruder
+        and set its values and led appropriately.
+
+        Retrieves the lane specified by the 'LANE' parameter and sets the appropriate values in AFC to continue using the lane.
+
+        Usage
+        -----
+        `SET_LANE_LOADED LANE=<lane>`
+
+        Example
+        -------
+        ```
+        SET_LANE_LOADED LANE=lane1
+        ```
+        """
+        if not self.load_state:
+            self.afc.error.AFC_error("Lane:{} is not loaded, cannot set loaded to toolhead for this lane.".format(self.name), pause=False)
+            return
+
+        self.afc.function.unset_lane_loaded()
+
+        self.set_loaded()
+        self.sync_to_extruder()
+        self.afc.function.handle_activate_extruder()
+        self.afc.save_vars()
+        self.unit_obj.select_lane(self)
+        self.logger.info("Manually set {} loaded to toolhead".format(self.name))
+
+    cmd_SET_LONG_MOVE_SPEED_help = "Gives ability to set long_moves_speed or rev_long_moves_speed_factor values without having to update config and restart"
+    def cmd_SET_LONG_MOVE_SPEED(self, gcmd):
+        """
+        Macro call to update long_moves_speed or rev_long_moves_speed_factor values without having to set in config and restart klipper. This macro allows adjusting
+        these values while printing. Multiplier values must be between 0.5 - 1.2
+
+        Use `FWD_SPEED` variable to set forward speed in mm/sec, use `RWD_FACTOR` to set reverse multiplier
+
+        Usage
+        -----
+        `SET_LONG_MOVE_SPEED LANE=<lane_name> FWD_SPEED=<fwd_speed> RWD_FACTOR=<rwd_multiplier> SAVE=<0 or 1>`
+
+        Example
+        -----
+        ```
+        SET_LONG_MOVE_SPEED LANE=lane1 RWD_FACTOR=0.9 SAVE=1
+        ```
+        """
+        update = gcmd.get_int("SAVE", 0, minval=0, maxval=2)
+        old_long_moves_speed = self.long_moves_speed
+        old_rev_long_moves_speed_factor= self.rev_long_moves_speed_factor
+
+        self.long_moves_speed = gcmd.get_float("FWD_SPEED", self.long_moves_speed, minval=50, maxval=500)
+        self.rev_long_moves_speed_factor = gcmd.get_float("RWD_FACTOR", self.rev_long_moves_speed_factor, minval=0.0, maxval=1.2)
+
+        if self.rev_long_moves_speed_factor < 0.5: self.rev_long_moves_speed_factor = 0.5
+        if self.rev_long_moves_speed_factor > 1.2: self.rev_long_moves_speed_factor = 1.2
+
+        if self.long_moves_speed != old_long_moves_speed:
+            self.logger.info("{name} forward speed set, New: {new}, Old: {old}".format(name=self.name, new=self.long_moves_speed, old=old_long_moves_speed))
+        else:
+            self.logger.info("{name} forward speed currently set to {new}".format(name=self.name, new=self.long_moves_speed))
+
+
+        if self.rev_long_moves_speed_factor != old_rev_long_moves_speed_factor:
+            self.logger.info("{name} reverse speed multiplier set, New: {new}, Old: {old}".format(name=self.name, new=self.rev_long_moves_speed_factor, old=old_rev_long_moves_speed_factor))
+        else:
+            self.logger.info("{name} reverse speed multiplier currently set to {new}".format(name=self.name, new=self.rev_long_moves_speed_factor))
+
+        if update == 1:
+            self.afc.function.ConfigRewrite(self.fullname, 'long_moves_speed',  self.long_moves_speed, '')
+            self.afc.function.ConfigRewrite(self.fullname, 'rev_long_moves_speed_factor',  self.rev_long_moves_speed_factor, '')
+
+
+    cmd_SET_SPEED_MULTIPLIER_help = "Gives ability to set fwd_speed_multiplier or rwd_speed_multiplier values without having to update config and restart"
+    def cmd_SET_SPEED_MULTIPLIER(self, gcmd):
+        """
+        Macro call to update fwd_speed_multiplier or rwd_speed_multiplier values without having to set in config and restart klipper. This macro allows adjusting
+        these values while printing. Multiplier values must be between 0.0 - 1.0
+
+        Use `FWD` variable to set forward multiplier, use `RWD` to set reverse multiplier
+
+        After running this command run `SAVE_SPEED_MULTIPLIER LANE=<lane_name>` to save value to config file
+
+        Usage
+        -----
+        `SET_SPEED_MULTIPLIER LANE=<lane_name> FWD=<fwd_multiplier> RWD=<rwd_multiplier>`
+
+        Example
+        -----
+        ```
+        SET_SPEED_MULTIPLIER LANE=lane1 RWD=0.9
+        ```
+        """
+        updated = False
+        old_fwd_value = self.fwd_speed_multi
+        old_rwd_value = self.rwd_speed_multi
+
+        self.fwd_speed_multi = gcmd.get_float("FWD", self.fwd_speed_multi, minval=0.0, maxval=1.0)
+        self.rwd_speed_multi = gcmd.get_float("RWD", self.rwd_speed_multi, minval=0.0, maxval=1.0)
+
+        if self.fwd_speed_multi != old_fwd_value:
+            self.logger.info("{name} forward speed multiplier set, New: {new}, Old: {old}".format(name=self.name, new=self.fwd_speed_multi, old=old_fwd_value))
+            updated = True
+
+        if self.rwd_speed_multi != old_rwd_value:
+            self.logger.info("{name} reverse speed multiplier set, New: {new}, Old: {old}".format(name=self.name, new=self.rwd_speed_multi, old=old_rwd_value))
+            updated = True
+
+        if updated:
+            self.logger.info("Run SAVE_SPEED_MULTIPLIER LANE={} to save values to config file".format(self.name))
+
+    cmd_SAVE_SPEED_MULTIPLIER_help = "Saves fwd_speed_multiplier and rwd_speed_multiplier values to config file "
+    def cmd_SAVE_SPEED_MULTIPLIER(self, gcmd):
+        """
+        Macro call to write fwd_speed_multiplier and rwd_speed_multiplier variables to config file for specified lane.
+
+        Usage
+        -----
+        `SAVE_SPEED_MULTIPLIER LANE=<lane_name>`
+
+        Example
+        -----
+        ```
+        SAVE_SPEED_MULTIPLIER LANE=lane1
+        ```
+        """
+        self.afc.function.ConfigRewrite(self.fullname, 'fwd_speed_multiplier', self.fwd_speed_multi, '')
+        self.afc.function.ConfigRewrite(self.fullname, 'rwd_speed_multiplier', self.rwd_speed_multi, '')
+
+    cmd_SET_HUB_DIST_help = "Helper to dynamically set distance between a lanes extruder and hub"
+    def cmd_SET_HUB_DIST(self, gcmd):
+        """
+        This function adjusts the distance between a lanes extruder and hub. Adding +/- in front of the length will
+        increase/decrease length by that amount. To reset length back to config value, pass in `reset` for length to
+        reset to value in config file.
+
+        Usage
+        -----
+        `SET_HUB_DIST LANE=<lane_name> LENGTH=+/-<fwd_multiplier>`
+
+        Example
+        -----
+        ```
+        SET_HUB_DIST LANE=lane1 LENGTH=+100
+        ```
+        """
+        old_dist_hub = self.dist_hub
+
+        length = gcmd.get("LENGTH", self.dist_hub)
+
+        if length != old_dist_hub:
+            self.dist_hub = self.afc.function._calc_length(self.config_dist_hub, self.dist_hub, length)
+        msg =  "//{} dist_hub:\n".format(self.name)
+        msg += '//   Config Length:   {}\n'.format(self.config_dist_hub)
+        msg += '//   Previous Length: {}\n'.format(old_dist_hub)
+        msg += '//   New Length:      {}\n'.format(self.dist_hub)
+        self.logger.raw(msg)
+        self.logger.info("Run SAVE_HUB_DIST LANE={} to save value to config file".format(self.name))
+
+    cmd_SAVE_HUB_DIST_help = "Saves dist_hub value to config file "
+    def cmd_SAVE_HUB_DIST(self, gcmd):
+        """
+        Macro call to write dist_hub variable to config file for specified lane.
+
+        Usage
+        -----
+        `SAVE_HUB_DIST LANE=<lane_name>`
+
+        Example
+        -----
+        ```
+        SAVE_HUB_DIST LANE=lane1
+        ```
+        """
+        self.afc.function.ConfigRewrite(self.fullname, 'dist_hub', self.dist_hub, '')
+
+    def get_status(self, eventtime=None):
+        response = {}
+        if not self.connect_done: return response
+        response['name'] = self.name
+        response['unit'] = self.unit
+        response['hub'] = self.hub
+        response['extruder'] = self.extruder_name
+        response['buffer'] = self.buffer_name
+        response['buffer_status'] = self.buffer_status()
+        response['lane'] = self.index
+        response['map'] = self.map
+        response['load'] = bool(self.load_state)
+        response["prep"] =bool(self.prep_state)
+        response["tool_loaded"] = self.tool_loaded
+        response["loaded_to_hub"] = self.loaded_to_hub
+        response["material"]=self.material
+        response["spool_id"]=self.spool_id
+        response["color"]=self.get_color()
+        response["weight"]=self.weight
+        response["extruder_temp"] = self.extruder_temp
+        response["runout_lane"]=self.runout_lane
+        filiment_stat=self.afc.function.get_filament_status(self).split(':')
+        response['filament_status'] = filiment_stat[0]
+        response['filament_status_led'] = filiment_stat[1]
+        response['status'] = self.status
+        response['td1_data'] = self.td1_data
+        response['td1_when_loaded'] = self.td1_when_loaded
+        return response
+
+def load_config_prefix(config):
+    return AFCLane(config)