# Armored Turtle Automated Filament Changer
#
# Copyright (C) 2024 Armored Turtle
#
# This file may be distributed under the terms of the GNU GPLv3 license.

import math
import traceback

from contextlib import contextmanager
from configfile import error
from datetime import datetime
from enum import Enum

try: from extras.AFC_utils import ERROR_STR, add_filament_switch
except: raise error("Error when trying to import AFC_utils.ERROR_STR, add_filament_switch\n{trace}".format(trace=traceback.format_exc()))

try: from extras import AFC_assist
except: raise error(ERROR_STR.format(import_lib="AFC_assist", trace=traceback.format_exc()))

try: from extras.AFC_stats import AFCStats_var
except: raise error(ERROR_STR.format(import_lib="AFC_stats", trace=traceback.format_exc()))

# Class for holding different states so its clear what all valid states are

class AssistActive(Enum):
    YES = 1
    NO = 2
    DYNAMIC = 3
class SpeedMode(Enum):
    NONE = None
    LONG = 1
    SHORT = 2
    HUB = 3
    NIGHT = 4

class AFCLaneState:
    NONE             = "None"
    ERROR            = "Error"
    LOADED           = "Loaded"
    TOOLED           = "Tooled"
    TOOL_LOADED      = "Tool Loaded"
    TOOL_LOADING     = "Tool Loading"
    TOOL_UNLOADING   = "Tool Unloading"
    HUB_LOADING      = "HUB Loading"
    EJECTING         = "Ejecting"
    CALIBRATING      = "Calibrating"
    INFINITE_RUNOUT  = "Infinite Runout"

class AFCLane:
    UPDATE_WEIGHT_DELAY = 10.0

    def _normalize_pin_name(self, pin):
        if pin is None:
            return None

        pin_str = str(pin).strip()
        if not pin_str or pin_str.lower() == "none":
            return None

        if ":" in pin_str:
            pin_str = pin_str.split(":", 1)[1]

        pin_str = pin_str.strip()
        strip_chars = "!^~"
        while pin_str and pin_str[0] in strip_chars:
            pin_str = pin_str[1:]
        while pin_str and pin_str[-1] in strip_chars:
            pin_str = pin_str[:-1]

        pin_str = pin_str.strip()
        if not pin_str:
            return None

        return pin_str.lower()

    def __init__(self, config):
        self.printer            = config.get_printer()
        self.afc                = self.printer.lookup_object('AFC')
        self.gcode              = self.printer.lookup_object('gcode')
        self.reactor            = self.printer.get_reactor()
        self.extruder_stepper   = None
        self.logger             = self.afc.logger
        self.printer.register_event_handler("klippy:ready", self._handle_ready)
        self.printer.register_event_handler("afc:moonraker_connect", self.handle_moonraker_connect)
        self.cb_update_weight   = self.reactor.register_timer( self.update_weight_callback )

        self.unit_obj           = None
        self.hub_obj            = None
        self.buffer_obj         = None
        self.extruder_obj       = None

        #stored status variables
        self.fullname           = config.get_name()
        self.name               = self.fullname.split()[-1]
        # TODO: Put these variables into a common class or something so they are easier to clear out
        # when lanes are unloaded
        self.tool_loaded        = False
        self.loaded_to_hub      = False
        self.spool_id           = None
        self.color              = None
        self.weight             = 0
        self._material          = None
        self.extruder_temp      = None
        self.bed_temp           = None
        self.td1_data           = {}
        self.runout_lane        = None
        self.status             = AFCLaneState.NONE
        # END TODO

        self.multi_hubs_found   = False
        self.drive_stepper      = None
        unit                    = config.get('unit')                                    # Unit name(AFC_BoxTurtle/NightOwl/etc) that belongs to this stepper.
        # Overrides buffers set at the unit level
        self.hub                = config.get('hub',None)                                # Hub name(AFC_hub) that belongs to this stepper, overrides hub that is set in unit(AFC_BoxTurtle/NightOwl/etc) section.
        # Overrides buffers set at the unit and extruder level
        self.buffer_name        = config.get("buffer", None)                            # Buffer name(AFC_buffer) that belongs to this stepper, overrides buffer that is set in extruder(AFC_extruder) or unit(AFC_BoxTurtle/NightOwl/etc) sections.
        self.unit               = unit.split(':')[0]
<<<<<<< HEAD
        self._shared_prep_load_override = config.getboolean("shared_prep_load_sensor", None)
=======
        self._shared_prep_load_override = config.getboolean(
            "shared_prep_load_sensor", None
        )
>>>>>>> 6a1cff49
        if self._shared_prep_load_override is None:
            unit_prefix = self.unit.strip().upper() if self.unit else ""
            if unit_prefix.startswith("AMS"):
                self._shared_prep_load_override = True
        try:
            self.index              = int(unit.split(':')[1])
        except:
            self.index              = 0
            pass

        self.extruder_name      = config.get('extruder', None)                          # Extruder name(AFC_extruder) that belongs to this stepper, overrides extruder that is set in unit(AFC_BoxTurtle/NightOwl/etc) section.
        self.map                = config.get('cmd', None)                               # Keeping this in so it does not break others config that may have used this, use map instead
        # Saving to self._map so that if a user has it defined it will be reset back to this when
        # the calling RESET_AFC_MAPPING macro.

        # LED SETTINGS
        # All variables use: (R,G,B,W) 0 = off, 1 = full brightness. Setting value here overrides values set in unit(AFC_BoxTurtle/NightOwl/etc) section
        self._map = self.map      = config.get('map', self.map)
        self.led_index            = config.get('led_index', None)                       # LED index of lane in chain of lane LEDs
        self.led_fault            = config.get('led_fault',None)                        # LED color to set when faults occur in lane
        self.led_ready            = config.get('led_ready',None)                        # LED color to set when lane is ready
        self.led_not_ready        = config.get('led_not_ready',None)                    # LED color to set when lane not ready
        self.led_loading          = config.get('led_loading',None)                      # LED color to set when lane is loading
        self.led_prep_loaded      = config.get('led_loading',None)                      # LED color to set when lane is loaded
        self.led_unloading        = config.get('led_unloading',None)                    # LED color to set when lane is unloading
        self.led_tool_loaded      = config.get('led_tool_loaded',None)                  # LED color to set when lane is loaded into tool
        self.led_tool_loaded_idle = config.get('led_tool_loaded_idle',None)             # LED color to set when lane is loaded into tool and idle
        self.led_spool_index      = config.get('led_spool_index', None)                 # LED index to illuminate under spool
        self.led_spool_illum      = config.get('led_spool_illuminate', None)            # LED color to illuminate under spool

        self.long_moves_speed   = config.getfloat("long_moves_speed", None)             # Speed in mm/s to move filament when doing long moves. Setting value here overrides values set in unit(AFC_BoxTurtle/NightOwl/etc) section
        self.long_moves_accel   = config.getfloat("long_moves_accel", None)             # Acceleration in mm/s squared when doing long moves. Setting value here overrides values set in unit(AFC_BoxTurtle/NightOwl/etc) section
        self.short_moves_speed  = config.getfloat("short_moves_speed", None)            # Speed in mm/s to move filament when doing short moves. Setting value here overrides values set in unit(AFC_BoxTurtle/NightOwl/etc) section
        self.short_moves_accel  = config.getfloat("short_moves_accel", None)            # Acceleration in mm/s squared when doing short moves. Setting value here overrides values set in unit(AFC_BoxTurtle/NightOwl/etc) section
        self.short_move_dis     = config.getfloat("short_move_dis", None)               # Move distance in mm for failsafe moves. Setting value here overrides values set in unit(AFC_BoxTurtle/NightOwl/etc) section
        self.max_move_dis       = config.getfloat("max_move_dis", None)                 # Maximum distance to move filament. AFC breaks filament moves over this number into multiple moves. Useful to lower this number if running into timer too close errors when doing long filament moves. Setting value here overrides values set in unit(AFC_BoxTurtle/NightOwl/etc) section
        self.n20_break_delay_time= config.getfloat("n20_break_delay_time", None)        # Time to wait between breaking n20 motors(nSleep/FWD/RWD all 1) and then releasing the break to allow coasting. Setting value here overrides values set in unit(AFC_BoxTurtle/NightOwl/etc) section

        # Custom Load/unload Commands
        self.custom_load_cmd = config.get('custom_load_cmd', None)  # Custom command to run when loading lane, this will bypass the typical load sequence and run the command instead.
        self.custom_unload_cmd = config.get('custom_unload_cmd', None)  # Custom command to run when unloading lane, this will bypass the typical unload sequence and run the command instead.

        self.rev_long_moves_speed_factor = config.getfloat("rev_long_moves_speed_factor", None)     # scalar speed factor when reversing filamentalist

        self.dist_hub           = config.getfloat('dist_hub', 60)                       # Bowden distance between Box Turtle extruder and hub
        self.park_dist          = config.getfloat('park_dist', 10)                      # Currently unused

        self.load_to_hub        = config.getboolean("load_to_hub", self.afc.load_to_hub) # Fast loads filament to hub when inserted, set to False to disable. Setting here overrides global setting in AFC.cfg
        self.enable_sensors_in_gui  = config.getboolean("enable_sensors_in_gui",    self.afc.enable_sensors_in_gui) # Set to True to show prep and load sensors switches as filament sensors in mainsail/fluidd gui, overrides value set in AFC.cfg
        self.debounce_delay         = config.getfloat("debounce_delay",             self.afc.debounce_delay)
        self.enable_runout          = config.getboolean("enable_hub_runout",        self.afc.enable_hub_runout)
        self.sensor_to_show         = config.get("sensor_to_show", None)                # Set to prep to only show prep sensor, set to load to only show load sensor. Do not add if you want both prep and load sensors to show in web gui

        self.assisted_unload    = config.getboolean("assisted_unload", None) # If True, the unload retract is assisted to prevent loose windings, especially on full spools. This can prevent loops from slipping off the spool. Setting value here overrides values set in unit(AFC_BoxTurtle/NightOwl/etc) section
        self.td1_when_loaded    = config.getboolean("capture_td1_when_loaded", None)
        self.td1_device_id      = config.get("td1_device_id", None)


        self.printer.register_event_handler("AFC_unit_{}:connect".format(self.unit),self.handle_unit_connect)

        self.config_dist_hub = self.dist_hub

        # lane triggers
        buttons = self.printer.load_object(config, "buttons")
        self.prep = config.get('prep', None)                                    # MCU pin for prep trigger
        if isinstance(self.prep, str) and self.prep.strip().lower() in ("", "none"):
            self.prep = None
<<<<<<< HEAD

        self.load = config.get('load', None)                                    # MCU pin load trigger
        if isinstance(self.load, str) and self.load.strip().lower() in ("", "none"):
            self.load = None

        self.prep_state = False
        self.load_state = False

        self._normalized_prep_pin = self._normalize_pin_name(self.prep)
        self._normalized_load_pin = self._normalize_pin_name(self.load)

        shared_detected = bool(self._normalized_prep_pin and self._normalized_prep_pin == self._normalized_load_pin)
        self.shared_prep_load_sensor = shared_detected
        if not self.shared_prep_load_sensor:
            unit_prefix = self.unit.strip().upper() if self.unit else ""
            if unit_prefix.startswith("AMS") and self._normalized_prep_pin and not self._normalized_load_pin:
                self.shared_prep_load_sensor = True

        if self._shared_prep_load_override is not None:
            self.shared_prep_load_sensor = self._shared_prep_load_override

        if self.prep is not None:
            prep_cb = self._shared_prep_load_callback if self.shared_prep_load_sensor else self.prep_callback
            buttons.register_buttons([self.prep], prep_cb)

=======
        self.load = config.get('load', None)                                    # MCU pin load trigger
        if isinstance(self.load, str) and self.load.strip().lower() in ("", "none"):
            self.load = None

        self.prep_state = False
        self.load_state = False

        self._normalized_prep_pin = self._normalize_pin_name(self.prep)
        self._normalized_load_pin = self._normalize_pin_name(self.load)
        shared_detected = bool(
            self._normalized_prep_pin
            and self._normalized_prep_pin == self._normalized_load_pin
        )
        if self._shared_prep_load_override is None:
            self.shared_prep_load_sensor = shared_detected
        else:
            self.shared_prep_load_sensor = self._shared_prep_load_override

        if self.prep is not None:
            prep_callback = self._shared_prep_load_callback if self.shared_prep_load_sensor else self.prep_callback
            buttons.register_buttons([self.prep], prep_callback)

        self.load = config.get('load', None)                                    # MCU pin load trigger
        normalized_prep = self._normalize_pin_name(self.prep)
        normalized_load = self._normalize_pin_name(self.load)
        self.shared_prep_load_sensor = config.getboolean("shared_prep_load_sensor", False)
        if not self.shared_prep_load_sensor:
            unit_prefix = self.unit.strip().upper() if self.unit else ""
            if normalized_prep and normalized_load and normalized_prep == normalized_load:
                self.shared_prep_load_sensor = True
            elif unit_prefix.startswith("AMS") and normalized_prep and not normalized_load:
                self.shared_prep_load_sensor = True

        self.load_state = False
>>>>>>> 6a1cff49
        if self.load is not None and not self.shared_prep_load_sensor:
            buttons.register_buttons([self.load], self.load_callback)
        elif self.load is None and not self.shared_prep_load_sensor:
            self.load_state = True

        self.espooler = AFC_assist.Espooler(self.name, config)
        self.lane_load_count = None

        self._shared_clear_deadline = self.reactor.NEVER
<<<<<<< HEAD
        self._shared_clear_timer = self.reactor.register_timer(self._shared_sensor_clear_cb)
=======
        self._shared_clear_timer = self.reactor.register_timer(
            self._shared_sensor_clear_cb
        )
>>>>>>> 6a1cff49

        self.filament_diameter  = config.getfloat("filament_diameter", 1.75)    # Diameter of filament being used
        self.filament_density   = config.getfloat("filament_density", 1.24)     # Density of filament being used
        self.inner_diameter     = config.getfloat("spool_inner_diameter", 100)  # Inner diameter in mm
        self.outer_diameter     = config.getfloat("spool_outer_diameter", 200)  # Outer diameter in mm
        self.empty_spool_weight = config.getfloat("empty_spool_weight", 190)    # Empty spool weight in g
        self.max_motor_rpm      = config.getfloat("assist_max_motor_rpm", 500)  # Max motor RPM
        self.rwd_speed_multi    = config.getfloat("rwd_speed_multiplier", 0.5)  # Multiplier to apply to rpm
        self.fwd_speed_multi    = config.getfloat("fwd_speed_multiplier", 0.5)  # Multiplier to apply to rpm
        self.diameter_range     = self.outer_diameter - self.inner_diameter     # Range for effective diameter
        self.past_extruder_position = -1
        self.save_counter       = -1

        # Defaulting to false so that extruder motors to not move until PREP has been called
        self._afc_prep_done = False

        if self.prep is not None:
            show_sensor = True
            if not self.enable_sensors_in_gui or (self.sensor_to_show is not None and 'prep' not in self.sensor_to_show):
                show_sensor = False
            self.fila_prep, self.prep_debounce_button = add_filament_switch(f"{self.name}_prep", self.prep, self.printer,
                                                                            show_sensor, enable_runout=self.enable_runout,
                                                                            debounce_delay=self.debounce_delay )
            if self.shared_prep_load_sensor:
                self.fila_load = self.fila_prep
                self.load_debounce_button = self.prep_debounce_button
<<<<<<< HEAD
                self.prep_debounce_button.button_action = self._shared_prep_load_runout
            else:
                self.prep_debounce_button.button_action = self.handle_prep_runout
=======
            self.prep_debounce_button.button_action = self.handle_prep_runout
>>>>>>> 6a1cff49
            self.prep_debounce_button.debounce_delay = 0 # Delay will be set once klipper is ready

        if self.load is not None and not self.shared_prep_load_sensor:
            show_sensor = True
            if not self.enable_sensors_in_gui or (self.sensor_to_show is not None and 'load' not in self.sensor_to_show):
                show_sensor = False
            self.fila_load, self.load_debounce_button = add_filament_switch(f"{self.name}_load", self.load, self.printer,
                                                                            show_sensor, enable_runout=self.enable_runout,
                                                                            debounce_delay=self.debounce_delay )
            self.load_debounce_button.button_action = self.handle_load_runout
            self.load_debounce_button.debounce_delay = 0 # Delay will be set once klipper is ready

        self.connect_done = False
        self.prep_active = False
        self.last_prep_time = 0

        self.show_macros = self.afc.show_macros
        self.function = self.printer.load_object(config, 'AFC_functions')
        self.function.register_mux_command(self.show_macros, 'SET_LANE_LOADED', 'LANE', self.name,
                                           self.cmd_SET_LANE_LOADED, self.cmd_SET_LANE_LOADED_help,
                                           self.cmd_SET_LANE_LOAD_options )

    def __str__(self):
        return self.name

    @property
    def material(self):
        """
        Returns lanes filament material type
        """
        return self._material

    @material.setter
    def material(self, value):
        """
        Sets filament material type and sets filament density based off material type.
        To use custom density, set density after setting material
        """
        self._material = value
        if not value:
            self.filament_density = 1.24 # Setting to a default value
            return

        for density in self.afc.common_density_values:
            v = density.split(":")
            if v[0] in value:
                self.filament_density = float(v[1])
                break

    def _handle_ready(self):
        """
        Handles klippy:ready callback and verifies that steppers have units defined in their config
        """
        if self.unit_obj is None:
            raise error("Unit {unit} is not defined in your configuration file. Please defined unit ex. [AFC_BoxTurtle {unit}]".format(unit=self.unit))

        if self.led_index is not None:
            # Verify that LED config is found
            error_string, led = self.afc.function.verify_led_object(self.led_index)
            if led is None:
                raise error(error_string)
        self.espooler.handle_ready()

        # Setting debounce delay after ready so that callback does not get triggered when initially loading
        if hasattr(self, "prep_debounce_button"):
            self.prep_debounce_button.debounce_delay = self.debounce_delay
        if hasattr(self, "load_debounce_button"):
            self.load_debounce_button.debounce_delay = self.debounce_delay

    def handle_moonraker_connect(self):
        """
        Function that should be called at the beginning of PREP so that moonraker has
        enough time to start before AFC tries to connect. This fixes a race condition that can
        happen between klipper and moonraker when first starting up.
        """
        if self.unit_obj.type != "HTLF" or (self.unit_obj.type == "HTLF" and "AFC_lane" in self.fullname):
            values = None
            if self.afc.moonraker.afc_stats is not None:
                values = self.afc.moonraker.afc_stats["value"]
            self.lane_load_count = AFCStats_var(self.name, "load_count", values, self.afc.moonraker)
            self.espooler.handle_moonraker_connect()

            # Update boolean and check to make sure a TD-1 device is detected
            self.td1_when_loaded = self.td1_when_loaded and self.afc.td1_defined

    def handle_unit_connect(self, unit_obj):
        """
        Callback from <unit_name>:connect to verify units/hub/buffer/extruder object. Errors out if user specified names and they do not exist in their configuration
        """
        # Saving reference to unit
        self.unit_obj = unit_obj
        self.buffer_obj = self.unit_obj.buffer_obj
        add_to_other_obj = False

        # Register all lanes if their type is not HTLF or only register lanes that are HTLF and have AFC_lane
        # in the name so that HTLF stepper names do not get added since they are not a lane for this unit type
        if self.unit_obj.type != "HTLF" or (self.unit_obj.type == "HTLF" and "AFC_lane" in self.fullname):
            add_to_other_obj = True
            # Registering lane name in unit
            self.unit_obj.lanes[self.name] = self
            self.afc.lanes[self.name] = self


        self.hub_obj = self.unit_obj.hub_obj

        if not self.is_direct_hub():
            if self.hub is not None:
                try:
                    self.hub_obj = self.printer.lookup_object("AFC_hub {}".format(self.hub))
                except:
                    error_string = 'Error: No config found for hub: {hub} in [AFC_stepper {stepper}]. Please make sure [AFC_hub {hub}] section exists in your config'.format(
                    hub=self.hub, stepper=self.name )
                    raise error(error_string)
            elif self.hub_obj is None:
                # Check to make sure at least 1 hub exists in config, if not error out with message
                if len(self.afc.hubs) == 0:
                    error_string = "Error: AFC_hub not found in configuration please make sure there is a [AFC_hub <hub_name>] defined in your configuration"
                    raise error(error_string)
                # Setting hub to first hub in AFC hubs dictionary
                if len(self.afc.hubs) > 0:
                    self.hub_obj = next(iter(self.afc.hubs.values()))
                # Set flag to warn during prep that multiple hubs were found
                if len(self.afc.hubs) > 1:
                    self.multi_hubs_found = True

            # Assigning hub name just in case stepper is using hub defined in units config
            self.hub = self.hub_obj.name
            if add_to_other_obj:
                self.hub_obj.lanes[self.name] = self
        else:
            self.hub_obj = lambda: None
            self.hub_obj.state = False

        self.extruder_obj = self.unit_obj.extruder_obj
        if self.extruder_name is not None:
            try:
                self.extruder_obj = self.printer.lookup_object('AFC_extruder {}'.format(self.extruder_name))
            except:
                error_string = 'Error: No config found for extruder: {extruder} in [AFC_stepper {stepper}]. Please make sure [AFC_extruder {extruder}] section exists in your config'.format(
                    extruder=self.extruder_name, stepper=self.name )
                raise error(error_string)
        elif self.extruder_obj is None:
            error_string = "Error: Extruder has not been configured for stepper {name}, please add extruder variable to either [AFC_stepper {name}] or [AFC_{unit_type} {unit_name}] in your config file".format(
                        name=self.name, unit_type=self.unit_obj.type.replace("_", ""), unit_name=self.unit_obj.name)
            raise error(error_string)

        # Assigning extruder name just in case stepper is using extruder defined in units config
        self.extruder_name = self.extruder_obj.name
        if add_to_other_obj:
            self.extruder_obj.lanes[self.name] = self

        if (
            self._shared_prep_load_override is None
            and getattr(self.unit_obj, "type", "").upper() == "AMS"
        ):
            self._enable_shared_prep_load_sensor()

        # Use buffer defined in stepper and override buffers that maybe set at the UNIT or extruder levels
        self.buffer_obj = self.unit_obj.buffer_obj
        if self.buffer_name is not None:
            try:
                self.buffer_obj = self.printer.lookup_object("AFC_buffer {}".format(self.buffer_name))
            except:
                error_string = 'Error: No config found for buffer: {buffer} in [AFC_stepper {stepper}]. Please make sure [AFC_buffer {buffer}] section exists in your config'.format(
                    buffer=self.buffer_name, stepper=self.name )
                raise error(error_string)

        # Checking if buffer was defined in extruder if not defined in unit/stepper
        elif self.buffer_obj is None and self.extruder_obj.tool_start == "buffer":
            if self.extruder_obj.buffer_name is not None:
                self.buffer_obj = self.printer.lookup_object("AFC_buffer {}".format(self.extruder_obj.buffer_name))
            else:
                error_string = 'Error: Buffer was defined as tool_start in [AFC_extruder {extruder}] config, but buffer variable has not been configured. Please add buffer variable to either [AFC_extruder {extruder}], [AFC_stepper {name}] or [AFC_{unit_type} {unit_name}] section in your config file'.format(
                    extruder=self.extruder_obj.name, name=self.name, unit_type=self.unit_obj.type.replace("_", ""), unit_name=self.unit_obj.name )
                raise error(error_string)

        # Valid to not have a buffer defined, check to make sure object exists before adding lane to buffer
        if self.buffer_obj is not None and add_to_other_obj:
            self.buffer_obj.lanes[self.name] = self
            # Assigning buffer name just in case stepper is using buffer defined in units/extruder config
            self.buffer_name = self.buffer_obj.name

        self.get_steppers()

        if self.led_fault            is None: self.led_fault            = self.unit_obj.led_fault
        if self.led_ready            is None: self.led_ready            = self.unit_obj.led_ready
        if self.led_not_ready        is None: self.led_not_ready        = self.unit_obj.led_not_ready
        if self.led_loading          is None: self.led_loading          = self.unit_obj.led_loading
        if self.led_prep_loaded      is None: self.led_prep_loaded      = self.unit_obj.led_prep_loaded
        if self.led_unloading        is None: self.led_unloading        = self.unit_obj.led_unloading
        if self.led_tool_loaded      is None: self.led_tool_loaded      = self.unit_obj.led_tool_loaded
        if self.led_tool_loaded_idle is None: self.led_tool_loaded_idle = self.unit_obj.led_tool_loaded_idle
        if self.led_spool_illum      is None: self.led_spool_illum      = self.unit_obj.led_spool_illum

        if self.rev_long_moves_speed_factor is None: self.rev_long_moves_speed_factor  = self.unit_obj.rev_long_moves_speed_factor
        if self.long_moves_speed            is None: self.long_moves_speed  = self.unit_obj.long_moves_speed
        if self.long_moves_accel            is None: self.long_moves_accel  = self.unit_obj.long_moves_accel
        if self.short_moves_speed           is None: self.short_moves_speed = self.unit_obj.short_moves_speed
        if self.short_moves_accel           is None: self.short_moves_accel = self.unit_obj.short_moves_accel
        if self.short_move_dis              is None: self.short_move_dis    = self.unit_obj.short_move_dis
        if self.max_move_dis                is None: self.max_move_dis      = self.unit_obj.max_move_dis
        if self.td1_when_loaded             is None: self.td1_when_loaded   = self.unit_obj.td1_when_loaded
        if self.td1_device_id               is None: self.td1_device_id     = self.unit_obj.td1_device_id

        if self.rev_long_moves_speed_factor < 0.5: self.rev_long_moves_speed_factor = 0.5
        if self.rev_long_moves_speed_factor > 1.2: self.rev_long_moves_speed_factor = 1.2

        self.espooler.handle_connect(self)

        # Set hub loading speed depending on distance between extruder and hub
        self.dist_hub_move_speed = self.long_moves_speed if self.dist_hub >= 200 else self.short_moves_speed
        self.dist_hub_move_accel = self.long_moves_accel if self.dist_hub >= 200 else self.short_moves_accel

        # Register macros
        # TODO: add check so that HTLF stepper lanes do not get registered here
        self.afc.gcode.register_mux_command('SET_LONG_MOVE_SPEED',   "LANE", self.name, self.cmd_SET_LONG_MOVE_SPEED, desc=self.cmd_SET_LONG_MOVE_SPEED_help)
        self.afc.gcode.register_mux_command('SET_SPEED_MULTIPLIER',  "LANE", self.name, self.cmd_SET_SPEED_MULTIPLIER, desc=self.cmd_SET_SPEED_MULTIPLIER_help)
        self.afc.gcode.register_mux_command('SAVE_SPEED_MULTIPLIER', "LANE", self.name, self.cmd_SAVE_SPEED_MULTIPLIER, desc=self.cmd_SAVE_SPEED_MULTIPLIER_help)
        self.afc.gcode.register_mux_command('SET_HUB_DIST',          "LANE", self.name, self.cmd_SET_HUB_DIST, desc=self.cmd_SET_HUB_DIST_help)
        self.afc.gcode.register_mux_command('SAVE_HUB_DIST',         "LANE", self.name, self.cmd_SAVE_HUB_DIST, desc=self.cmd_SAVE_HUB_DIST_help)

        if self.assisted_unload is None: self.assisted_unload = self.unit_obj.assisted_unload

        # Send out event so that macros and be registered properly with valid lane names
        self.printer.send_event("afc_stepper:register_macros", self)

        self.connect_done = True

    def get_steppers(self):
        """
        Helper function to get steppers for lane
        """
        if self.unit_obj.type == "HTLF" and "AFC_lane" in self.fullname:
            self.drive_stepper      = self.unit_obj.drive_stepper_obj
            self.extruder_stepper   = self.drive_stepper.extruder_stepper

    def get_color(self):
        """
        Helper function for returning current color

        :return str: If TD-1 device is present, returns scanned color. If its not present, returns
                     manually entered or color from spoolman
        """
        color = self.color
        if "color" in self.td1_data:
            color = f"#{self.td1_data['color']}"
        return color

    @contextmanager
    def assist_move(self, speed, rewind, assist_active=True):
        """
        Starts an assist move and returns a context manager that turns off the assist move when it exist.
        :param speed:         The speed of the move
        :param rewind:        True for a rewind, False for a forward assist
        :param assist_active: Whether to assist
        :return:              the Context manager
        """
        if assist_active:
            if rewind:
                # Calculate Rewind Speed
                value = self.calculate_pwm_value(speed, True) * -1
            else:
                # Calculate Forward Assist Speed
                value = self.calculate_pwm_value(speed)

            # Clamp value to a maximum of 1
            if value > 1:
                value = 1

            self.espooler.assist(value)
        try:
            yield
        finally:
            if assist_active:
                self.espooler.assist(0)

    def move_auto_speed(self, distance):
        """
        Helper function for determining speed and accel from passed in distance

        :param distance: Distance to move filament
        """
        dist_hub_move_speed, dist_hub_move_accel, assist_active = self.get_speed_accel(mode=SpeedMode.NONE,
                                                                                       distance=distance)
        self.move(distance, dist_hub_move_speed, dist_hub_move_accel, assist_active)

    def get_speed_accel(self, mode: SpeedMode, distance=None) -> float:
        """
        Helper function to allow selecting the right speed and acceleration of movements
        mode (Enum SpeedMode): Identifies which speed to use.
        """
        if distance is not None and mode is SpeedMode.NONE:
            if abs(distance) > 200:
                return self.long_moves_speed, self.long_moves_accel, True
            else:
                return self.short_moves_speed, self.long_moves_accel, False
        else:
            if self.afc._get_quiet_mode() == True:
                return self.afc.quiet_moves_speed, self.short_moves_accel
            elif mode == SpeedMode.LONG:
                return self.long_moves_speed, self.long_moves_accel
            elif mode == SpeedMode.SHORT:
                return self.short_moves_speed, self.short_moves_accel
            else:
                return self.dist_hub_move_speed, self.dist_hub_move_accel
    def is_direct_hub(self):
        return self.hub and 'direct' in self.hub
    
    def select_lane(self):
        self.unit_obj.select_lane( self )

    def move(self, distance, speed, accel, assist_active=False):
        """
        Move the specified lane a given distance with specified speed and acceleration.
        This function calculates the movement parameters and commands the stepper motor
        to move the lane accordingly.
        Parameters:
        distance (float): The distance to move.
        speed (float): The speed of the movement.
        accel (float): The acceleration of the movement.
        """
        self.unit_obj.select_lane( self )
        with self.assist_move( speed, distance < 0, assist_active):
            if self.drive_stepper is not None:
                self.drive_stepper.move(distance, speed, accel, assist_active)

    def move_advanced(self, distance, speed_mode: SpeedMode, assist_active: AssistActive = AssistActive.NO):
        """
        Wrapper for move function and is used to compute several arguments
        to move the lane accordingly.
        Parameters:
        distance (float): The distance to move.
        speed_mode (Enum SpeedMode): Identifies which speed to use.
        assist_active (Enum AssistActive): Determines to force assist or to dynamically determine.
        """
        speed, accel = self.get_speed_accel(speed_mode)

        assist = False
        if assist_active == AssistActive.YES:
            assist = True
        elif assist_active == AssistActive.DYNAMIC:
            assist = abs(distance) > 200

        self.move(distance, speed, accel, assist)

    def set_afc_prep_done(self):
        """
        set_afc_prep_done function should only be called once AFC PREP function is done. Once this
            function is called it sets afc_prep_done to True. Once this is done the prep_callback function will
            now load once filament is inserted.
        """
        self._afc_prep_done = True

    def _perform_infinite_runout(self):
        """
        Common function for infinite spool runout
            - Unloads current lane and loads the next lane as specified by runout variable.
            - Swaps mapping between current lane and runout lane so correct lane is loaded with T(n) macro
            - Once changeover is successful print is automatically resumed
        """
        self.status = AFCLaneState.NONE
        self.afc.function.afc_led(self.afc.led_not_ready, self.led_index)
        self.logger.info("Infinite Spool triggered for {}".format(self.name))
        empty_lane = self.afc.lanes[self.afc.current]
        change_lane = self.afc.lanes[self.runout_lane]
        change_lane.status = AFCLaneState.INFINITE_RUNOUT
        # Pause printer with manual command
        self.afc.error.pause_resume.send_pause_command()
        # Saving position after printer is paused
        self.afc.save_pos()
        # Change Tool and don't restore position. Position will be restored after lane is unloaded
        #  so that nozzle does not sit on print while lane is unloading
        self.afc.CHANGE_TOOL(change_lane, restore_pos=False)
        # Change Mapping
        self.gcode.run_script_from_command('SET_MAP LANE={} MAP={}'.format(change_lane.name, empty_lane.map))
        # Only continue if a error did not happen
        if not self.afc.error_state:
            # Eject lane from BT
            self.gcode.run_script_from_command('LANE_UNLOAD LANE={}'.format(empty_lane.name))
            # Resume pos
            self.afc.restore_pos()
            # Resume with manual issued command
            self.afc.error.pause_resume.send_resume_command()
            # Set LED to not ready
            self.afc.function.afc_led(self.led_not_ready, self.led_index)

    def _perform_pause_runout(self):
        """
        Common function to pause print when runout occurs, fully unloads and ejects spool if specified by user
        """
        # Unload if user has set AFC to unload on runout
        if self.unit_obj.unload_on_runout:
            # Pause printer
            self.afc.error.pause_resume.send_pause_command()
            self.afc.save_pos()
            # self.gcode.run_script_from_command('PAUSE')
            self.afc.TOOL_UNLOAD(self)
            if not self.afc.error_state:
                self.afc.LANE_UNLOAD(self)
        # Pause print
        self.status = AFCLaneState.NONE
        msg = "Runout triggered for lane {} and runout lane is not setup to switch to another lane".format(self.name)
        msg += "\nPlease manually load next spool into toolhead and then hit resume to continue"
        self.afc.function.afc_led(self.afc.led_not_ready, self.led_index)
        self.afc.error.AFC_error(msg)

    def _prep_capture_td1(self):
        """
        Common function to grab TD-1 data once user inserts filament into a lane. Only happens if user has specified
        this by setting `capture_td1_when_loaded: True` and if hub is clear and toolhead is not loaded.
        """
        if self.td1_when_loaded:
            if not self.hub_obj.state and self.afc.function.get_current_lane_obj() is None:
                self.get_td1_data()
            else:
                self.logger.info(f"Cannot get TD-1 data for {self.name}, either toolhead is loaded or hub shows filament in path")

    def _shared_prep_load_callback(self, eventtime, state):
        """Callback used when prep and load sensors share the same physical input."""
        self.load_callback(eventtime, state)
        self.prep_callback(eventtime, state)

    def _clear_spool_assignment(self):
        """Reset stored spool metadata when filament leaves the lane."""
        self._cancel_pending_shared_clear()
        had_values = bool(
            self.spool_id
            or self.tool_loaded
            or self.loaded_to_hub
            or self.td1_data
            or self.status not in (AFCLaneState.NONE,)
        )

        self.tool_loaded = False
        self.status = AFCLaneState.NONE
        self.loaded_to_hub = False
        self.td1_data = {}

        # Reset any cached spool metadata so Moonraker shows the lane as empty.
        self.afc.spool.clear_values(self)
        self.afc.spool.set_active_spool(None)
        self.unit_obj.lane_unloaded(self)

        return had_values

    def _shared_prep_load_runout(self, eventtime, state):
        """Runout handler when prep and load sensors are the same."""
        if state:
            self._cancel_pending_shared_clear()
        self.handle_prep_runout(eventtime, state)
        if not state and (
            self.spool_id or self.tool_loaded or self.loaded_to_hub or self.td1_data
        ):
            self._schedule_shared_clear(eventtime)
        self.handle_load_runout(eventtime, state)

    def _cancel_pending_shared_clear(self):
        if getattr(self, "_shared_clear_timer", None) is None:
            return
        self._shared_clear_deadline = self.reactor.NEVER
        self.reactor.update_timer(self._shared_clear_timer, self.reactor.NEVER)

    def _schedule_shared_clear(self, eventtime):
        if getattr(self, "_shared_clear_timer", None) is None:
            return
        delay = max(self.debounce_delay, 0.2)
        self._shared_clear_deadline = eventtime + delay
        self.reactor.update_timer(self._shared_clear_timer, self._shared_clear_deadline)

    def _shared_sensor_clear_cb(self, eventtime):
        self._shared_clear_deadline = self.reactor.NEVER
        if self.prep_state or self.load_state:
            return self.reactor.NEVER
        if self.spool_id or self.tool_loaded or self.loaded_to_hub or self.td1_data:
            self._clear_spool_assignment()
        return self.reactor.NEVER

    def _enable_shared_prep_load_sensor(self):
        """Force shared prep/load behavior after initialization."""
        if self.shared_prep_load_sensor:
            return

        self.shared_prep_load_sensor = True
        self._shared_prep_load_override = True

        if hasattr(self, "prep_debounce_button"):
            self.prep_debounce_button.button_action = self._shared_prep_load_runout
            if getattr(self, "load_debounce_button", None) is None:
                self.load_debounce_button = self.prep_debounce_button

        if hasattr(self, "fila_prep") and getattr(self, "fila_load", None) is None:
            self.fila_load = self.fila_prep

        if self.prep_state:
            self.load_state = self.prep_state


    def _shared_prep_load_callback(self, eventtime, state):
        """Combined callback for lanes that share a prep/load sensor."""
        self.load_callback(eventtime, state)
        self.prep_callback(eventtime, state)

    def _cancel_pending_shared_clear(self):
        if getattr(self, "_shared_clear_timer", None) is None:
            return
        self._shared_clear_deadline = self.reactor.NEVER
        self.reactor.update_timer(self._shared_clear_timer, self.reactor.NEVER)

    def _schedule_shared_clear(self, eventtime):
        if getattr(self, "_shared_clear_timer", None) is None:
            return
        delay = max(self.debounce_delay, 0.2)
        self._shared_clear_deadline = eventtime + delay
        self.reactor.update_timer(self._shared_clear_timer, self._shared_clear_deadline)

    def _shared_sensor_clear_cb(self, eventtime):
        if not self.shared_prep_load_sensor:
            return self.reactor.NEVER
        self._shared_clear_deadline = self.reactor.NEVER
        if self.prep_state or self.load_state:
            return self.reactor.NEVER
        if self.spool_id or self.tool_loaded or self.loaded_to_hub or self.td1_data:
            self._clear_spool_assignment()
        return self.reactor.NEVER

    def _clear_spool_assignment(self, notify_unit=True):
        self._cancel_pending_shared_clear()
        had_values = bool(
            self.spool_id
            or self.tool_loaded
            or self.loaded_to_hub
            or self.td1_data
        )

        self.tool_loaded = False
        self.status = AFCLaneState.NONE
        self.loaded_to_hub = False
        self.td1_data = {}
        self.afc.spool.clear_values(self)
        self.afc.spool.set_active_spool(None)
        if notify_unit and self.unit_obj is not None:
            self.unit_obj.lane_unloaded(self)

        return had_values

    def _shared_prep_load_runout(self, eventtime, state):
        if state:
            self._cancel_pending_shared_clear()
        self.handle_prep_runout(eventtime, state)
        if not state and (
            self.spool_id or self.tool_loaded or self.loaded_to_hub or self.td1_data
        ):
            self._schedule_shared_clear(eventtime)
        self.handle_load_runout(eventtime, state)


    def load_callback(self, eventtime, state):
        self.load_state = state
        if self.printer.state_message == 'Printer is ready' and True == self._afc_prep_done and self.unit_obj.type == "HTLF":
            self.prep_state = state

    def handle_load_runout(self, eventtime, load_state):
        """
        Callback function for load switch runout/loading for HTLF, this is different than `load_callback`
        function as this function can be delayed and is called from filament_switch_sensor class when it detects a runout event.

        Before exiting `min_event_systime` is updated as this mimics how its done in `_exec_gcode` function in RunoutHelper class
        as AFC overrides `_runout_event_handler` function with this function callback. If `min_event_systime` does not get
        updated then future switch changes will not be detected.

        :param eventtime: Event time from the button press
        """
        # Call filament sensor callback so that state is registered
        if not self.shared_prep_load_sensor:
            try:
                self.load_debounce_button._old_note_filament_present(is_filament_present=load_state)
            except:
                self.load_debounce_button._old_note_filament_present(eventtime, load_state)

        if self.printer.state_message == 'Printer is ready' and self.unit_obj.type == "HTLF":
            if load_state and not self.tool_loaded:
                self.status = AFCLaneState.LOADED
                self.unit_obj.lane_loaded(self)
                self.afc.spool._set_values(self)
                # Check if user wants to get TD-1 data when loading
                self._prep_capture_td1()
                if self.hub == 'direct_load':
                    self.afc.afcDeltaTime.set_start_time()
                    self.afc.TOOL_LOAD(self)
                    self.material = self.afc.default_material_type
            else:
                # Don't run if user disabled sensor in gui
                if not self.fila_load.runout_helper.sensor_enabled and self.afc.function.is_printing():
                    self.logger.warning("Load runout has been detected, but pause and runout detection has been disabled")
                elif self.unit_obj.check_runout(self):
                    # Checking to make sure runout_lane is set
                    if self.runout_lane is not None:
                        self._perform_infinite_runout()
                    else:
                        self._perform_pause_runout()
                elif self.status != "calibrating":
                    self._clear_spool_assignment()

        self.afc.save_vars()

    def prep_callback(self, eventtime, state):
        self.prep_state = state
        if self.shared_prep_load_sensor:
            self.load_state = state

        delta_time = eventtime - self.last_prep_time
        self.last_prep_time = eventtime

        if self.prep_active:
            return

        if self.printer.state_message == 'Printer is ready' and self.is_direct_hub() and not self.afc.function.is_homed():
            self.afc.error.AFC_error("Please home printer before directly loading to toolhead", False)
            return False

        self.prep_active = True

        # Checking to make sure printer is ready and making sure PREP has been called before trying to load anything
        for i in range(1):
            # Hacky way for do{}while(0) loop, DO NOT return from this for loop, use break instead so that self.prep_state variable gets sets correctly
            #  before exiting function
            if self.printer.state_message == 'Printer is ready' and True == self._afc_prep_done and self.status != AFCLaneState.TOOL_UNLOADING:
                # Only try to load when load state trigger is false
                if self.prep_state == True and self.load_state == False:
                    self.logger.debug(f"Prep: callback triggered {self.name}")
                    x = 0
                    # Checking to make sure last time prep switch was activated was less than 1 second, returning to keep is printing message from spamming
                    # the console since it takes klipper some time to transition to idle when idle_resume=printing
                    if delta_time < 1.0:
                        break

                    # Check to see if the printer is printing or moving, as trying to load while printer is doing something will crash klipper
                    if self.afc.function.is_printing(check_movement=True):
                        self.afc.error.AFC_error("Cannot load spools while printer is actively moving or homing", False)
                        break

                    while self.load_state == False and self.prep_state == True and self.load is not None:
                        x += 1
                        self.do_enable(True)
                        self.move(10,500,400)
                        self.reactor.pause(self.reactor.monotonic() + 0.1)
                        if x> 40:
                            msg = ' FAILED TO LOAD, CHECK FILAMENT AT TRIGGER\n||==>--||----||------||\nTRG   LOAD   HUB    TOOL'
                            self.afc.error.AFC_error(msg, False)
                            self.afc.function.afc_led(self.afc.led_fault, self.led_index)
                            self.status = AFCLaneState.NONE
                            break
                    self.status = AFCLaneState.NONE
                    self.logger.debug(f"Prep: Load Done-{self.name}")

                    # Verify that load state is still true as this would still trigger if prep sensor was triggered and then filament was removed
                    #   This is only really a issue when using direct_load and still using load sensor
                    if self.hub == 'direct_load' and self.prep_state:
                        self.logger.debug(f"Prep: direct load logic-{self.name}-{self.hub}")
                        self.afc.afcDeltaTime.set_start_time()
                        self.afc.TOOL_LOAD(self)
                        self.afc.spool._set_values(self)
                        self.logger.debug(f"Prep: direct load logic done-{self.name}-{self.hub}")
                        break

                    # Checking if loaded to hub(it should not be since filament was just inserted), if false load to hub. Does a fast load if hub distance is over 200mm
                    if self.load_to_hub and not self.loaded_to_hub and self.load_state and self.prep_state and not self.is_direct_hub():
                        self.move(self.dist_hub, self.dist_hub_move_speed, self.dist_hub_move_accel, self.dist_hub > 200)
                        self.loaded_to_hub = True

                    self.do_enable(False)
                    if self.load_state == True and self.prep_state == True:
                        self.status = AFCLaneState.LOADED
                        self.unit_obj.lane_loaded(self)
                        self.afc.spool._set_values(self)
                        # Check if user wants to get TD-1 data when loading
                        # TODO: When implementing multi-extruder this could still happen if a lane is loaded for a
                        # different extruder/hub
                        self._prep_capture_td1()

                elif self.prep_state == True and self.load_state == True:
                    if self.shared_prep_load_sensor:
                        if self.status != AFCLaneState.LOADED:
                            self.status = AFCLaneState.LOADED
                            self.unit_obj.lane_loaded(self)
                            self.afc.spool._set_values(self)
                            self._prep_capture_td1()
                    elif not self.afc.function.is_printing():
                        message = 'Cannot load {} load sensor is triggered.'.format(self.name)
                        message += '\n    Make sure filament is not stuck in load sensor or check to make sure load sensor is not stuck triggered.'
                        message += '\n    Once cleared try loading again'
                        self.afc.error.AFC_error(message, pause=False)
        self.prep_active = False
        self.afc.save_vars()

    def handle_prep_runout(self, eventtime, prep_state):
        """
        Callback function for prep switch runout, this is different than `prep_callback`
        function as this function can be delayed and is called from filament_switch_sensor class when it detects a runout event.

        Before exiting `min_event_systime` is updated as this mimics how its done in `_exec_gcode` function in RunoutHelper class
        as AFC overrides `_runout_event_handler` function with this function callback. If `min_event_systime` does not get
        updated then future switch changes will not be detected.

        :param eventtime: Event time from the button press
        """
<<<<<<< HEAD
        cleared_spool_assignment = False
=======
>>>>>>> 6a1cff49
        if self.shared_prep_load_sensor:
            self.load_state = prep_state
        # Call filament sensor callback so that state is registered
        try:
            self.prep_debounce_button._old_note_filament_present(is_filament_present=prep_state)
        except:
            self.prep_debounce_button._old_note_filament_present(eventtime, prep_state)

        if self.printer.state_message == 'Printer is ready' and True == self._afc_prep_done and self.status != AFCLaneState.TOOL_UNLOADING:
            if prep_state == False and self.name == self.afc.current and self.afc.function.is_printing() and self.load_state and self.status != AFCLaneState.EJECTING:
                # Don't run if user disabled sensor in gui
                if not self.fila_prep.runout_helper.sensor_enabled:
                    self.logger.warning("Prep runout has been detected, but pause and runout detection has been disabled")
                # Checking to make sure runout_lane is set
                elif self.runout_lane is not None:
                    if self.shared_prep_load_sensor:
                        cleared = False
                    else:
                        cleared = self._clear_spool_assignment()
                    cleared_spool_assignment = cleared_spool_assignment or cleared
                    self._perform_infinite_runout()
                else:
                    if self.shared_prep_load_sensor:
                        cleared = False
                    else:
                        cleared = self._clear_spool_assignment()
                    cleared_spool_assignment = cleared_spool_assignment or cleared
                    self._perform_pause_runout()
            elif not prep_state:
                # Filament is unloaded
                if self.shared_prep_load_sensor:
                    cleared = False
                else:
                    cleared = self._clear_spool_assignment()
                cleared_spool_assignment = cleared_spool_assignment or cleared

        if (
            not prep_state
            and not cleared_spool_assignment
            and self.spool_id
            and not self.shared_prep_load_sensor
        ):
            cleared = self._clear_spool_assignment()
            cleared_spool_assignment = cleared_spool_assignment or cleared

        self.afc.save_vars()

    def do_enable(self, enable):
        if self.drive_stepper is not None:
            self.drive_stepper.do_enable(enable)

    def sync_print_time(self):
        return

    def sync_to_extruder(self, update_current=True):
        """
        Helper function to sync lane to extruder and set print current if specified.

        :param update_current: Sets current to specified print current when True
        """
        if self.drive_stepper is not None:
            self.drive_stepper.sync_to_extruder(update_current, extruder_name=self.extruder_name)

    def unsync_to_extruder(self, update_current=True):
        """
        Helper function to un-sync lane to extruder and set load current if specified.

        :param update_current: Sets current to specified load current when True
        """
        if self.drive_stepper is not None:
            self.drive_stepper.unsync_to_extruder(update_current)

    def _set_current(self, current):
        return

    def set_load_current(self):
        """
        Helper function to update TMC current to use run current value
        """
        if self.drive_stepper is not None:
            self.drive_stepper.set_load_current()

    def set_print_current(self):
        """
        Helper function to update TMC current to use print current value
        """
        if self.drive_stepper is not None:
            self.drive_stepper.set_print_current()

    def update_rotation_distance(self, multiplier):
        if self.drive_stepper is not None:
            self.drive_stepper.update_rotation_distance( multiplier )

    def calculate_effective_diameter(self, weight_g, spool_width_mm=60):

        # Calculate the cross-sectional area of the filament
        density_g_mm3 = self.filament_density / 1000.0
        filament_volume_mm3 = weight_g / density_g_mm3
        package_corrected_volume_mm3 = filament_volume_mm3 / 0.785
        filament_area_mm2 = package_corrected_volume_mm3 / spool_width_mm
        spool_outer_diameter_mm2 = (4 * filament_area_mm2 / 3.14159) + self.inner_diameter ** 2
        spool_outer_diameter_mm = spool_outer_diameter_mm2 ** 0.5

        return spool_outer_diameter_mm

    def calculate_rpm(self, feed_rate):
        """
        Calculate the RPM for the assist motor based on the filament feed rate.

        :param feed_rate: Filament feed rate in mm/s
        :return: Calculated RPM for the assist motor
        """
        # Figure in weight of empty spool
        weight = self.weight + self.empty_spool_weight

        # Calculate the effective diameter
        effective_diameter = self.calculate_effective_diameter(weight)

        # Calculate RPM
        rpm = (feed_rate * 60) / (math.pi * effective_diameter)
        return min(rpm, self.max_motor_rpm)  # Clamp to max motor RPM

    def calculate_pwm_value(self, feed_rate, rewind=False):
        """
        Calculate the PWM value for the assist motor based on the feed rate.

        :param feed_rate: Filament feed rate in mm/s
        :return: PWM value between 0 and 1
        """
        rpm = self.calculate_rpm(feed_rate)
        if not rewind:
            pwm_value = rpm / (self.max_motor_rpm / (1 + 9 * self.fwd_speed_multi))
        else:
            pwm_value = rpm / (self.max_motor_rpm / (15 + 15 * self.rwd_speed_multi))
        return max(0.0, min(pwm_value, 1.0))  # Clamp the value between 0 and 1

    def enable_weight_timer(self):
        """
        Helper function to enable weight callback timer, should be called once a lane is loaded
        to extruder or extruder is switched for multi-toolhead setups.
        """
        self.past_extruder_position = self.afc.function.get_extruder_pos( None, self.past_extruder_position )
        self.reactor.update_timer( self.cb_update_weight, self.reactor.monotonic() + self.UPDATE_WEIGHT_DELAY)

    def disable_weight_timer(self):
        """
        Helper function to disable weight callback timer for lane and save variables
        to file. Should only be called when lane is unloaded from extruder or when
        swapping extruders for multi-toolhead setups.
        """
        self.update_weight_callback( None ) # get final movement before disabling timer
        self.reactor.update_timer( self.cb_update_weight, self.reactor.NEVER)
        self.past_extruder_position = -1
        self.save_counter = -1
        self.afc.save_vars()

    def update_weight_callback(self, eventtime):
        """
        Callback function for updating weight based on how much filament has been extruded

        :param eventtime: Current eventtime for timer callback
        :return int: Next time to call timer callback. Current time + UPDATE_WEIGHT_DELAY
        """
        extruder_pos = self.afc.function.get_extruder_pos( eventtime, self.past_extruder_position )
        delta_length = extruder_pos - self.past_extruder_position

        if -1 == self.past_extruder_position:
            self.past_extruder_position = extruder_pos

        self.save_counter += 1
        if extruder_pos > self.past_extruder_position:
            self.update_remaining_weight(delta_length)
            self.past_extruder_position = extruder_pos

            # self.logger.debug(f"{self.name} Weight Timer Callback: New weight {self.weight}")

            # Save vars every 2 minutes
            if self.save_counter > 120/self.UPDATE_WEIGHT_DELAY:
                self.afc.save_vars()
                self.save_counter = 0

        return self.reactor.monotonic() + self.UPDATE_WEIGHT_DELAY

    def update_remaining_weight(self, distance_moved):
        """
        Update the remaining filament weight based on the filament distance moved.

        :param distance_moved: Distance of filament moved in mm.
        """
        filament_volume_mm3 = math.pi * (self.filament_diameter / 2) ** 2 * distance_moved
        filament_weight_change = filament_volume_mm3 * self.filament_density / 1000  # Convert mm cubed to g
        self.weight -= filament_weight_change

        # Weight cannot be negative, force back to zero if it's below zero
        if self.weight < 0:
            self.weight = 0

    def set_loaded(self):
        """
        Helper function for setting multiple variables when lane is loaded
        """
        self.tool_loaded = True
        self.extruder_obj.lane_loaded = self.name
        self.afc.current_loading = None
        self.status = AFCLaneState.TOOLED
        self.afc.spool.set_active_spool(self.spool_id)

        self.unit_obj.lane_tool_loaded(self)

    def set_unloaded(self):
        """
        Helper function for setting multiple variables when lane is unloaded
        """
        self.tool_loaded = False
        self.extruder_obj.lane_loaded = None
        self.status = AFCLaneState.NONE
        self.afc.current_loading = None
        self.afc.spool.set_active_spool(None)
        self.unit_obj.lane_tool_unloaded(self)

    def enable_buffer(self):
        """
        Enable the buffer if `buffer_name` is set.
        Retrieves the buffer object and calls its `enable_buffer()` method to activate it.
        """
        if self.buffer_obj is not None:
            self.buffer_obj.enable_buffer()
        self.espooler.enable_timer()
        self.enable_weight_timer()

    def disable_buffer(self):
        """
        Disable the buffer if `buffer_name` is set.
        Calls the buffer's `disable_buffer()` method to deactivate it.
        """
        if self.buffer_obj is not None:
            self.buffer_obj.disable_buffer()
        self.espooler.disable_timer()
        self.disable_weight_timer()

    def buffer_status(self):
        """
        Retrieve the current status of the buffer.
        If `buffer_name` is set, returns the buffer's status using `buffer_status()`.
        Otherwise, returns None.
        """
        if self.buffer_obj is not None:
            return self.buffer_obj.buffer_status()

        else: return None

    def get_toolhead_pre_sensor_state(self):
        """
        Helper function that returns current state of toolhead pre sensor or buffer if user has extruder setup for ramming

        returns Status of toolhead pre sensor or the current buffer advance state
        """
        if self.extruder_obj.tool_start == "buffer":
            return self.buffer_obj.advance_state
        else:
            return self.extruder_obj.tool_start_state

    def get_trailing(self):
        """
        Helper function to get trailing status, returns none if buffer is not defined
        """
        if self.buffer_obj is not None:
            return self.buffer_obj.trailing_state
        else: return None

    def activate_toolhead_extruder(self):
        if self.afc.toolhead.get_extruder() is self.extruder_obj.toolhead_extruder:
            # self.afc.gcode.respond_info("Extruder already active") #TODO remove before pushing to dev/main
            return
        else:
            # self.afc.gcode.respond_info("Activating extruder")
            # Code below is pulled exactly from klippy/kinematics/extruder.py file without the prints
            self.afc.toolhead.flush_step_generation()
            self.afc.toolhead.set_extruder( self.extruder_obj.toolhead_extruder, 0.)
            self.printer.send_event("extruder:activate_extruder")


    def _is_normal_printing_state(self):
        """
        Returns True if the lane is in a normal printing state (TOOLED or LOADED).
        Prevents runout logic from triggering during transitions or maintenance.
        """
        return self.status in (AFCLaneState.TOOLED, AFCLaneState.LOADED)

    def handle_toolhead_runout(self, sensor=None):
        """
        Handles runout detection at the toolhead sensor.
        If all upstream sensors (prep, load, hub) still detect filament, this indicates a break or jam at the toolhead.
        Otherwise, triggers normal runout handling logic. Only triggers during normal printing states and when printing.
        :param sensor: Optional name of the triggering sensor for user notification.
        """
        # Only trigger runout logic if in a normal printing state AND printer is actively printing
        if not (self._is_normal_printing_state() and self.afc.function.is_printing()):
            return

        # Check upstream sensors: prep, load, hub
        prep_ok = self.prep_state
        load_ok = self.load_state
        hub_ok = self.hub_obj.state if self.hub_obj is not None else True

        # If all upstream sensors are still True, this is a break/jam at the toolhead
        if prep_ok and load_ok and hub_ok:
            msg = (
                f"Toolhead runout detected by {sensor} sensor, but upstream sensors still detect filament.\n"
                "Possible filament break or jam at the toolhead. Please clear the jam and reload filament manually, then resume the print."
            )
            self.afc.error.pause_resume.send_pause_command()
            self.afc.save_pos()
            self.afc.error.AFC_error(msg)
        # No else: do not trigger infinite runout or pause runout here

    def handle_hub_runout(self, sensor=None):
        """
        Handles runout detection at the hub sensor.
        If both upstream sensors (prep, load) still detect filament but hub does not, this indicates a break or jam at the hub.
        Otherwise, triggers normal runout handling logic. Only triggers during normal printing states and when printing.
        :param sensor: Optional name of the triggering sensor for user notification.
        """
        # Only trigger runout logic if in a normal printing state AND printer is actively printing
        if not (self._is_normal_printing_state() and self.afc.function.is_printing()):
            return

        # Check upstream sensors: prep, load
        prep_ok = self.prep_state
        load_ok = self.load_state
        hub_ok = self.hub_obj.state if self.hub_obj is not None else False

        # If both upstream sensors are still True, but hub is not, this is a break/jam at the hub
        if prep_ok and load_ok and not hub_ok:
            msg = (
                f"Hub runout detected by {sensor or 'hub'} sensor, but upstream sensors still detect filament.\n"
                "Possible filament break or jam at the hub. Please clear the jam and reload filament manually, then resume the print."
            )
            self.afc.error.pause_resume.send_pause_command()
            self.afc.save_pos()
            self.afc.error.AFC_error(msg)
        # No else: do not trigger infinite runout or pause runout here


    def send_lane_data(self):
        """
        Sends lane data to moonrakers `machine/set_lane_data` endpoint
        """
        if self.map is not None and "T" in self.map:
            scan_time = self.td1_data['scan_time'] if 'scan_time' in self.td1_data else ""
            td        = self.td1_data['td']        if 'td'        in self.td1_data else ""

            lane_number = self.map.replace("T", "")
            lane_data = {
                "namespace": "lane_data",
                "key": self.name,
                "value": {
                    "color"         : self.color,
                    "material"      : self.material,
                    "bed_temp"      : self.bed_temp,
                    "nozzle_temp"   : self.extruder_temp,
                    "scan_time"     : scan_time,
                    "td"            : td,
                    "lane"          : lane_number
                }
            }
            self.afc.moonraker.send_lane_data(lane_data)

    def clear_lane_data(self):
        """
        Clears lane data that is currently stored at moonrakers `machine/set_lane_data` endpoint
        """
        if self.map is not None and "T" in self.map:
            lane_number = self.map.replace("T", "")
            lane_data = {
                "namespace": "lane_data",
                "key": self.name,
                "value": {
                    "color"         :  "",
                    "material"      : "",
                    "bed_temp"      : "",
                    "nozzle_temp"   : "",
                    "scan_time"     : "",
                    "td"            : "",
                    "lane"          : lane_number
                }
            }
            self.afc.moonraker.send_lane_data(lane_data)

    def get_td1_data(self):
        """
        Captures TD-1 data for lane. Has error checking to verify that lane is loaded, hub is not blocked
        and that TD-1 device is still detected before trying to capture data.
        """
        max_move_tries = 0
        status = True
        msg = ""
        if not self.load_state and not self.prep_state:
            msg = f"{self.name} not loaded, cannot capture TD-1 data for lane"
            self.afc.error.AFC_error(msg, pause=False)
            return False, msg

        if self.hub_obj.state:
            msg = f"Hub for {self.name} detects filament, cannot capture TD-1 data for lane"
            self.afc.error.AFC_error(msg, pause=False)
            return False, msg

        # Verify TD-1 is still connected before trying to get data
        if not self.afc.td1_present:
            msg = "TD-1 device not detected anymore, please check before continuing to capture TD-1 data"
            self.afc.error.AFC_error(msg, pause=False)
            return False, msg

        # If user has specified a specific ID, verify that its connected and found
        if self.td1_device_id:
            valid, msg = self.afc.function.check_for_td1_id(self.td1_device_id)
            if not valid:
                self.afc.error.AFC_error(msg, pause=False)
                return False, msg
        else:
            error, msg = self.afc.function.check_for_td1_error()
            if error:
                return False, msg

        if not self.hub_obj.state:
            if not self.loaded_to_hub:
                self.move_auto_speed(self.dist_hub)

            while not self.hub_obj.state:
                if max_move_tries >= self.afc.max_move_tries:
                    fail_message = f"Failed to trigger hub {self.hub_obj.name} for {self.name}\n"
                    fail_message += "Cannot capture TD-1 data, verify that hub switch is properly working before continuing"
                    self.afc.error.AFC_error(fail_message, pause=False)
                    self.do_enable(False)
                    return False, fail_message

                if max_move_tries == 0:
                    self.move_auto_speed(self.hub_obj.move_dis)
                else:
                    self.move_auto_speed(self.short_move_dis)
                max_move_tries += 1

            compare_time = datetime.now()
            self.move_auto_speed(self.hub_obj.td1_bowden_length)
            self.afc.reactor.pause(self.afc.reactor.monotonic() + 5)

            success = self.unit_obj.get_td1_data(self, compare_time)
            if not success:
                msg = f"Not able to gather TD-1 data after moving {self.hub_obj.td1_bowden_length}mm"
                self.afc.error.AFC_error(msg, pause=False)
                status = False

            self.move_auto_speed(self.hub_obj.td1_bowden_length * -1)
            if success:
                self.send_lane_data()

            max_move_tries = 0
            while( self.hub_obj.state ):
                if max_move_tries >= self.afc.max_move_tries:
                    fail_message = f"Failed to un-trigger hub {self.hub_obj.name} for {self.name}\n"
                    fail_message += "Verify that hub switch is properly working before continuing"
                    self.afc.error.AFC_error(fail_message, pause=False)
                    self.do_enable(False)
                    return False, fail_message

                self.move_auto_speed(self.short_move_dis * -1)
                max_move_tries += 1

            self.move_auto_speed(self.hub_obj.hub_clear_move_dis * -1)
            self.do_enable(False)

        else:
            msg = "Cannot gather TD-1 data, hub sensor not clear. Please clear hub and try again."
            self.afc.error.AFC_error(msg, pause=False)
            status = False
        return status, msg

    cmd_SET_LANE_LOADED_help = "Sets current lane as loaded to toolhead, useful when manually loading lanes during prints if AFC detects an error when trying to unload/load a lane"
    cmd_SET_LANE_LOAD_options = {"LANE": {"type": "string", "default": "lane1"}}
    def cmd_SET_LANE_LOADED(self, gcmd):
        """
        This macro handles manually setting a lane loaded into the toolhead. This is useful when manually loading lanes
        during prints after AFC detects an error when loading/unloading and pauses.

        If there is a lane already loaded this macro will also desync that lane extruder from the toolhead extruder
        and set its values and led appropriately.

        Retrieves the lane specified by the 'LANE' parameter and sets the appropriate values in AFC to continue using the lane.

        Usage
        -----
        `SET_LANE_LOADED LANE=<lane>`

        Example
        -------
        ```
        SET_LANE_LOADED LANE=lane1
        ```
        """
        if not self.load_state:
            self.afc.error.AFC_error("Lane:{} is not loaded, cannot set loaded to toolhead for this lane.".format(self.name), pause=False)
            return

        # Do not set lane as loaded if virtual bypass or normal bypass is enabled/triggered
        if self.afc.bypass.sensor_enabled:
            disable_msg = ""
            msg = f"Cannot set {self.name} as loaded, "

            if 'virtual' in self.afc.bypass.name:
                msg += "virtual "
                disable_msg = " and disable"
            msg += f"bypass is enabled.\nPlease unload{disable_msg} before trying to set lanes as loaded."
            self.logger.error(msg)
            return

        self.afc.function.unset_lane_loaded()

        self.set_loaded()
        self.sync_to_extruder()
        self.afc.function.handle_activate_extruder()
        self.afc.save_vars()
        self.unit_obj.select_lane(self)
        self.logger.info("Manually set {} loaded to toolhead".format(self.name))

    cmd_SET_LONG_MOVE_SPEED_help = "Gives ability to set long_moves_speed or rev_long_moves_speed_factor values without having to update config and restart"
    def cmd_SET_LONG_MOVE_SPEED(self, gcmd):
        """
        Macro call to update long_moves_speed or rev_long_moves_speed_factor values without having to set in config and restart klipper. This macro allows adjusting
        these values while printing. Multiplier values must be between 0.5 - 1.2

        Use `FWD_SPEED` variable to set forward speed in mm/sec, use `RWD_FACTOR` to set reverse multiplier

        Usage
        -----
        `SET_LONG_MOVE_SPEED LANE=<lane_name> FWD_SPEED=<fwd_speed> RWD_FACTOR=<rwd_multiplier> SAVE=<0 or 1>`

        Example
        -----
        ```
        SET_LONG_MOVE_SPEED LANE=lane1 RWD_FACTOR=0.9 SAVE=1
        ```
        """
        update = gcmd.get_int("SAVE", 0, minval=0, maxval=2)
        old_long_moves_speed = self.long_moves_speed
        old_rev_long_moves_speed_factor= self.rev_long_moves_speed_factor

        self.long_moves_speed = gcmd.get_float("FWD_SPEED", self.long_moves_speed, minval=50, maxval=500)
        self.rev_long_moves_speed_factor = gcmd.get_float("RWD_FACTOR", self.rev_long_moves_speed_factor, minval=0.0, maxval=1.2)

        if self.rev_long_moves_speed_factor < 0.5: self.rev_long_moves_speed_factor = 0.5
        if self.rev_long_moves_speed_factor > 1.2: self.rev_long_moves_speed_factor = 1.2

        if self.long_moves_speed != old_long_moves_speed:
            self.logger.info("{name} forward speed set, New: {new}, Old: {old}".format(name=self.name, new=self.long_moves_speed, old=old_long_moves_speed))
        else:
            self.logger.info("{name} forward speed currently set to {new}".format(name=self.name, new=self.long_moves_speed))


        if self.rev_long_moves_speed_factor != old_rev_long_moves_speed_factor:
            self.logger.info("{name} reverse speed multiplier set, New: {new}, Old: {old}".format(name=self.name, new=self.rev_long_moves_speed_factor, old=old_rev_long_moves_speed_factor))
        else:
            self.logger.info("{name} reverse speed multiplier currently set to {new}".format(name=self.name, new=self.rev_long_moves_speed_factor))

        if update == 1:
            self.afc.function.ConfigRewrite(self.fullname, 'long_moves_speed',  self.long_moves_speed, '')
            self.afc.function.ConfigRewrite(self.fullname, 'rev_long_moves_speed_factor',  self.rev_long_moves_speed_factor, '')


    cmd_SET_SPEED_MULTIPLIER_help = "Gives ability to set fwd_speed_multiplier or rwd_speed_multiplier values without having to update config and restart"
    def cmd_SET_SPEED_MULTIPLIER(self, gcmd):
        """
        Macro call to update fwd_speed_multiplier or rwd_speed_multiplier values without having to set in config and restart klipper. This macro allows adjusting
        these values while printing.

        Use `FWD` variable to set forward multiplier, use `RWD` to set reverse multiplier

        After running this command run `SAVE_SPEED_MULTIPLIER LANE=<lane_name>` to save value to config file

        Usage
        -----
        `SET_SPEED_MULTIPLIER LANE=<lane_name> FWD=<fwd_multiplier> RWD=<rwd_multiplier>`

        Example
        -----
        ```
        SET_SPEED_MULTIPLIER LANE=lane1 RWD=0.9
        ```
        """
        updated = False
        old_fwd_value = self.fwd_speed_multi
        old_rwd_value = self.rwd_speed_multi

        self.fwd_speed_multi = gcmd.get_float("FWD", self.fwd_speed_multi, minval=0.0)
        self.rwd_speed_multi = gcmd.get_float("RWD", self.rwd_speed_multi, minval=0.0)

        if self.fwd_speed_multi != old_fwd_value:
            self.logger.info("{name} forward speed multiplier set, New: {new}, Old: {old}".format(name=self.name, new=self.fwd_speed_multi, old=old_fwd_value))
            updated = True

        if self.rwd_speed_multi != old_rwd_value:
            self.logger.info("{name} reverse speed multiplier set, New: {new}, Old: {old}".format(name=self.name, new=self.rwd_speed_multi, old=old_rwd_value))
            updated = True

        if updated:
            self.logger.info("Run SAVE_SPEED_MULTIPLIER LANE={} to save values to config file".format(self.name))

    cmd_SAVE_SPEED_MULTIPLIER_help = "Saves fwd_speed_multiplier and rwd_speed_multiplier values to config file "
    def cmd_SAVE_SPEED_MULTIPLIER(self, gcmd):
        """
        Macro call to write fwd_speed_multiplier and rwd_speed_multiplier variables to config file for specified lane.

        Usage
        -----
        `SAVE_SPEED_MULTIPLIER LANE=<lane_name>`

        Example
        -----
        ```
        SAVE_SPEED_MULTIPLIER LANE=lane1
        ```
        """
        self.afc.function.ConfigRewrite(self.fullname, 'fwd_speed_multiplier', self.fwd_speed_multi, '')
        self.afc.function.ConfigRewrite(self.fullname, 'rwd_speed_multiplier', self.rwd_speed_multi, '')

    cmd_SET_HUB_DIST_help = "Helper to dynamically set distance between a lanes extruder and hub"
    def cmd_SET_HUB_DIST(self, gcmd):
        """
        This function adjusts the distance between a lanes extruder and hub. Adding +/- in front of the length will
        increase/decrease length by that amount. To reset length back to config value, pass in `reset` for length to
        reset to value in config file.

        Usage
        -----
        `SET_HUB_DIST LANE=<lane_name> LENGTH=+/-<fwd_multiplier>`

        Example
        -----
        ```
        SET_HUB_DIST LANE=lane1 LENGTH=+100
        ```
        """
        old_dist_hub = self.dist_hub

        length = gcmd.get("LENGTH", self.dist_hub)

        if length != old_dist_hub:
            self.dist_hub = self.afc.function._calc_length(self.config_dist_hub, self.dist_hub, length)
        msg =  "//{} dist_hub:\n".format(self.name)
        msg += '//   Config Length:   {}\n'.format(self.config_dist_hub)
        msg += '//   Previous Length: {}\n'.format(old_dist_hub)
        msg += '//   New Length:      {}\n'.format(self.dist_hub)
        self.logger.raw(msg)
        self.logger.info("Run SAVE_HUB_DIST LANE={} to save value to config file".format(self.name))

    cmd_SAVE_HUB_DIST_help = "Saves dist_hub value to config file "
    def cmd_SAVE_HUB_DIST(self, gcmd):
        """
        Macro call to write dist_hub variable to config file for specified lane.

        Usage
        -----
        `SAVE_HUB_DIST LANE=<lane_name>`

        Example
        -----
        ```
        SAVE_HUB_DIST LANE=lane1
        ```
        """
        self.afc.function.ConfigRewrite(self.fullname, 'dist_hub', self.dist_hub, '')

    def get_status(self, eventtime=None, save_to_file=False):
        response = {}
        if not self.connect_done: return response
        response['name'] = self.name
        response['unit'] = self.unit
        response['hub'] = self.hub
        response['extruder'] = self.extruder_name
        response['buffer'] = self.buffer_name
        response['buffer_status'] = self.buffer_status()
        response['lane'] = self.index
        response['map'] = self.map
        response['load'] = bool(self.load_state)
        response["prep"] =bool(self.prep_state)
        response["tool_loaded"] = self.tool_loaded
        response["loaded_to_hub"] = self.loaded_to_hub
        response["material"]=self.material
        if save_to_file:
            response["density"]=self.filament_density
            response["diameter"]=self.filament_diameter
            response["empty_spool_weight"]=self.empty_spool_weight

        response["spool_id"]= int(self.spool_id) if self.spool_id else None
        response["color"]=self.color
        response["weight"]=self.weight
        response["extruder_temp"] = self.extruder_temp
        response["runout_lane"]=self.runout_lane
        filament_stat=self.afc.function.get_filament_status(self).split(':')
        response['filament_status'] = filament_stat[0]
        response['filament_status_led'] = filament_stat[1]
        response['status']          = self.status
        response['dist_hub']        = self.dist_hub

        if save_to_file:
            response['td1_data']        = self.td1_data
        else:
            response['td1_td']          = self.td1_data['td'] if "td" in self.td1_data else ''
            response['td1_color']       = self.td1_data['color'] if "color" in self.td1_data else ''
            response['td1_scan_time']   = self.td1_data['scan_time'] if "scan_time" in self.td1_data else ''
        return response



def load_config_prefix(config):
    return AFCLane(config)<|MERGE_RESOLUTION|>--- conflicted
+++ resolved
@@ -116,13 +116,7 @@
         # Overrides buffers set at the unit and extruder level
         self.buffer_name        = config.get("buffer", None)                            # Buffer name(AFC_buffer) that belongs to this stepper, overrides buffer that is set in extruder(AFC_extruder) or unit(AFC_BoxTurtle/NightOwl/etc) sections.
         self.unit               = unit.split(':')[0]
-<<<<<<< HEAD
         self._shared_prep_load_override = config.getboolean("shared_prep_load_sensor", None)
-=======
-        self._shared_prep_load_override = config.getboolean(
-            "shared_prep_load_sensor", None
-        )
->>>>>>> 6a1cff49
         if self._shared_prep_load_override is None:
             unit_prefix = self.unit.strip().upper() if self.unit else ""
             if unit_prefix.startswith("AMS"):
@@ -190,7 +184,6 @@
         self.prep = config.get('prep', None)                                    # MCU pin for prep trigger
         if isinstance(self.prep, str) and self.prep.strip().lower() in ("", "none"):
             self.prep = None
-<<<<<<< HEAD
 
         self.load = config.get('load', None)                                    # MCU pin load trigger
         if isinstance(self.load, str) and self.load.strip().lower() in ("", "none"):
@@ -216,42 +209,6 @@
             prep_cb = self._shared_prep_load_callback if self.shared_prep_load_sensor else self.prep_callback
             buttons.register_buttons([self.prep], prep_cb)
 
-=======
-        self.load = config.get('load', None)                                    # MCU pin load trigger
-        if isinstance(self.load, str) and self.load.strip().lower() in ("", "none"):
-            self.load = None
-
-        self.prep_state = False
-        self.load_state = False
-
-        self._normalized_prep_pin = self._normalize_pin_name(self.prep)
-        self._normalized_load_pin = self._normalize_pin_name(self.load)
-        shared_detected = bool(
-            self._normalized_prep_pin
-            and self._normalized_prep_pin == self._normalized_load_pin
-        )
-        if self._shared_prep_load_override is None:
-            self.shared_prep_load_sensor = shared_detected
-        else:
-            self.shared_prep_load_sensor = self._shared_prep_load_override
-
-        if self.prep is not None:
-            prep_callback = self._shared_prep_load_callback if self.shared_prep_load_sensor else self.prep_callback
-            buttons.register_buttons([self.prep], prep_callback)
-
-        self.load = config.get('load', None)                                    # MCU pin load trigger
-        normalized_prep = self._normalize_pin_name(self.prep)
-        normalized_load = self._normalize_pin_name(self.load)
-        self.shared_prep_load_sensor = config.getboolean("shared_prep_load_sensor", False)
-        if not self.shared_prep_load_sensor:
-            unit_prefix = self.unit.strip().upper() if self.unit else ""
-            if normalized_prep and normalized_load and normalized_prep == normalized_load:
-                self.shared_prep_load_sensor = True
-            elif unit_prefix.startswith("AMS") and normalized_prep and not normalized_load:
-                self.shared_prep_load_sensor = True
-
-        self.load_state = False
->>>>>>> 6a1cff49
         if self.load is not None and not self.shared_prep_load_sensor:
             buttons.register_buttons([self.load], self.load_callback)
         elif self.load is None and not self.shared_prep_load_sensor:
@@ -261,13 +218,7 @@
         self.lane_load_count = None
 
         self._shared_clear_deadline = self.reactor.NEVER
-<<<<<<< HEAD
         self._shared_clear_timer = self.reactor.register_timer(self._shared_sensor_clear_cb)
-=======
-        self._shared_clear_timer = self.reactor.register_timer(
-            self._shared_sensor_clear_cb
-        )
->>>>>>> 6a1cff49
 
         self.filament_diameter  = config.getfloat("filament_diameter", 1.75)    # Diameter of filament being used
         self.filament_density   = config.getfloat("filament_density", 1.24)     # Density of filament being used
@@ -294,13 +245,9 @@
             if self.shared_prep_load_sensor:
                 self.fila_load = self.fila_prep
                 self.load_debounce_button = self.prep_debounce_button
-<<<<<<< HEAD
                 self.prep_debounce_button.button_action = self._shared_prep_load_runout
             else:
                 self.prep_debounce_button.button_action = self.handle_prep_runout
-=======
-            self.prep_debounce_button.button_action = self.handle_prep_runout
->>>>>>> 6a1cff49
             self.prep_debounce_button.debounce_delay = 0 # Delay will be set once klipper is ready
 
         if self.load is not None and not self.shared_prep_load_sensor:
@@ -1007,10 +954,7 @@
 
         :param eventtime: Event time from the button press
         """
-<<<<<<< HEAD
         cleared_spool_assignment = False
-=======
->>>>>>> 6a1cff49
         if self.shared_prep_load_sensor:
             self.load_state = prep_state
         # Call filament sensor callback so that state is registered
