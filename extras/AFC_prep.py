--- conflicted
+++ resolved
@@ -221,16 +221,13 @@
         except:
             pass
 
-<<<<<<< HEAD
         self._td1_prep(overrall_status)
-=======
         # look up what current lane should be a call select lane, this is more for units that
         # have selectors to make sure the selector is on the correct lane
         current_lane = self.afc.function.get_current_lane_obj()
         if current_lane is not None:
             current_lane.unit_obj.select_lane(current_lane)
             current_lane.sync_to_extruder()
->>>>>>> 6d71ea33
 
         # Restore previous bypass state if virtual bypass is active
         bypass_name = "Bypass"
