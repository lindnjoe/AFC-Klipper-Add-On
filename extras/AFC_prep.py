# Armored Turtle Automated Filament Changer
#
# Copyright (C) 2024 Armored Turtle
#
# This file may be distributed under the terms of the GNU GPLv3 license.

import os
import json
try:
    from urllib.request import urlopen
except:
    # Python 2.7 support
    from urllib2 import urlopen

class afcPrep:
    def __init__(self, config):
        self.printer = config.get_printer()
        self.printer.register_event_handler("klippy:connect", self.handle_connect)
        self.delay = config.getfloat('delay_time', 0.1, minval=0.0)
        self.enable = config.getboolean("enable", False)

        # Flag to set once resume rename as occured for the first time
        self.rename_occured = False

    def handle_connect(self):
        """
        Handle the connection event.
        This function is called when the printer connects. It looks up AFC info
        and assigns it to the instance variable `self.AFC`.
        """
        self.AFC = self.printer.lookup_object('AFC')
        self.AFC.gcode.register_command('PREP', self.PREP, desc=None)

    def _rename_resume(self):
        """
            Helper function to check if renaming RESUME macro has occured and renames RESUME.
            Addes a new RESUME macro that points to AFC resume function
        """

        # Checking to see if rename has already been done, don't want to rename again if prep was already ran
        if not self.rename_occured:
            self.rename_occured = True
            # Renaming users Resume macro so that RESUME calls AFC_Resume function instead
            base_resume_name = "RESUME"
            prev_cmd = self.AFC.gcode.register_command(base_resume_name, None)
            if prev_cmd is not None:
                pdesc = "Renamed builtin of '%s'" % (base_resume_name,)
                self.AFC.gcode.register_command(self.AFC.ERROR.AFC_RENAME_RESUME_NAME, prev_cmd, desc=pdesc)
            else:
                self.AFC.gcode.respond_info("{}Existing command {} not found in gcode_macros{}".format("<span class=warning--text>", base_resume_name, "</span>",))

            self.AFC.gcode.register_command(base_resume_name, self.AFC.ERROR.cmd_AFC_RESUME, desc=self.AFC.ERROR.cmd_AFC_RESUME_help)

    def PREP(self, gcmd):
        while self.printer.state_message != 'Printer is ready':
            self.AFC.reactor.pause(self.AFC.reactor.monotonic() + 1)

        self._rename_resume()

        ## load Unit variables
        if os.path.exists(self.AFC.VarFile + '.unit') and os.stat(self.AFC.VarFile + '.unit').st_size > 0:
            self.AFC.lanes=json.load(open(self.AFC.VarFile + '.unit'))
        ## load Toolhead variables
        if os.path.exists(self.AFC.VarFile + '.tool') and os.stat(self.AFC.VarFile + '.tool').st_size > 0:
            self.AFC.extruders=json.load(open(self.AFC.VarFile + '.tool'))
        else:
            self.AFC.extruders={}

        temp=[]

        self.AFC.tool_cmds={}
        for PO in self.printer.objects:
            if 'AFC_stepper' in PO and 'tmc' not in PO:
                LANE=self.printer.lookup_object(PO)
                self.AFC.stepper[LANE.name]=LANE
                temp.append(LANE.name)
                if LANE.extruder_name not in self.AFC.extruders: self.AFC.extruders[LANE.extruder_name]={}
                if LANE.unit not in self.AFC.units: self.AFC.units[LANE.unit] = {}
                if LANE.unit not in self.AFC.lanes: self.AFC.lanes[LANE.unit] = {}
                if LANE.name not in self.AFC.units[LANE.unit]: self.AFC.units[LANE.unit][LANE.name]={}
<<<<<<< HEAD
                if LANE.name not in self.AFC.lanes[LANE.unit]: self.AFC.lanes[LANE.unit][LANE.name] = {}
                if 'spool_id' in self.AFC.lanes[LANE.unit][LANE.name]: LANE.spool_id = self.AFC.lanes[LANE.unit][LANE.name]['spool_id']

=======
                if 'spool_id' in self.AFC.lanes[LANE.unit][LANE.name]: LANE.spool_id = self.AFC.lanes[LANE.unit][LANE.name]['spool_id'] 
>>>>>>> 9c9f557e
                if self.AFC.spoolman_ip !=None and LANE.spool_id != None:
                    self.AFC.SPOOL.set_spoolID(LANE, LANE.spool_id)
                else:
                    if 'material' in self.AFC.lanes[LANE.unit][LANE.name]: LANE.material = self.AFC.lanes[LANE.unit][LANE.name]['material']
                    if 'color' in self.AFC.lanes[LANE.unit][LANE.name]: LANE.color = self.AFC.lanes[LANE.unit][LANE.name]['color']
                    if 'weight' in self.AFC.lanes[LANE.unit][LANE.name]: LANE.weight=self.AFC.lanes[LANE.unit][LANE.name]['weight']

                if 'runout_lane' in self.AFC.lanes[LANE.unit][LANE.name]: LANE.runout_lane = self.AFC.lanes[LANE.unit][LANE.name]['runout_lane']
                if LANE.runout_lane == '': LANE.runout_lane='NONE'
                if 'map' in self.AFC.lanes[LANE.unit][LANE.name]: LANE.map = self.AFC.lanes[LANE.unit][LANE.name]['map']
                if LANE.map != 'NONE':
                   self.AFC.tool_cmds[LANE.map] = LANE.name
                if 'hub_loaded' in self.AFC.lanes[LANE.unit][LANE.name]: LANE.hub_loaded = self.AFC.lanes[LANE.unit][LANE.name]['hub_loaded']
                if 'tool_loaded' in self.AFC.lanes[LANE.unit][LANE.name]: LANE.tool_loaded = self.AFC.lanes[LANE.unit][LANE.name]['tool_loaded']
                if 'status' in self.AFC.lanes[LANE.unit][LANE.name]: LANE.status = self.AFC.lanes[LANE.unit][LANE.name]['status']
        self.AFC.lanes={}
        self.AFC.save_vars()
        if self.enable == False:
            self.AFC.gcode.respond_info('Prep Checks Disabled')
            return
        elif len(self.AFC.units) >0:
            for UNIT in self.AFC.units.keys():
                logo=''
                logo_error = ''
                try: CUR_HUB = self.printer.lookup_object('AFC_hub '+ UNIT)
                except:
                    error_string = 'Error: Hub for ' + UNIT + ' not found in AFC_Hardware.cfg. Please add the [AFC_Hub ' + UNIT + '] config section.'
                    self.AFC.ERROR.AFC_error(error_string, False)
                    return
                self.AFC.gcode.respond_info(CUR_HUB.type + ' ' + UNIT +' Prepping lanes')

                logo=CUR_HUB.unit.logo
                logo+='  ' + UNIT + '\n'
                logo_error=CUR_HUB.unit.logo_error
                logo_error+='  ' + UNIT + '\n'

                LaneCheck = True
                for LANE in self.AFC.units[UNIT].keys():
                    if not CUR_HUB.unit.system_Test(UNIT,LANE, self.delay):
                        LaneCheck = False

                if LaneCheck:
                    self.AFC.gcode.respond_raw(logo)
                else:
                    self.AFC.gcode.respond_raw(logo_error)
            try:
                bypass = self.printer.lookup_object('filament_switch_sensor bypass').runout_helper
                if bypass.filament_present == True:
                    self.AFC.gcode.respond_info("Filament loaded in bypass, not doing toolchange")
            except: bypass = None

            for EXTRUDE in self.AFC.extruders.keys():
                CUR_EXTRUDER = self.printer.lookup_object('AFC_extruder ' + EXTRUDE)
                if CUR_EXTRUDER.tool_start_state == True and bypass != True:
                    if not self.AFC.extruders[EXTRUDE]['lane_loaded']:
                        self.AFC.gcode.respond_info("<span class=error--text>{} loaded with out identifying lane in AFC.vars.tool file<span>".format(EXTRUDE))

        # Defaulting to no active spool, putting at end so endpoint has time to register
        if self.AFC.current is None:
            self.AFC.SPOOL.set_active_spool( None )

def load_config(config):
    return afcPrep(config)
<|MERGE_RESOLUTION|>--- conflicted
+++ resolved
@@ -78,13 +78,8 @@
                 if LANE.unit not in self.AFC.units: self.AFC.units[LANE.unit] = {}
                 if LANE.unit not in self.AFC.lanes: self.AFC.lanes[LANE.unit] = {}
                 if LANE.name not in self.AFC.units[LANE.unit]: self.AFC.units[LANE.unit][LANE.name]={}
-<<<<<<< HEAD
-                if LANE.name not in self.AFC.lanes[LANE.unit]: self.AFC.lanes[LANE.unit][LANE.name] = {}
                 if 'spool_id' in self.AFC.lanes[LANE.unit][LANE.name]: LANE.spool_id = self.AFC.lanes[LANE.unit][LANE.name]['spool_id']
 
-=======
-                if 'spool_id' in self.AFC.lanes[LANE.unit][LANE.name]: LANE.spool_id = self.AFC.lanes[LANE.unit][LANE.name]['spool_id'] 
->>>>>>> 9c9f557e
                 if self.AFC.spoolman_ip !=None and LANE.spool_id != None:
                     self.AFC.SPOOL.set_spoolID(LANE, LANE.spool_id)
                 else:
