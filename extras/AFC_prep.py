--- conflicted
+++ resolved
@@ -80,20 +80,11 @@
         for EXTRUDER in self.AFC.tools.keys():
             PrinterObject=self.AFC.tools[EXTRUDER]
             self.AFC.tools[PrinterObject.name]=PrinterObject
-<<<<<<< HEAD
-            if 'system' in units:
-                # Check to see if lane_loaded is in dictionary and its its not an empty string
-                if PrinterObject.name in units["system"]["extruders"] and \
-                  'lane_loaded' in units["system"]["extruders"][PrinterObject.name] and \
-                   units["system"]["extruders"][PrinterObject.name]['lane_loaded']:
-
-=======
             if 'system' in units and "extruders" in units["system"]:
                 # Check to see if lane_loaded is in dictionary and its not an empty string
                 if PrinterObject.name in units["system"]["extruders"] and \
                   'lane_loaded' in units["system"]["extruders"][PrinterObject.name] and \
                   units["system"]["extruders"][PrinterObject.name]['lane_loaded']:
->>>>>>> 4f16a61e
                     PrinterObject.lane_loaded = units["system"]["extruders"][PrinterObject.name]['lane_loaded']
                     self.AFC.current = PrinterObject.lane_loaded
 
@@ -121,11 +112,8 @@
                     # Check for loaded_to_hub as this is how its being saved version > 1030
                     if 'loaded_to_hub' in units[CUR_LANE.unit][CUR_LANE.name]: CUR_LANE.loaded_to_hub = units[CUR_LANE.unit][CUR_LANE.name]['loaded_to_hub']
                     if 'tool_loaded' in units[CUR_LANE.unit][CUR_LANE.name]: CUR_LANE.tool_loaded = units[CUR_LANE.unit][CUR_LANE.name]['tool_loaded']
-<<<<<<< HEAD
-=======
                     # Commenting out until there is better handling of this variable as it could cause someone to not be able to load their lane if klipper crashes
                     # if 'status' in units[CUR_LANE.unit][CUR_LANE.name]: CUR_LANE.status = units[CUR_LANE.unit][CUR_LANE.name]['status']
->>>>>>> 4f16a61e
 
         for UNIT in self.AFC.units.keys():
             try: CUR_UNIT = self.AFC.units[UNIT]
