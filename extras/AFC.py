# Armored Turtle Automated Filament Changer
#
# Copyright (C) 2024 Armored Turtle
#
# This file may be distributed under the terms of the GNU GPLv3 license.


import json
from configparser import Error as error

AFC_VERSION="1.0.0"

class afc:
    def __init__(self, config):
        self.printer = config.get_printer()
        self.reactor = self.printer.get_reactor()
        self.printer.register_event_handler("klippy:connect",self.handle_connect)
        self.SPOOL = self.printer.load_object(config,'AFC_spool')
        self.ERROR = self.printer.load_object(config,'AFC_error')
        self.IDLE = self.printer.load_object(config,'idle_timeout')
        self.gcode = self.printer.lookup_object('gcode')

        self.gcode_move = self.printer.load_object(config, 'gcode_move')
        self.VarFile = config.get('VarFile','../printer_data/config/AFC/')
        self.current = None
        self.error_state = False
        self.units = {}
        self.extruders = {}
        self.stepper = {}
        self.tool_cmds={}
        self.afc_monitoring = False

        self.unit_order_list = config.get('unit_order_list','')

        # tool position when tool change was requested
        self.change_tool_pos = None
        self.in_toolchange = False
        self.tool_start = None

        # Save/resume pos variables
        self.base_position = [0.0, 0.0, 0.0, 0.0]
        self.last_gcode_position = [0.0, 0.0, 0.0, 0.0]
        self.last_toolhead_position = [0.0, 0.0, 0.0, 0.0]
        self.homing_position = [0.0, 0.0, 0.0, 0.0]
        self.speed = 25.
        self.absolute_coord = True

        # SPOOLMAN
        self.spoolman_ip = config.get('spoolman_ip', None)                          # To utilize spoolman enter spoolmans IP address
        self.spoolman_port = config.get('spoolman_port', None)                      # To utilize spoolman enter spoolmans port

<<<<<<< HEAD
=======
        #LED SETTINGS
        self.ind_lights = None
        self.led_name = config.get('led_name')                                      # Not used removed?
        self.led_fault =config.get('led_fault','1,0,0,0')                           # LED color to set when faults occur in lane        (R,G,B,W) 0 = off, 1 = full brightness.
        self.led_ready = config.get('led_ready','1,1,1,1')                          # LED color to set when lane is ready               (R,G,B,W) 0 = off, 1 = full brightness.
        self.led_not_ready = config.get('led_not_ready','1,1,0,0')                  # LED color to set when lane not ready              (R,G,B,W) 0 = off, 1 = full brightness.
        self.led_loading = config.get('led_loading','1,0,0,0')                      # LED color to set when lane is loading             (R,G,B,W) 0 = off, 1 = full brightness.
        self.led_prep_loaded = config.get('led_loading','1,1,0,0')                  # LED color to set when lane is loaded              (R,G,B,W) 0 = off, 1 = full brightness.
        self.led_unloading = config.get('led_unloading','1,1,.5,0')                 # LED color to set when lane is unloading           (R,G,B,W) 0 = off, 1 = full brightness.
        self.led_tool_loaded = config.get('led_tool_loaded','1,1,0,0')              # LED color to set when lane is loaded into tool    (R,G,B,W) 0 = off, 1 = full brightness.
        self.led_advancing = config.get('led_buffer_advancing','0,0,1,0')           # LED color to set when buffer is advancing         (R,G,B,W) 0 = off, 1 = full brightness.
        self.led_trailing = config.get('led_buffer_trailing','0,1,0,0')             # LED color to set when buffer is trailing          (R,G,B,W) 0 = off, 1 = full brightness.
        self.led_buffer_disabled = config.get('led_buffer_disable', '0,0,0,0.25')   # LED color to set when buffer is disabled          (R,G,B,W) 0 = off, 1 = full brightness.

>>>>>>> 0ba9287e
        # TOOL Cutting Settings
        self.tool = ''
        self.tool_cut = config.getboolean("tool_cut", False)                        # Set to True to enable toolhead cutting
        self.tool_cut_cmd = config.get('tool_cut_cmd', None)                        # Macro to use when doing toolhead cutting. Change macro name if you would like to use your own cutting macro

        # CHOICES
        self.park = config.getboolean("park", False)                                # Set to True to enable parking during unload
        self.park_cmd = config.get('park_cmd', None)                                # Macro to use when parking. Change macro name if you would like to use your own park macro
        self.kick = config.getboolean("kick", False)                                # Set to True to enable poop kicking after lane loads
        self.kick_cmd = config.get('kick_cmd', None)                                # Macro to use when kicking. Change macro name if you would like to use your own kick macro
        self.wipe = config.getboolean("wipe", False)                                # Set to True to enable nozzle wipeing after lane loads
        self.wipe_cmd = config.get('wipe_cmd', None)                                # Macro to use when nozzle wipeing. Change macro name if you would like to use your own wipe macro
        self.poop = config.getboolean("poop", False)                                # Set to True to enable pooping(purging color) after lane loads
        self.poop_cmd = config.get('poop_cmd', None)                                # Macro to use when pooping. Change macro name if you would like to use your own poop/purge macro

        self.form_tip = config.getboolean("form_tip", False)                        # Set to True to tip forming when unloading lanes
        self.form_tip_cmd = config.get('form_tip_cmd', None)                        # Macro to use when tip forming. Change macro name if you would like to use your own tip forming macro

        # MOVE SETTINGS
        self.tool_sensor_after_extruder = config.getfloat("tool_sensor_after_extruder", 0) # Currently unused
        self.long_moves_speed = config.getfloat("long_moves_speed", 100)            # Speed in mm/s to move filament when doing long moves
        self.long_moves_accel = config.getfloat("long_moves_accel", 400)            # Acceleration in mm/s squared when doing long moves
        self.short_moves_speed = config.getfloat("short_moves_speed", 25)           # Speed in mm/s to move filament when doing short moves
        self.short_moves_accel = config.getfloat("short_moves_accel", 400)          # Acceleration in mm/s squared when doing short moves
        self.short_move_dis = config.getfloat("short_move_dis", 10)                 # Move distance in mm for failsafe moves.
        self.tool_max_unload_attempts = config.getint('tool_max_unload_attempts', 2)# Max number of attempts to unload filament from toolhead when using buffer as ramming sensor
        self.tool_max_load_checks = config.getint('tool_max_load_checks', 4)        # Max number of attempts to check to make sure filament is loaded into toolhead extruder when using buffer as ramming sensor

        self.z_hop =config.getfloat("z_hop", 0)                                     # Height to move up before and after a tool change completes
        self.xy_resume =config.getboolean("xy_resume", False)                       # Need description or remove as this is currently an unused variable
        self.resume_speed =config.getfloat("resume_speed", 0)                       # Speed mm/s of resume move. Set to 0 to use gcode speed
        self.resume_z_speed = config.getfloat("resume_z_speed", 0)                  # Speed mm/s of resume move in Z. Set to 0 to use gcode speed

        self.global_print_current = config.getfloat("global_print_current", None)   # Global variable to set steppers current to a specified current when printing. Going lower than 0.6 may result in TurtleNeck buffer's not working correctly

        self._update_trsync(config)

<<<<<<< HEAD
=======
        self.VarFile = config.get('VarFile')                                        # Path to the variables file for AFC configuration.

>>>>>>> 0ba9287e
        # Get debug and cast to boolean
        #self.debug = True == config.get('debug', 0)
        self.debug = False

        # Printing here will not display in console but it will go to klippy.log
        self.print_version()

    def _update_trsync(self, config):
        # Logic to update trsync values
        update_trsync = config.getboolean("trsync_update", False)                   # Set to true to enable updating trsync value in klipper mcu. Enabling this and updating the timeouts can help with Timer Too Close(TTC) errors
        if update_trsync:
            try:
                import mcu
                trsync_value = config.getfloat("trsync_timeout", 0.05)              # Timeout value to update in klipper mcu. Klippers default value is 0.025
                trsync_single_value = config.getfloat("trsync_single_timeout", 0.5) # Single timeout value to update in klipper mcu. Klippers default value is 0.250
                self.gcode.respond_info("Applying TRSYNC update")

                # Making sure value exists as kalico(danger klipper) does not have TRSYNC_TIMEOUT value
                if( hasattr(mcu, "TRSYNC_TIMEOUT")): mcu.TRSYNC_TIMEOUT = max(mcu.TRSYNC_TIMEOUT, trsync_value)
                else : self.gcode.respond_info("TRSYNC_TIMEOUT does not exist in mcu file, not updating")

                if( hasattr(mcu, "TRSYNC_SINGLE_MCU_TIMEOUT")): mcu.TRSYNC_SINGLE_MCU_TIMEOUT = max(mcu.TRSYNC_SINGLE_MCU_TIMEOUT, trsync_single_value)
                else : self.gcode.respond_info("TRSYNC_SINGLE_MCU_TIMEOUT does not exist in mcu file, not updating")
            except Exception as e:
                self.gcode.respond_info("Unable to update TRSYNC_TIMEOUT: {}".format(e))

    def handle_connect(self):
        """
        Handle the connection event.
        This function is called when the printer connects. It looks up the toolhead object
        and assigns it to the instance variable `self.toolhead`.
        """

        self.toolhead = self.printer.lookup_object('toolhead')

        # GCODE REGISTERS
        self.gcode.register_command('HUB_LOAD', self.cmd_HUB_LOAD, desc=self.cmd_HUB_LOAD_help)
        self.gcode.register_command('LANE_UNLOAD', self.cmd_LANE_UNLOAD, desc=self.cmd_LANE_UNLOAD_help)
        self.gcode.register_command('TOOL_LOAD', self.cmd_TOOL_LOAD, desc=self.cmd_TOOL_LOAD_help)
        self.gcode.register_command('TOOL_UNLOAD', self.cmd_TOOL_UNLOAD, desc=self.cmd_TOOL_UNLOAD_help)
        self.gcode.register_command('CHANGE_TOOL', self.cmd_CHANGE_TOOL, desc=self.cmd_CHANGE_TOOL_help)
        self.gcode.register_command('LANE_MOVE', self.cmd_LANE_MOVE, desc=self.cmd_LANE_MOVE_help)
        self.gcode.register_command('TEST', self.cmd_TEST, desc=self.cmd_TEST_help)
        self.gcode.register_command('HUB_CUT_TEST', self.cmd_HUB_CUT_TEST, desc=self.cmd_HUB_CUT_TEST_help)
        self.gcode.register_mux_command('SET_BOWDEN_LENGTH', 'AFC', None, self.cmd_SET_BOWDEN_LENGTH, desc=self.cmd_SET_BOWDEN_LENGTH_help)
        self.gcode.register_command('AFC_STATUS', self.cmd_AFC_STATUS, desc=self.cmd_AFC_STATUS_help)

    def print_version(self):
        import subprocess
        import os
        afc_dir  = os.path.dirname(os.path.realpath(__file__))
        git_hash = subprocess.check_output(['git', '-C', '{}'.format(afc_dir), 'rev-parse', '--short', 'HEAD']).decode('ascii').strip()
        git_commit_num = subprocess.check_output(['git', '-C', '{}'.format(afc_dir), 'rev-list', 'HEAD', '--count']).decode('ascii').strip()
        self.gcode.respond_info("AFC Version: v{}-{}-{}".format(AFC_VERSION, git_commit_num, git_hash))

    cmd_AFC_STATUS_help = "Return current status of AFC"
    def cmd_AFC_STATUS(self, gcmd):
        """
        This function generates a status message for each unit and lane, indicating the preparation,
        loading, hub, and tool states. The status message is formatted with HTML tags for display.

        Usage: `AFC_STATUS`
        Example: `AFC_STATUS`

        Args:
            gcmd: The G-code command object containing the parameters for the command.

        Returns:
            None
        """
        status_msg = ''

        for UNIT in self.units.keys():
            # Find the maximum length of lane names to determine the column width
            max_lane_length = max(len(lane) for lane in self.units[UNIT].keys())

            status_msg += '<span class=info--text>{} Status</span>\n'.format(UNIT)

            # Create a dynamic format string that adjusts based on lane name length
            header_format = '{:<{}} | Prep | Load |\n'
            status_msg += header_format.format("LANE", max_lane_length)

            for LANE in self.units[UNIT].keys():
                lane_msg = ''
                CUR_LANE = self.stepper[LANE]
                CUR_HUB = self.printer.lookup_object('AFC_hub '+ UNIT)
                CUR_EXTRUDER = self.printer.lookup_object('AFC_extruder ' + CUR_LANE.extruder_name)
                if self.current != None:
                    if self.current == CUR_LANE.name:
                        if not CUR_EXTRUDER.tool_start_state or not CUR_HUB.state:
                            lane_msg += '<span class=warning--text>{:<{}} </span>'.format(CUR_LANE.name.upper(), max_lane_length)
                        else:
                            lane_msg += '<span class=success--text>{:<{}} </span>'.format(CUR_LANE.name.upper(), max_lane_length)
                    else:
                        lane_msg += '{:<{}} '.format(CUR_LANE.name.upper(),max_lane_length)
                else:
                    lane_msg += '{:<{}} '.format(CUR_LANE.name.upper(),max_lane_length)

                if CUR_LANE.prep_state == True:
                    lane_msg += '| <span class=success--text><--></span> |'
                else:
                    lane_msg += '|  <span class=error--text>xx</span>  |'
                if CUR_LANE.load_state == True:
                    lane_msg += ' <span class=success--text><--></span> |\n'
                else:
                    lane_msg += '  <span class=error--text>xx</span>  |\n'
                status_msg += lane_msg
            if CUR_HUB.state == True:
                status_msg += 'HUB: <span class=success--text><-></span>'
            else:
                status_msg += 'HUB: <span class=error--text>x</span>'
            if CUR_EXTRUDER.tool_start_state == True:
                status_msg += '  Tool: <span class=success--text><-></span>'
            else:
                status_msg += '  Tool: <span class=error--text>x</span>'
            if CUR_EXTRUDER.tool_start == 'buffer':
                status_msg += '\n<span class=info--text>Ram sensor enabled</span>'
        self.gcode.respond_raw(status_msg)

    cmd_SET_BOWDEN_LENGTH_help = "Helper to dynamically set length of bowden between hub and toolhead. Pass in HUB if using multiple box turtles"
    def cmd_SET_BOWDEN_LENGTH(self, gcmd):
        """
        This function adjusts the length of the Bowden tube between the hub and the toolhead.
        It retrieves the hub specified by the 'HUB' parameter and the length adjustment specified
        by the 'LENGTH' parameter. If the hub is not specified and a lane is currently loaded,
        it uses the hub of the current lane.

        Usage: `SET_BOWDEN_LENGTH HUB=<hub> LENGTH=<length>`
        Example: `SET_BOWDEN_LENGTH HUB=Turtle_1 LENGTH=100`

        Args:
            gcmd: The G-code command object containing the parameters for the command.
                  Expected parameters:
                  - HUB: The name of the hub to be adjusted (optional).
                  - LENGTH: The length adjustment value (optional).

        Returns:
            None
        """
        hub           = gcmd.get("HUB", None )
        length_param  = gcmd.get('LENGTH', None)

        # If hub is not passed in try and get hub if a lane is currently loaded
        if hub is None and self.current is not None:
            CUR_LANE = self.stepper[self.current]
            hub     = CUR_LANE.unit
        elif hub is None and self.current is None:
            self.gcode.respond_info("A lane is not loaded please specify hub to adjust bowden length")
            return

        CUR_HUB       = self.printer.lookup_object('AFC_hub '+ hub )
        config_bowden = CUR_HUB.afc_bowden_length

        if length_param is None or length_param.strip() == '':
            bowden_length = CUR_HUB.config_bowden_length
        else:
            if length_param[0] in ('+', '-'):
                bowden_value = float(length_param)
                bowden_length = config_bowden + bowden_value
            else:
                bowden_length = float(length_param)

        CUR_HUB.afc_bowden_length = bowden_length
        msg =  '// Hub : {}\n'.format( hub )
        msg += '//   Config Bowden Length:   {}\n'.format(CUR_HUB.config_bowden_length)
        msg += '//   Previous Bowden Length: {}\n'.format(config_bowden)
        msg += '//   New Bowden Length:      {}\n'.format(bowden_length)
        msg += '\n// TO SAVE BOWDEN LENGTH afc_bowden_length MUST BE UPDATED IN AFC_Hardware.cfg for each hub if there are multiple'
        self.gcode.respond_raw(msg)

    cmd_LANE_MOVE_help = "Lane Manual Movements"
    def cmd_LANE_MOVE(self, gcmd):
        """
        This function handles the manual movement of a specified lane. It retrieves the lane
        specified by the 'LANE' parameter and moves it by the distance specified by the 'DISTANCE' parameter.

        Usage: `LANE_MOVE LANE=<lane> DISTANCE=<distance>`
        Example: `LANE_MOVE LANE=leg1 DISTANCE=100`

        Args:
            gcmd: The G-code command object containing the parameters for the command.
                  Expected parameters:
                  - LANE: The name of the lane to be moved.
                  - DISTANCE: The distance to move the lane.

        NO_DOC: True

        Returns:
            None
        """
        lane = gcmd.get('LANE', None)
        distance = gcmd.get_float('DISTANCE', 0)
        if lane not in self.stepper:
            self.gcode.respond_info('{} Unknown'.format(lane.upper()))
            return
        CUR_LANE = self.stepper[lane]
        CUR_LANE.set_load_current() # Making current is set correctly when doing lane moves
        CUR_LANE.do_enable(True)
        CUR_LANE.move(distance, self.short_moves_speed, self.short_moves_accel, True)
        CUR_LANE.do_enable(False)

    def save_pos(self):
        # Only save previous location on the first toolchange call to keep an error state from overwriting the location
        if self.in_toolchange == False:
            if self.error_state == False:
                self.last_toolhead_position = self.toolhead.get_position()
                self.base_position = self.gcode_move.base_position
                self.last_gcode_position = self.gcode_move.last_position
                self.homing_position = self.gcode_move.homing_position
                self.speed = self.gcode_move.speed
                self.absolute_coord = self.gcode_move.absolute_coord

    def restore_pos(self):
        """
        restore_pos function restores the previous saved position, speed and coord type. The resume uses
        the z_hop value to lift, move to previous x,y coords, then lower to saved z position.
        """
        newpos = self.toolhead.get_position()
        newpos[2] = self.last_gcode_position[2] + self.z_hop

        # Restore absolute coords
        self.gcode_move.absolute_coord = self.absolute_coord

        speed = self.resume_speed if self.resume_speed > 0 else self.speed
        speedz = self.resume_z_speed if self.resume_z_speed > 0 else self.speed
        # Update GCODE STATE variables
        self.gcode_move.base_position = self.base_position
        self.gcode_move.last_position[:3] = self.last_gcode_position[:3]
        self.gcode_move.homing_position = self.homing_position

        # Restore the relative E position
        e_diff = newpos[3] - self.last_gcode_position[3]
        self.gcode_move.base_position[3] += e_diff

        # Move toolhead to previous z location with zhop added
        self.gcode_move.move_with_transform(newpos, speedz)

        # Move to previous x,y location
        newpos[:2] = self.last_gcode_position[:2]
        self.gcode_move.move_with_transform(newpos, speed)

        # Drop to previous z
        newpos[2] = self.last_gcode_position[2]
        self.gcode_move.move_with_transform(newpos, speedz)

    # Helper function to write variables to file. Prints with indents to make it more readable for users
    def save_vars(self):
        """
        save_vars function saves lane variables to var file and prints with indents to
                  make it more readable for users
        """
        with open(self.VarFile+ '.unit', 'w') as f:
            status = self.get_status(0)
            f.write(json.dumps(status, indent=4))
        with open(self.VarFile+ '.tool', 'w') as f:
            f.write(json.dumps(status['system']['extruders'], indent=4))

    cmd_HUB_CUT_TEST_help = "Test the cutting sequence of the hub cutter, expects LANE=legN"
    def cmd_HUB_CUT_TEST(self, gcmd):
        """
        This function tests the cutting sequence of the hub cutter for a specified lane.
        It retrieves the lane specified by the 'LANE' parameter, performs the hub cut,
        and responds with the status of the operation.

        Usage: `HUB_CUT_TEST LANE=<lane>`
        Example: `HUB_CUT_TEST LANE=leg1`

        Args:
            gcmd: The G-code command object containing the parameters for the command.
                  Expected parameter:
                  - LANE: The name of the lane to be tested.

        Returns:
            None
        """
        lane = gcmd.get('LANE', None)
        self.gcode.respond_info('Testing Hub Cut on Lane: ' + lane)
        if lane not in self.stepper:
            self.gcode.respond_info('{} Unknown'.format(lane.upper()))
            return
        CUR_LANE = self.stepper[lane]
        CUR_HUB = self.printer.lookup_object('AFC_hub ' + CUR_LANE.unit)
        CUR_HUB.hub_cut(CUR_LANE)
        self.gcode.respond_info('Hub cut Done!')

    cmd_TEST_help = "Test Assist Motors"
    def cmd_TEST(self, gcmd):
        """
        This function tests the assist motors of a specified lane at various speeds.
        It performs the following steps:
        1. Retrieves the lane specified by the 'LANE' parameter.
        2. Tests the assist motor at full speed, 50%, 30%, and 10% speeds.
        3. Reports the status of each test step.

        Usage: `TEST LANE=<lane>`
        Example: `TEST LANE=leg1`

        Args:
            gcmd: The G-code command object containing the parameters for the command.
                  Expected parameter:
                  - LANE: The name of the lane to be tested.

        Returns:
            None
        """
        lane = gcmd.get('LANE', None)
        if lane == None:
            self.ERROR.AFC_error('Must select LANE', False)
            return
        self.gcode.respond_info('TEST ROUTINE')
        if lane not in self.stepper:
            self.gcode.respond_info('{} Unknown'.format(lane.upper()))
            return
        CUR_LANE = self.stepper[lane]
        self.gcode.respond_info('Testing at full speed')
        CUR_LANE.assist(-1)
        self.reactor.pause(self.reactor.monotonic() + 1)
        if CUR_LANE.afc_motor_rwd.is_pwm:
            self.gcode.respond_info('Testing at 50 percent speed')
            CUR_LANE.assist(-.5)
            self.reactor.pause(self.reactor.monotonic() + 1)
            self.gcode.respond_info('Testing at 30 percent speed')
            CUR_LANE.assist(-.3)
            self.reactor.pause(self.reactor.monotonic() + 1)
            self.gcode.respond_info('Testing at 10 percent speed')
            CUR_LANE.assist(-.1)
            self.reactor.pause(self.reactor.monotonic() + 1)
        self.gcode.respond_info('Test routine complete')
        CUR_LANE.assist(0)

    cmd_SPOOL_ID_help = "LINK SPOOL into hub"
    def cmd_SPOOL_ID(self, gcmd):
        return

    # HUB COMMANDS
    cmd_HUB_LOAD_help = "Load lane into hub"
    def cmd_HUB_LOAD(self, gcmd):
        """
        This function handles the loading of a specified lane into the hub. It performs
        several checks and movements to ensure the lane is properly loaded.

        Usage: `HUB_LOAD LANE=<lane>`
        Example: `HUB_LOAD LANE=leg1`

        Args:
            gcmd: The G-code command object containing the parameters for the command.
                  Expected parameter:
                  - LANE: The name of the lane to be loaded.

        Returns:
            None
        """
        lane = gcmd.get('LANE', None)
        if lane not in self.stepper:
            self.gcode.respond_info('{} Unknown'.format(lane.upper()))
            return
        CUR_LANE = self.stepper[lane]
        CUR_HUB = self.printer.lookup_object('AFC_hub '+ CUR_LANE.unit)
        if CUR_LANE.prep_state == False: return

        if CUR_LANE.load_state == False:
            CUR_LANE.do_enable(True)
            while CUR_LANE.load_state == False:
                CUR_LANE.move( CUR_HUB.move_dis, self.short_moves_speed, self.short_moves_accel)
        if CUR_LANE.loaded_to_hub == False:
            CUR_LANE.move(CUR_LANE.dist_hub, CUR_LANE.dist_hub_move_speed, CUR_LANE.dist_hub_move_accel, True if CUR_LANE.dist_hub > 200 else False)
        while CUR_HUB.state == False:
            CUR_LANE.move(CUR_HUB.move_dis, self.short_moves_speed, self.short_moves_accel)
        while CUR_HUB.state == True:
            CUR_LANE.move(CUR_HUB.move_dis * -1, self.short_moves_speed, self.short_moves_accel)
        CUR_LANE.status = ''
        self.save_vars()
        CUR_LANE.do_enable(False)
        CUR_LANE.loaded_to_hub = True
        self.save_vars()

    cmd_LANE_UNLOAD_help = "Unload lane from extruder"
    def cmd_LANE_UNLOAD(self, gcmd):
        """
        This function handles the unloading of a specified lane from the extruder. It performs
        several checks and movements to ensure the lane is properly unloaded.

        Usage: `LANE_UNLOAD LANE=<lane>`
        Example: `LANE_UNLOAD LANE=leg1`

        Args:
            gcmd: The G-code command object containing the parameters for the command.
                  Expected parameter:
                  - LANE: The name of the lane to be unloaded.

        Returns:
            None
        """
        lane = gcmd.get('LANE', None)
        if lane not in self.stepper:
            self.gcode.respond_info('{} Unknown'.format(lane.upper()))
            return
        CUR_LANE = self.stepper[lane]
        CUR_HUB = self.printer.lookup_object('AFC_hub '+ CUR_LANE.unit)
        if CUR_LANE.name != self.current:
            # Setting status as ejecting so if filament is removed and de-activates the prep sensor while
            # extruder motors are still running it does not trigger infinite spool or pause logic
            # once user removes filament lanes status will go to None
            CUR_LANE.status = 'ejecting'
            self.save_vars()
            CUR_LANE.do_enable(True)
            if CUR_LANE.loaded_to_hub:
                CUR_LANE.move(CUR_LANE.dist_hub * -1, CUR_LANE.dist_hub_move_speed, CUR_LANE.dist_hub_move_accel, True if CUR_LANE.dist_hub > 200 else False)
            CUR_LANE.loaded_to_hub = False
            while CUR_LANE.load_state == True:
               CUR_LANE.move( CUR_HUB.move_dis * -1, self.short_moves_speed, self.short_moves_accel, True)
            CUR_LANE.move( CUR_HUB.move_dis * -5, self.short_moves_speed, self.short_moves_accel)
            CUR_LANE.do_enable(False)
            CUR_LANE.status = ''
            self.save_vars()

            # Removing spool from vars since it was ejected
            self.SPOOL.set_spoolID( CUR_LANE, "")

        else:
            self.gcode.respond_info("LANE {} is loaded in toolhead, can't unload.".format(CUR_LANE.name))

    cmd_TOOL_LOAD_help = "Load lane into tool"
    def cmd_TOOL_LOAD(self, gcmd):
        """
        This function handles the loading of a specified lane into the tool. It retrieves
        the lane specified by the 'LANE' parameter and calls the TOOL_LOAD method to perform
        the loading process.

        Usage: `TOOL_LOAD LANE=<lane>`
        Example: `TOOL_LOAD LANE=leg1`

        Args:
            gcmd: The G-code command object containing the parameters for the command.
                  Expected parameter:
                  - LANE: The name of the lane to be loaded.

        Returns:
            None
        """
        lane = gcmd.get('LANE', None)
        if lane not in self.stepper:
            self.gcode.respond_info('{} Unknown'.format(lane.upper()))
            return

        if self.current is not None:
            self.ERROR.AFC_error("Cannot load {}, {} currently loaded".format(lane.upper(), self.current.upper()), pause=False)
            return
        CUR_LANE = self.stepper[lane]
        self.TOOL_LOAD(CUR_LANE)

    def TOOL_LOAD(self, CUR_LANE):
        """
        This function handles the loading of a specified lane into the tool. It performs
        several checks and movements to ensure the lane is properly loaded.

        Usage: `TOOL_LOAD LANE=<lane>`
        Example: `TOOL_LOAD LANE=leg1`

        Args:
            CUR_LANE: The lane object to be loaded into the tool.

        Returns:
            bool: True if load was successful, False if an error occurred.
        """
        if not self.is_homed():
            self.ERROR.AFC_error("Please home printer before doing a tool load", False)
            return False

        if CUR_LANE is None:
            # Exit early if no lane is provided.
            return False

        # Check if the bypass filament sensor is triggered; abort loading if filament is already present.
        try:
            bypass = self.printer.lookup_object('filament_switch_sensor bypass').runout_helper
            if bypass.filament_present:
                self.gcode.respond_info("Filament loaded in bypass, not doing tool load")
                return False
        except:
            bypass = None

        self.gcode.respond_info("Loading {}".format(CUR_LANE.name))

        # Lookup extruder and hub objects associated with the lane.
        CUR_EXTRUDER = self.printer.lookup_object('AFC_extruder ' + CUR_LANE.extruder_name)
        CUR_HUB = self.printer.lookup_object('AFC_hub '+ CUR_LANE.unit)
        # Prepare extruder and heater.
        extruder = self.toolhead.get_extruder()
        self.heater = extruder.get_heater()

        # Set the lane status to 'loading' and activate the loading LED.
        CUR_LANE.status = 'loading'
        self.save_vars()
        self.afc_led(CUR_LANE.led_loading, CUR_LANE.led_index)

        # Check if the lane is in a state ready to load and hub is clear.
        if CUR_LANE.load_state and not CUR_HUB.state:
            # Heat the extruder if it is below the minimum extrusion temperature.
            if not self.heater.can_extrude:
                pheaters = self.printer.lookup_object('heaters')
                if self.heater.target_temp <= self.heater.min_extrude_temp:
                    self.gcode.respond_info('Extruder below min_extrude_temp, heating to 5 degrees above min.')
                    pheaters.set_temperature(extruder.get_heater(), self.heater.min_extrude_temp + 5, wait=True)

            # Enable the lane for filament movement.
            CUR_LANE.do_enable(True)

            # Move filament to the hub if it's not already loaded there.
            if not CUR_LANE.loaded_to_hub:
                CUR_LANE.move(CUR_LANE.dist_hub, CUR_LANE.dist_hub_move_speed, CUR_LANE.dist_hub_move_accel, CUR_LANE.dist_hub > 200)

            CUR_LANE.loaded_to_hub = True
            hub_attempts = 0

            # Ensure filament moves past the hub.
            while not CUR_HUB.state:
                if hub_attempts == 0:
                    CUR_LANE.move(CUR_HUB.move_dis, self.short_moves_speed, self.short_moves_accel)
                else:
                    CUR_LANE.move(self.short_move_dis, self.short_moves_speed, self.short_moves_accel)
                hub_attempts += 1
                if hub_attempts > 20:
                    message = ('PAST HUB, CHECK FILAMENT PATH\n||=====||==>--||-----||\nTRG   LOAD   HUB   TOOL')
                    self.ERROR.handle_lane_failure(CUR_LANE, message)
                    return False

            # Move filament towards the toolhead.
            CUR_LANE.move(CUR_HUB.afc_bowden_length, self.long_moves_speed, self.long_moves_accel, True)

            # Ensure filament reaches the toolhead.
            tool_attempts = 0
            if CUR_EXTRUDER.tool_start:
                while not CUR_EXTRUDER.tool_start_state:
                    tool_attempts += 1
                    CUR_LANE.move(self.short_move_dis, CUR_EXTRUDER.tool_load_speed, self.long_moves_accel)
                    if tool_attempts > 20:
                        message = ('FAILED TO LOAD TO TOOL, CHECK FILAMENT PATH\n||=====||====||==>--||\nTRG   LOAD   HUB   TOOL')
                        self.ERROR.handle_lane_failure(CUR_LANE, message)
                        return False

            # Synchronize lane's extruder stepper and finalize tool loading.
            CUR_LANE.status = 'Tooled'
            self.save_vars()
            CUR_LANE.sync_to_extruder()

            # Adjust tool position for loading.
            pos = self.toolhead.get_position()
            pos[3] += CUR_EXTRUDER.tool_stn
            self.toolhead.manual_move(pos, CUR_EXTRUDER.tool_load_speed)
            self.toolhead.wait_moves()

            # Check if ramming is enabled, if it is go through ram load sequence.
            # Lane will load until Advance sensor is True
            # After the tool_stn distance the lane will retract off the sensor to confirm load and reset buffer
            if CUR_EXTRUDER.tool_start == "buffer":
                CUR_LANE.unsync_to_extruder()
                load_checks = 0
                while CUR_EXTRUDER.tool_start_state == True:
                    CUR_LANE.move( self.short_move_dis * -1, self.short_moves_speed, self.short_moves_accel )
                    load_checks += 1
                    self.reactor.pause(self.reactor.monotonic() + 0.1)
                    if load_checks > self.tool_max_load_checks:
                        msg = ''
                        msg += "Buffer did not become compressed after {} short moves.\n".format(self.tool_max_load_checks)
                        msg += "Tool may not be loaded"
                        self.gcode.respond_info("<span class=warning--text>{}</span>".format(msg))
                        break
                CUR_LANE.sync_to_extruder()
            # Update tool and lane status.
            CUR_LANE.status = 'Tooled'
            CUR_LANE.tool_loaded = True
            self.current = CUR_LANE.name
            CUR_EXTRUDER.enable_buffer()

            # Activate the tool-loaded LED and handle filament operations if enabled.
            self.afc_led(CUR_LANE.led_tool_loaded, CUR_LANE.led_index)
            if self.poop:
                self.gcode.run_script_from_command(self.poop_cmd)
                if self.wipe:
                    self.gcode.run_script_from_command(self.wipe_cmd)
            if self.kick:
                self.gcode.run_script_from_command(self.kick_cmd)
            if self.wipe:
                self.gcode.run_script_from_command(self.wipe_cmd)

            # Update lane and extruder state for tracking.
            CUR_EXTRUDER.lane_loaded = CUR_LANE.name
            self.SPOOL.set_active_spool(CUR_LANE.spool_id)
            self.afc_led(CUR_LANE.led_tool_loaded, CUR_LANE.led_index)
            self.save_vars()
        else:
            # Handle errors if the hub is not clear or the lane is not ready for loading.
            if CUR_HUB.state:
                message = ('HUB NOT CLEAR WHEN TRYING TO LOAD\n||-----||----|x|-----||\nTRG   LOAD   HUB   TOOL')
                self.ERROR.handle_lane_failure(CUR_LANE, message)
                return False
            if not CUR_LANE.load_state:
                message = ('NOT READY, LOAD TRIGGER NOT TRIGGERED\n||==>--||----||-----||\nTRG   LOAD   HUB   TOOL')
                self.ERROR.handle_lane_failure(CUR_LANE, message)
                return False

        return True

    cmd_TOOL_UNLOAD_help = "Unload from tool head"
    def cmd_TOOL_UNLOAD(self, gcmd):
        """
        This function handles the unloading of a specified lane from the tool head. It retrieves
        the lane specified by the 'LANE' parameter or uses the currently loaded lane if no parameter
        is provided, and calls the TOOL_UNLOAD method to perform the unloading process.

        Usage: `TOOL_UNLOAD [LANE=<lane>]`
        Example: `TOOL_UNLOAD LANE=leg1`

        Args:
            gcmd: The G-code command object containing the parameters for the command.
                  Expected parameter:
                  - LANE: The name of the lane to be unloaded (optional, defaults to the current lane).

        Returns:
            None
        """
        lane = gcmd.get('LANE', self.current)
        if lane == None:
            return
        if lane not in self.stepper:
            self.gcode.respond_info('{} Unknown'.format(lane.upper()))
            return
        CUR_LANE = self.stepper[lane]
        self.TOOL_UNLOAD(CUR_LANE)

        # User manually unloaded spool from toolhead, remove spool from active status
        self.SPOOL.set_active_spool( None )

    def TOOL_UNLOAD(self, CUR_LANE):
        """
        This function handles the unloading of a specified lane from the tool. It performs
        several checks and movements to ensure the lane is properly unloaded.

        Usage: `TOOL_UNLOAD LANE=<lane>`
        Example: `TOOL_UNLOAD LANE=leg1`
        Args:
            CUR_LANE: The lane object to be unloaded from the tool.

        Returns:
            bool: True if unloading was successful, False if an error occurred.
        """
        if not self.is_homed():
            self.ERROR.AFC_error("Please home printer before doing a tool unload", False)
            return False

        if CUR_LANE is None:
            # If no lane is provided, exit the function early with a failure.
            return False

        self.gcode.respond_info("Unloading {}".format(CUR_LANE.name))
        # Lookup current extruder and hub objects using the lane's information.
        CUR_EXTRUDER = self.printer.lookup_object('AFC_extruder ' + CUR_LANE.extruder_name)
        CUR_HUB = self.printer.lookup_object('AFC_hub ' + CUR_LANE.unit)

        # Quick pull to prevent oozing.
        pos = self.toolhead.get_position()
        pos[3] -= 2
        self.toolhead.manual_move(pos, CUR_EXTRUDER.tool_unload_speed)
        self.toolhead.wait_moves()

        # Perform Z-hop to avoid collisions during unloading.
        pos[2] += self.z_hop
        self.toolhead.manual_move(pos, CUR_EXTRUDER.tool_unload_speed)
        self.toolhead.wait_moves()

        # Prepare the extruder and heater for unloading.
        extruder = self.toolhead.get_extruder()
        self.heater = extruder.get_heater()
        CUR_LANE.status = 'unloading'
        self.save_vars()
        # Disable the buffer if it's active.
        CUR_EXTRUDER.disable_buffer()

        # Activate LED indicator for unloading.
        self.afc_led(CUR_LANE.led_unloading, CUR_LANE.led_index)

        if CUR_LANE.extruder_stepper.motion_queue != CUR_LANE.extruder_name:
            # Synchronize the extruder stepper with the lane.
            CUR_LANE.sync_to_extruder()

        # Check and set the extruder temperature if below the minimum.
        wait = True
        pheaters = self.printer.lookup_object('heaters')
        if self.heater.target_temp <= self.heater.min_extrude_temp:
            self.gcode.respond_info('Extruder below min_extrude_temp, heating to 5 degrees above min.')
            pheaters.set_temperature(extruder.get_heater(), self.heater.min_extrude_temp + 5, wait)

        # Enable the lane for unloading operations.
        CUR_LANE.do_enable(True)

        # Perform filament cutting and parking if specified.
        if self.tool_cut:
            self.gcode.run_script_from_command(self.tool_cut_cmd)
            if self.park:
                self.gcode.run_script_from_command(self.park_cmd)

        # Form filament tip if necessary.
        if self.form_tip:
            if self.park:
                self.gcode.run_script_from_command(self.park_cmd)
            if self.form_tip_cmd == "AFC":
                self.AFC_tip = self.printer.lookup_object('AFC_form_tip')
                self.AFC_tip.tip_form()
            else:
                self.gcode.run_script_from_command(self.form_tip_cmd)

        # Attempt to unload the filament from the extruder, retrying if needed.
        num_tries = 0
        if CUR_EXTRUDER.tool_start == "buffer":
            # if ramming is enabled, AFC will retract to collapse buffer before unloading
            CUR_LANE.unsync_to_extruder()
            while CUR_EXTRUDER.buffer_trailing == False:
                # attempt to return buffer to trailng pin
                CUR_LANE.move( self.short_move_dis * -1, self.short_moves_speed, self.short_moves_accel )
                num_tries += 1
                self.reactor.pause(self.reactor.monotonic() + 0.1)
                if num_tries > self.tool_max_unload_attempts:
                    msg = ''
                    msg += "Buffer did not become compressed after {} short moves.\n".format(self.tool_max_unload_attempts)
                    msg += "Increasing 'tool_max_unload_attempts' may improve loading reliablity"
                    self.gcode.respond_info("<span class=warning--text>{}</span>".format(msg))
                    break
            CUR_LANE.sync_to_extruder(False)
            pos = self.toolhead.get_position()
            pos[3] -= CUR_EXTRUDER.tool_stn_unload
            self.toolhead.manual_move(pos, CUR_EXTRUDER.tool_unload_speed)
            self.toolhead.wait_moves()
        else:
            while CUR_EXTRUDER.tool_start_state:
                num_tries += 1
                if num_tries > self.tool_max_unload_attempts:
                    # Handle failure if the filament cannot be unloaded.
                    message = ('FAILED TO UNLOAD. FILAMENT STUCK IN TOOLHEAD.')
                    self.ERROR.handle_lane_failure(CUR_LANE, message)
                    return False
                CUR_LANE.sync_to_extruder()
                pos = self.toolhead.get_position()
                pos[3] -= CUR_EXTRUDER.tool_stn_unload
                self.toolhead.manual_move(pos, CUR_EXTRUDER.tool_unload_speed)
                self.toolhead.wait_moves()

        # Move filament past the sensor after the extruder, if applicable.
        if CUR_EXTRUDER.tool_sensor_after_extruder > 0:
            pos = self.toolhead.get_position()
            pos[3] -= CUR_EXTRUDER.tool_sensor_after_extruder
            self.toolhead.manual_move(pos, CUR_EXTRUDER.tool_unload_speed)
            self.toolhead.wait_moves()

        # Synchronize and move filament out of the hub.
        CUR_LANE.unsync_to_extruder()
        CUR_LANE.move(CUR_HUB.afc_bowden_length * -1, self.long_moves_speed, self.long_moves_accel, True)

        # Clear toolhead's loaded state for easier error handling later.
        CUR_LANE.tool_loaded = False
        CUR_EXTRUDER.lane_loaded = ''
        CUR_LANE.status = None
        self.current = None

        self.save_vars()

        # Ensure filament is fully cleared from the hub.
        num_tries = 0
        while CUR_HUB.state:
            CUR_LANE.move(self.short_move_dis * -1, self.short_moves_speed, self.short_moves_accel, True)
            num_tries += 1
            if num_tries > (CUR_HUB.afc_bowden_length / self.short_move_dis):
                # Handle failure if the filament doesn't clear the hub.
                message = 'HUB NOT CLEARING\n'
                self.ERROR.handle_lane_failure(CUR_LANE, message)
                return False

        #Move to make sure hub path is clear based on the move_clear_dis var
        CUR_LANE.move( CUR_HUB.hub_clear_move_dis * -1, self.short_moves_speed, self.short_moves_accel, True)

        # Cut filament at the hub, if configured.
        if CUR_HUB.cut:
            if CUR_HUB.cut_cmd == 'AFC':
                CUR_HUB.hub_cut(CUR_LANE)
            else:
                self.gcode.run_script_from_command(CUR_HUB.cut_cmd)

            # Confirm the hub is clear after the cut.
            while CUR_HUB.state:
                CUR_LANE.move(self.short_move_dis * -1, self.short_moves_speed, self.short_moves_accel, True)
                num_tries += 1
                # TODO: Figure out max number of tries
                if num_tries > (CUR_HUB.afc_bowden_length / self.short_move_dis):
                    message = 'HUB NOT CLEARING after hub cut\n'
                    self.ERROR.handle_lane_failure(CUR_LANE, message)
                    return False

        # Finalize unloading and reset lane state.
        CUR_LANE.loaded_to_hub = True
        self.afc_led(CUR_LANE.led_ready, CUR_LANE.led_index)
        CUR_LANE.status = None
        self.save_vars()
        self.current = None
        CUR_LANE.do_enable(False)

        return True

    cmd_CHANGE_TOOL_help = "change filaments in tool head"
    def cmd_CHANGE_TOOL(self, gcmd):
        """
        This function handles the tool change process. It retrieves the lane specified by the 'LANE' parameter,
        checks the filament sensor, saves the current position, and performs the tool change by unloading the
        current lane and loading the new lane.

        Usage: `CHANGE_TOOL LANE=<lane>`
        Example: `CHANGE_TOOL LANE=leg1`

        Args:
            gcmd: The G-code command object containing the parameters for the command.
                  Expected parameter:
                  - LANE: The name of the lane to be loaded.

        Returns:
            None
        """
        if not self.is_homed():
            self.ERROR.AFC_error("Please home printer before doing a tool change", False)
            return

        tmp = gcmd.get_commandline()
        cmd = tmp.upper()
        Tcmd = ''
        if 'LANE' in cmd:
            lane = gcmd.get('LANE', None)
            for key in self.tool_cmds.keys():
                if self.tool_cmds[key].upper() == lane.upper():
                    Tcmd = key
                    break
        else:
            Tcmd = cmd

        if Tcmd == '':
            self.gcode.respond_info("I did not understand the change -- " +cmd)
            return

        lane=self.tool_cmds[Tcmd]
        # Check if the bypass filament sensor detects filament; if so, abort the tool change.
        try:
            bypass = self.printer.lookup_object('filament_switch_sensor bypass').runout_helper
            if bypass.filament_present:
                self.gcode.respond_info("Filament loaded in bypass, not doing toolchange")
                return
        except:
            bypass = None

        # If the requested lane is not the current lane, proceed with the tool change.
        if lane != self.current:
            # Save the current toolhead position to allow restoration after the tool change.
            self.save_pos()

            # Set the in_toolchange flag to prevent overwriting the saved position during potential failures.
            self.in_toolchange = True

            # Lookup the lane object for the requested lane.
            if lane not in self.stepper:
                self.gcode.respond_info('{} Unknown'.format(lane.upper()))
                return
            CUR_LANE = self.stepper[lane]
            # Check if the lane has completed the preparation process required for tool changes.
            if CUR_LANE._afc_prep_done:
                # Log the tool change operation for debugging or informational purposes.
                self.gcode.respond_info("Tool Change - {} -> {}".format(self.current, lane))

                # If a current lane is loaded, unload it first.
                if self.current is not None:
                    if self.current not in self.stepper:
                        self.gcode.respond_info('{} Unknown'.format(self.current.upper()))
                        return
                    CUR_LANE = self.stepper[self.current]
                    if not self.TOOL_UNLOAD(CUR_LANE):
                        # Abort if the unloading process fails.
                        msg = (' UNLOAD ERROR NOT CLEARED')
                        self.ERROR.fix(msg, CUR_LANE)  #send to error handling
                        return

                # Switch to the new lane for loading.
                if lane not in self.stepper:
                    self.gcode.respond_info('{} Unknown'.format(lane.upper()))
                    return
                CUR_LANE = self.stepper[lane]
            # Load the new lane and restore the toolhead position if successful.
            if self.TOOL_LOAD(CUR_LANE) and not self.error_state:
                self.gcode.respond_info("{} is now loaded in toolhead".format(lane))
                self.restore_pos()
                self.in_toolchange = False
        else:
            self.gcode.respond_info("{} already loaded".format(lane))

    def get_filament_status(self, CUR_LANE):
        if CUR_LANE.prep_state:
            if CUR_LANE.load_state:
                if CUR_LANE.extruder_obj is not None and CUR_LANE.extruder_obj.lane_loaded == CUR_LANE.name:
                    return 'In Tool:' + self.HexConvert(CUR_LANE.led_tool_loaded)
                return "Ready:" + self.HexConvert(CUR_LANE.led_ready)
            return 'Prep:' + self.HexConvert(CUR_LANE.led_prep_loaded)
        return 'Not Ready:' + self.HexConvert(CUR_LANE.led_not_ready)

    def HexConvert(self,tmp):
        led=tmp.split(',')
        if float(led[0])>0:
            led[0]=int(255*float(led[0]))
        else:
            led[0]=0
        if float(led[1])>0:
            led[1]=int(255*float(led[1]))
        else:
            led[1]=0
        if float(led[2])>0:
            led[2]=int(255*float(led[2]))
        else:
            led[2]=0

        return '#{:02x}{:02x}{:02x}'.format(*led)

    def get_status(self, eventtime):
        str = {}
        numoflanes = 0
        for UNIT in self.units.keys():
            try:
                screen_mac = self.printer.lookup_object('AFC_screen ' + UNIT).mac
            except error:
                screen_mac = 'None'
            str[UNIT]={}
            for NAME in self.units[UNIT].keys():
                CUR_LANE=self.stepper[NAME]
                str[UNIT][NAME]={}
                str[UNIT][NAME]['LANE'] = CUR_LANE.index
                str[UNIT][NAME]['map'] = CUR_LANE.map
                str[UNIT][NAME]['load'] = bool(CUR_LANE.load_state)
                str[UNIT][NAME]["prep"] =bool(CUR_LANE.prep_state)
                str[UNIT][NAME]["tool_loaded"] = CUR_LANE.tool_loaded
                str[UNIT][NAME]["loaded_to_hub"] = CUR_LANE.loaded_to_hub
                str[UNIT][NAME]["material"]=CUR_LANE.material
                str[UNIT][NAME]["spool_id"]=CUR_LANE.spool_id
                str[UNIT][NAME]["color"]=CUR_LANE.color
                str[UNIT][NAME]["weight"]=CUR_LANE.weight
                str[UNIT][NAME]["runout_lane"]=CUR_LANE.runout_lane
                filiment_stat=self.get_filament_status(CUR_LANE).split(':')
                str[UNIT][NAME]['filament_status']=filiment_stat[0]
                str[UNIT][NAME]['filament_status_led']=filiment_stat[1]
                str[UNIT][NAME]['status'] = CUR_LANE.status if CUR_LANE.status is not None else ''
                numoflanes +=1
            str[UNIT]['system']={}
            str[UNIT]['system']['type'] = self.printer.lookup_object('AFC_hub '+ UNIT).type
            str[UNIT]['system']['hub_loaded']  = True == self.printer.lookup_object('AFC_hub '+ UNIT).state
            str[UNIT]['system']['can_cut']  = True == self.printer.lookup_object('AFC_hub '+ UNIT).cut
            str[UNIT]['system']['screen'] = screen_mac

        str["system"]={}
        str["system"]['current_load']= self.current
        str["system"]['num_units'] = len(self.units)
        str["system"]['num_lanes'] = numoflanes
        str["system"]['num_extruders'] = len(self.extruders)
        str["system"]["extruders"]={}

        for EXTRUDE in self.extruders.keys():
            str["system"]["extruders"][EXTRUDE]={}
            CUR_EXTRUDER = self.printer.lookup_object('AFC_extruder ' + EXTRUDE)
            str["system"]["extruders"][EXTRUDE]['lane_loaded'] = CUR_EXTRUDER.lane_loaded
            if CUR_EXTRUDER.tool_start == "buffer":
                if CUR_EXTRUDER.lane_loaded == '':
                    str ["system"]["extruders"][EXTRUDE]['tool_start_sensor'] = False
                else:
                    str["system"]["extruders"][EXTRUDE]['tool_start_sensor'] = True
            else:
                str["system"]["extruders"][EXTRUDE]['tool_start_sensor'] = True == CUR_EXTRUDER.tool_start_state if CUR_EXTRUDER.tool_start is not None else False
            if CUR_EXTRUDER.tool_end is not None:
                str["system"]["extruders"][EXTRUDE]['tool_end_sensor']   = True == CUR_EXTRUDER.tool_end_state
            else:
                str["system"]["extruders"][EXTRUDE]['tool_end_sensor']   = None
            if self.current != None:
                CUR_LANE=self.stepper[self.current]
                if CUR_LANE.extruder == EXTRUDE:
                    CUR_EXTRUDER.buffer_name = CUR_LANE.buffer
                    str["system"]["extruders"][EXTRUDE]['buffer']   = CUR_EXTRUDER.buffer_name
                    str["system"]["extruders"][EXTRUDE]['buffer_status']   = CUR_EXTRUDER.buffer_status()
                else:
                    str["system"]["extruders"][EXTRUDE]['buffer']   = 'Not In Use'
                    str["system"]["extruders"][EXTRUDE]['buffer_status']   = 'NONE'
            else:
                str["system"]["extruders"][EXTRUDE]['buffer']   = 'Not In Use '
                str["system"]["extruders"][EXTRUDE]['buffer_status']   = ' NONE'
        return str

    def is_homed(self):
        curtime = self.reactor.monotonic()
        kin_status = self.toolhead.get_kinematics().get_status(curtime)
        if ('x' not in kin_status['homed_axes'] or 'y' not in kin_status['homed_axes'] or 'z' not in kin_status['homed_axes']):
            return False
        else:
            return True

    def is_printing(self):
        eventtime = self.reactor.monotonic()
        idle_timeout = self.printer.lookup_object("idle_timeout")
        if idle_timeout.get_status(eventtime)["state"] == "Printing":
            return True
        else:
            False

    def is_paused(self):
        eventtime = self.reactor.monotonic()
        pause_resume = self.printer.lookup_object("pause_resume")
        return bool(pause_resume.get_status(eventtime)["is_paused"])

    def afc_led (self, status, idx=None):
        if idx == None:
            return
        # Try to find led object, if not found print error to console for user to see
        afc_object = 'AFC_led '+ idx.split(':')[0]
        try: led = self.printer.lookup_object(afc_object)
        except:
            error_string = "Error: Cannot find [{}] in config, make sure led_index in config is correct for AFC_stepper {}".format(afc_object, idx.split(':')[-1])
            self.gcode.respond_info( error_string)
        led.led_change(int(idx.split(':')[1]), status)

    def TcmdAssign(self, CUR_LANE):
        if CUR_LANE.map == 'NONE' :
            for x in range(99):
                cmd = 'T'+str(x)
                if cmd not in self.tool_cmds:
                    CUR_LANE.map = cmd
                    break
        self.tool_cmds[CUR_LANE.map]=CUR_LANE.name
        try:
            self.gcode.register_command(CUR_LANE.map, self.cmd_CHANGE_TOOL, desc=self.cmd_CHANGE_TOOL_help)
        except:
            self.gcode.respond_info("Error trying to map lane {lane} to {tool_macro}, please make sure there are no macros already setup for {tool_macro}".format(lane=[CUR_LANE.name], tool_macro=CUR_LANE.map), )
        self.save_vars()

def load_config(config):
    return afc(config)<|MERGE_RESOLUTION|>--- conflicted
+++ resolved
@@ -49,23 +49,6 @@
         self.spoolman_ip = config.get('spoolman_ip', None)                          # To utilize spoolman enter spoolmans IP address
         self.spoolman_port = config.get('spoolman_port', None)                      # To utilize spoolman enter spoolmans port
 
-<<<<<<< HEAD
-=======
-        #LED SETTINGS
-        self.ind_lights = None
-        self.led_name = config.get('led_name')                                      # Not used removed?
-        self.led_fault =config.get('led_fault','1,0,0,0')                           # LED color to set when faults occur in lane        (R,G,B,W) 0 = off, 1 = full brightness.
-        self.led_ready = config.get('led_ready','1,1,1,1')                          # LED color to set when lane is ready               (R,G,B,W) 0 = off, 1 = full brightness.
-        self.led_not_ready = config.get('led_not_ready','1,1,0,0')                  # LED color to set when lane not ready              (R,G,B,W) 0 = off, 1 = full brightness.
-        self.led_loading = config.get('led_loading','1,0,0,0')                      # LED color to set when lane is loading             (R,G,B,W) 0 = off, 1 = full brightness.
-        self.led_prep_loaded = config.get('led_loading','1,1,0,0')                  # LED color to set when lane is loaded              (R,G,B,W) 0 = off, 1 = full brightness.
-        self.led_unloading = config.get('led_unloading','1,1,.5,0')                 # LED color to set when lane is unloading           (R,G,B,W) 0 = off, 1 = full brightness.
-        self.led_tool_loaded = config.get('led_tool_loaded','1,1,0,0')              # LED color to set when lane is loaded into tool    (R,G,B,W) 0 = off, 1 = full brightness.
-        self.led_advancing = config.get('led_buffer_advancing','0,0,1,0')           # LED color to set when buffer is advancing         (R,G,B,W) 0 = off, 1 = full brightness.
-        self.led_trailing = config.get('led_buffer_trailing','0,1,0,0')             # LED color to set when buffer is trailing          (R,G,B,W) 0 = off, 1 = full brightness.
-        self.led_buffer_disabled = config.get('led_buffer_disable', '0,0,0,0.25')   # LED color to set when buffer is disabled          (R,G,B,W) 0 = off, 1 = full brightness.
-
->>>>>>> 0ba9287e
         # TOOL Cutting Settings
         self.tool = ''
         self.tool_cut = config.getboolean("tool_cut", False)                        # Set to True to enable toolhead cutting
@@ -103,11 +86,6 @@
 
         self._update_trsync(config)
 
-<<<<<<< HEAD
-=======
-        self.VarFile = config.get('VarFile')                                        # Path to the variables file for AFC configuration.
-
->>>>>>> 0ba9287e
         # Get debug and cast to boolean
         #self.debug = True == config.get('debug', 0)
         self.debug = False
