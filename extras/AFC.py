# Armored Turtle Automated Filament Changer
#
# Copyright (C) 2024 Armored Turtle
#
# This file may be distributed under the terms of the GNU GPLv3 license.


import json
try:
    from urllib.request import urlopen
except:
    # Python 2.7 support
    from urllib2 import urlopen

from configparser import Error as error

class afc:
    def __init__(self, config):
        self.printer = config.get_printer()
        self.reactor = self.printer.get_reactor()
<<<<<<< HEAD
        self.printer.register_event_handler("klippy:connect",
                                            self.handle_connect)

        self.ERROR = self.printer.load_object(config, 'AFC_error')
        self.spool = self.printer.load_object(config, 'AFC_spool')

=======
        self.printer.register_event_handler("klippy:connect",self.handle_connect)
        self.SPOOL = self.printer.load_object(config,'AFC_spool')
        self.ERROR = self.printer.load_object(config,'AFC_error')
>>>>>>> e5c9f78c
        self.gcode = self.printer.lookup_object('gcode')
        
        self.gcode_move = self.printer.load_object(config, 'gcode_move')
        self.VarFile = config.get('VarFile')
        self.current = None
        self.failure = False
        self.lanes = {}
        self.extruders = {}
        self.tool_cmds={}
        self.afc_monitoring = False

        # tool position when tool change was requested
        self.change_tool_pos = None
        self.in_toolchange = False
        self.tool_start = None
        self.base_position = [0.0, 0.0, 0.0, 0.0]
        self.last_gcode_position = [0.0, 0.0, 0.0, 0.0]
        self.last_toolhead_position = [0.0, 0.0, 0.0, 0.0]
        self.homing_position = [0.0, 0.0, 0.0, 0.0]
        self.speed = 25.
        # SPOOLMAN
        self.spoolman_ip = config.get('spoolman_ip', None)
        self.spoolman_port = config.get('spoolman_port', None)

        #LED SETTINGS
        self.ind_lights = None
        self.led_name = config.get('led_name')
        self.led_fault =config.get('led_fault','1,0,0,0')
        self.led_ready = config.get('led_ready','1,1,1,1')
        self.led_not_ready = config.get('led_not_ready','1,0,0,0')
        self.led_loading = config.get('led_loading','1,1,0,0')
        self.led_unloading = config.get('led_unloading','1,1,.5,0')
        self.led_tool_loaded = config.get('led_tool_loaded','1,1,0,0')
        self.led_advancing = config.get('led_buffer_advancing','0,0,1,0')
        self.led_trailing = config.get('led_buffer_trailing','0,1,0,0')
        self.led_buffer_disabled = config.get('led_buffer_disable', '0,0,0,0.25')

        # TOOL Cutting Settings
        self.tool = ''
        self.tool_cut = config.getboolean("tool_cut", False)
        self.tool_cut_cmd = config.get('tool_cut_cmd', None)

        # CHOICES
        self.park = config.getboolean("park", False)
        self.park_cmd = config.get('park_cmd', None)
        self.kick = config.getboolean("kick", False)
        self.kick_cmd = config.get('kick_cmd', None)
        self.wipe = config.getboolean("wipe", False)
        self.wipe_cmd = config.get('wipe_cmd', None)
        self.poop = config.getboolean("poop", False)
        self.poop_cmd = config.get('poop_cmd', None)

        self.form_tip = config.getboolean("form_tip", False)
        self.form_tip_cmd = config.get('form_tip_cmd', None)

        # MOVE SETTINGS
        self.tool_sensor_after_extruder = config.getfloat("tool_sensor_after_extruder", 0)
        self.long_moves_speed = config.getfloat("long_moves_speed", 100)
        self.long_moves_accel = config.getfloat("long_moves_accel", 400)
        self.short_moves_speed = config.getfloat("short_moves_speed", 25)
        self.short_moves_accel = config.getfloat("short_moves_accel", 400)
        self.short_move_dis = config.getfloat("short_move_dis", 10)
        self.tool_max_unload_attempts = config.getint('tool_max_unload_attempts', 2)
        self.z_hop =config.getfloat("z_hop", 0)
        self.xy_resume =config.getboolean("xy_resume", False)
        self.resume_speed =config.getfloat("resume_speed", 0)
        self.resume_z_speed = config.getfloat("resume_z_speed", 0)
        
        self.VarFile = config.get('VarFile')

        # Get debug and cast to boolean
        #self.debug = True == config.get('debug', 0)
        self.debug = False

    def handle_connect(self):
        """
        Handle the connection event.
        This function is called when the printer connects. It looks up the toolhead object
        and assigns it to the instance variable `self.toolhead`.
        """
        
        self.toolhead = self.printer.lookup_object('toolhead')
        

        # GCODE REGISTERS

        self.gcode.register_command('HUB_LOAD', self.cmd_HUB_LOAD, desc=self.cmd_HUB_LOAD_help)
        self.gcode.register_command('LANE_UNLOAD', self.cmd_LANE_UNLOAD, desc=self.cmd_LANE_UNLOAD_help)
        self.gcode.register_command('TOOL_LOAD', self.cmd_TOOL_LOAD, desc=self.cmd_TOOL_LOAD_help)
        self.gcode.register_command('TOOL_UNLOAD', self.cmd_TOOL_UNLOAD, desc=self.cmd_TOOL_UNLOAD_help)
        self.gcode.register_command('CHANGE_TOOL', self.cmd_CHANGE_TOOL, desc=self.cmd_CHANGE_TOOL_help)
        self.gcode.register_command('LANE_MOVE', self.cmd_LANE_MOVE, desc=self.cmd_LANE_MOVE_help)
        self.gcode.register_command('TEST', self.cmd_TEST, desc=self.cmd_TEST_help)
        self.gcode.register_command('HUB_CUT_TEST', self.cmd_HUB_CUT_TEST, desc=self.cmd_HUB_CUT_TEST_help)
        self.gcode.register_mux_command('SET_BOWDEN_LENGTH', 'AFC', None, self.cmd_SET_BOWDEN_LENGTH, desc=self.cmd_SET_BOWDEN_LENGTH_help)
        self.gcode.register_command('AFC_STATUS', self.cmd_AFC_STATUS, desc=self.cmd_AFC_STATUS_help)

    cmd_AFC_STATUS_help = "Return current status of AFC"
    def cmd_AFC_STATUS(self, gcmd):
        """
        This function generates a status message for each unit and lane, indicating the preparation,
        loading, hub, and tool states. The status message is formatted with HTML tags for display.

        Usage: `AFC_STATUS`
        Example: `AFC_STATUS`

        Args:
            gcmd: The G-code command object containing the parameters for the command.

        Returns:
            None
        """
        status_msg = ''

        for UNIT in self.lanes.keys():
            # Find the maximum length of lane names to determine the column width
            max_lane_length = max(len(lane) for lane in self.lanes[UNIT].keys())

            status_msg += '<span class=info--text>{} Status</span>\n'.format(UNIT)

            # Create a dynamic format string that adjusts based on lane name length
            header_format = '{:<{}} | Prep | Load | Hub | Tool |\n'
            status_msg += header_format.format("LANE", max_lane_length)

            for LANE in self.lanes[UNIT].keys():
                lane_msg = ''
                CUR_LANE = self.printer.lookup_object('AFC_stepper ' + LANE)
                CUR_HUB = self.printer.lookup_object('AFC_hub '+ UNIT)
                CUR_EXTRUDER = self.printer.lookup_object('AFC_extruder ' + CUR_LANE.extruder_name)
                if self.current != None:
                    if self.current == CUR_LANE.name:
                        if not CUR_EXTRUDER.tool_start_state or not CUR_HUB.state:
                            lane_msg += '<span class=warning--text>{:<{}} </span>'.format(CUR_LANE.name.upper(), max_lane_length)
                        else:
                            lane_msg += '<span class=success--text>{:<{}} </span>'.format(CUR_LANE.name.upper(), max_lane_length)
                    else:
                        lane_msg += '{:<{}} '.format(CUR_LANE.name.upper(),max_lane_length)
                else:
                    lane_msg += '{:<{}} '.format(CUR_LANE.name.upper(),max_lane_length)

                if CUR_LANE.prep_state == True:
                    lane_msg += '| <span class=success--text><--></span> |'
                else:
                    lane_msg += '|  <span class=error--text>xx</span>  |'
                if CUR_LANE.load_state == True:
                    lane_msg += ' <span class=success--text><--></span> |'
                else:
                    lane_msg += '  <span class=error--text>xx</span>  |'

                if self.current != None:
                    if self.current == CUR_LANE.name:
                        if CUR_HUB.state == True:
                            lane_msg += ' <span class=success--text><-></span> |'
                        else:
                            lane_msg += '  <span class=error--text>xx</span>  |'
                        if CUR_EXTRUDER.tool_start_state == True:
                            lane_msg += ' <span class=success--text><--></span> |\n'
                        else:
                            lane_msg += '  <span class=error--text>xx</span>  |\n'
                    else:
                        lane_msg += '  <span class=error--text>x</span>  |'
                        lane_msg += '  <span class=error--text>xx</span>  |\n'
                else:
                    lane_msg += '  <span class=error--text>x</span>  |'
                    lane_msg += '  <span class=error--text>xx</span>  |\n'
                status_msg += lane_msg
        self.gcode.respond_raw(status_msg)

    cmd_SET_BOWDEN_LENGTH_help = "Helper to dynamically set length of bowden between hub and toolhead. Pass in HUB if using multiple box turtles"
    def cmd_SET_BOWDEN_LENGTH(self, gcmd):
        """
        This function adjusts the length of the Bowden tube between the hub and the toolhead.
        It retrieves the hub specified by the 'HUB' parameter and the length adjustment specified
        by the 'LENGTH' parameter. If the hub is not specified and a lane is currently loaded,
        it uses the hub of the current lane.

        Usage: `SET_BOWDEN_LENGTH HUB=<hub> LENGTH=<length>`
        Example: `SET_BOWDEN_LENGTH HUB=Turtle_1 LENGTH=100`

        Args:
            gcmd: The G-code command object containing the parameters for the command.
                  Expected parameters:
                  - HUB: The name of the hub to be adjusted (optional).
                  - LENGTH: The length adjustment value (optional).

        Returns:
            None
        """
        hub           = gcmd.get("HUB", None )
        length_param  = gcmd.get('LENGTH', None)

        # If hub is not passed in try and get hub if a lane is currently loaded
        if hub is None and self.current is not None:
            CUR_LANE= self.printer.lookup_object('AFC_stepper ' + self.current)
            hub     = CUR_LANE.unit
        elif hub is None and self.current is None:
            self.gcode.respond_info("A lane is not loaded please specify hub to adjust bowden length")
            return

        CUR_HUB       = self.printer.lookup_object('AFC_hub '+ hub )
        config_bowden = CUR_HUB.afc_bowden_length

        if length_param is None or length_param.strip() == '':
            bowden_length = CUR_HUB.config_bowden_length
        else:
            if length_param[0] in ('+', '-'):
                bowden_value = float(length_param)
                bowden_length = config_bowden + bowden_value
            else:
                bowden_length = float(length_param)

        CUR_HUB.afc_bowden_length = bowden_length
        msg =  '// Hub : {}\n'.format( hub )
        msg += '//   Config Bowden Length:   {}\n'.format(CUR_HUB.config_bowden_length)
        msg += '//   Previous Bowden Length: {}\n'.format(config_bowden)
        msg += '//   New Bowden Length:      {}\n'.format(bowden_length)
        msg += '\n// TO SAVE BOWDEN LENGTH afc_bowden_length MUST BE UPDATED IN AFC_Hardware.cfg for each hub if there are multiple'
        self.gcode.respond_raw(msg)

    cmd_LANE_MOVE_help = "Lane Manual Movements"
    def cmd_LANE_MOVE(self, gcmd):
        """
        This function handles the manual movement of a specified lane. It retrieves the lane
        specified by the 'LANE' parameter and moves it by the distance specified by the 'DISTANCE' parameter.

        Usage: `LANE_MOVE LANE=<lane> DISTANCE=<distance>`
        Example: `LANE_MOVE LANE=leg1 DISTANCE=100`

        Args:
            gcmd: The G-code command object containing the parameters for the command.
                  Expected parameters:
                  - LANE: The name of the lane to be moved.
                  - DISTANCE: The distance to move the lane.

        NO_DOC: True

        Returns:
            None
        """
        lane = gcmd.get('LANE', None)
        distance = gcmd.get_float('DISTANCE', 0)
        CUR_LANE = self.printer.lookup_object('AFC_stepper ' + lane)
        CUR_LANE.move(distance, self.short_moves_speed, self.short_moves_accel)

    cmd_CLEAR_ERROR_help = "CLEAR STATUS ERROR"
    def cmd_CLEAR_ERROR(self, gcmd):
        """
        This function clears the error state of the AFC system by setting the error state to False.

        Usage: `CLEAR_ERROR`
        Example: `CLEAR_ERROR`

        Args:
            gcmd: The G-code command object containing the parameters for the command.

        Returns:
            None
        """
        self.set_error_state(False)

    def save_pos(self):
        # Only save previous location on the first toolchange call to keep an error state from overwriting the location
        if self.in_toolchange == False:
            if self.failure == False:
                self.last_toolhead_position = self.toolhead.get_position()
                self.base_position = self.gcode_move.base_position
                self.last_gcode_position = self.gcode_move.last_position
                self.homing_position = self.gcode_move.homing_position
                self.speed = self.gcode_move.speed

    def restore_pos(self):
        newpos = self.toolhead.get_position()
        newpos[2] = self.last_gcode_position[2] + self.z_hop

        speed = self.resume_speed * 60 if self.resume_speed > 0 else self.speed
        speedz = self.resume_z_speed * 60 if self.resume_z_speed > 0 else self.speed
        # Update GCODE STATE variables
        self.gcode_move.base_position = self.base_position
        self.gcode_move.last_position[:3] = self.last_gcode_position[:3]
        self.gcode_move.homing_position = self.homing_position

        # Restore the relative E position
        e_diff = newpos[3] - self.last_gcode_position[3]
        self.gcode_move.base_position[3] += e_diff

        # Move toolhead to previous z location with zhop added
        self.gcode_move.move_with_transform(newpos, speedz)

        # Move to previous x,y location
        newpos[:2] = self.last_gcode_position[:2]
        self.gcode_move.move_with_transform(newpos, speed)

        # Drop to previous z
        newpos[2] = self.last_gcode_position[2]
        self.gcode_move.move_with_transform(newpos, speedz)

    # Helper function to write variables to file. Prints with indents to make it more readable for users
    def save_vars(self):
        """
        save_vars function saves lane variables to var file and prints with indents to
                  make it more readable for users
        """
        with open(self.VarFile+ '.unit', 'w') as f:
            f.write(json.dumps(self.lanes, indent=4))
        with open(self.VarFile+ '.tool', 'w') as f:
            f.write(json.dumps(self.extruders, indent=4))

    cmd_HUB_CUT_TEST_help = "Test the cutting sequence of the hub cutter, expects LANE=legN"
    def cmd_HUB_CUT_TEST(self, gcmd):
        """
        This function tests the cutting sequence of the hub cutter for a specified lane.
        It retrieves the lane specified by the 'LANE' parameter, performs the hub cut,
        and responds with the status of the operation.

        Usage: `HUB_CUT_TEST LANE=<lane>`
        Example: `HUB_CUT_TEST LANE=leg1`

        Args:
            gcmd: The G-code command object containing the parameters for the command.
                  Expected parameter:
                  - LANE: The name of the lane to be tested.

        Returns:
            None
        """
        lane = gcmd.get('LANE', None)
        self.gcode.respond_info('Testing Hub Cut on Lane: ' + lane)
        CUR_LANE = self.printer.lookup_object('AFC_stepper ' + lane)
        CUR_HUB = self.printer.lookup_object('AFC_hub ' + CUR_LANE.unit)
        CUR_HUB.hub_cut(CUR_LANE)
        self.gcode.respond_info('Hub cut Done!')

    cmd_TEST_help = "Test Assist Motors"
    def cmd_TEST(self, gcmd):
        """
        This function tests the assist motors of a specified lane at various speeds.
        It performs the following steps:
        1. Retrieves the lane specified by the 'LANE' parameter.
        2. Tests the assist motor at full speed, 50%, 30%, and 10% speeds.
        3. Reports the status of each test step.

        Usage: `TEST LANE=<lane>`
        Example: `TEST LANE=leg1`

        Args:
            gcmd: The G-code command object containing the parameters for the command.
                  Expected parameter:
                  - LANE: The name of the lane to be tested.

        Returns:
            None
        """
        lane = gcmd.get('LANE', None)
        if lane == None:
            self.AFC_error('Must select LANE', False)
            return
        self.gcode.respond_info('TEST ROUTINE')
        try:
            CUR_LANE = self.printer.lookup_object('AFC_stepper '+lane)
        except error:
            self.ERROR.fix('could not find stepper ' + lane)  #send to error handling
            return
        self.gcode.respond_info('Testing at full speed')
        CUR_LANE.assist(-1)
        self.reactor.pause(self.reactor.monotonic() + 1)
        if CUR_LANE.afc_motor_rwd.is_pwm:
            self.gcode.respond_info('Testing at 50 percent speed')
            CUR_LANE.assist(-.5)
            self.reactor.pause(self.reactor.monotonic() + 1)
            self.gcode.respond_info('Testing at 30 percent speed')
            CUR_LANE.assist(-.3)
            self.reactor.pause(self.reactor.monotonic() + 1)
            self.gcode.respond_info('Testing at 10 percent speed')
            CUR_LANE.assist(-.1)
            self.reactor.pause(self.reactor.monotonic() + 1)
        self.gcode.respond_info('Test routine complete')
        CUR_LANE.assist(0)

    cmd_SPOOL_ID_help = "LINK SPOOL into hub"
    def cmd_SPOOL_ID(self, gcmd):
        return

    # HUB COMMANDS
    cmd_HUB_LOAD_help = "Load lane into hub"
    def cmd_HUB_LOAD(self, gcmd):
        """
        This function handles the loading of a specified lane into the hub. It performs
        several checks and movements to ensure the lane is properly loaded.

        Usage: `HUB_LOAD LANE=<lane>`
        Example: `HUB_LOAD LANE=leg1`

        Args:
            gcmd: The G-code command object containing the parameters for the command.
                  Expected parameter:
                  - LANE: The name of the lane to be loaded.

        Returns:
            None
        """
        lane = gcmd.get('LANE', None)
        CUR_LANE = self.printer.lookup_object('AFC_stepper ' + lane)
        CUR_HUB = self.printer.lookup_object('AFC_hub '+ CUR_LANE.unit)
        if CUR_LANE.prep_state == False: return

        if CUR_LANE.load_state == False:
            CUR_LANE.do_enable(True)
            while CUR_LANE.load_state == False:
                CUR_LANE.move( CUR_HUB.move_dis, self.short_moves_speed, self.short_moves_accel)
        if CUR_LANE.hub_load == False:
            CUR_LANE.move(CUR_LANE.dist_hub, CUR_LANE.dist_hub_move_speed, CUR_LANE.dist_hub_move_accel, True if CUR_LANE.dist_hub > 200 else False)
        while CUR_HUB.state == False:
            CUR_LANE.move(CUR_HUB.move_dis, self.short_moves_speed, self.short_moves_accel)
        while CUR_HUB.state == True:
            CUR_LANE.move(CUR_HUB.move_dis * -1, self.short_moves_speed, self.short_moves_accel)
        CUR_LANE.status = 'Hubed'
        CUR_LANE.do_enable(False)
        CUR_LANE.hub_load = True
        self.lanes[CUR_LANE.unit][CUR_LANE.name]['hub_loaded'] = CUR_LANE.hub_load
        self.save_vars()

    cmd_LANE_UNLOAD_help = "Unload lane from extruder"
    def cmd_LANE_UNLOAD(self, gcmd):
        """
        This function handles the unloading of a specified lane from the extruder. It performs
        several checks and movements to ensure the lane is properly unloaded.

        Usage: `LANE_UNLOAD LANE=<lane>`
        Example: `LANE_UNLOAD LANE=leg1`

        Args:
            gcmd: The G-code command object containing the parameters for the command.
                  Expected parameter:
                  - LANE: The name of the lane to be unloaded.

        Returns:
            None
        """
        lane = gcmd.get('LANE', None)
        CUR_LANE = self.printer.lookup_object('AFC_stepper '+ lane)
        CUR_HUB = self.printer.lookup_object('AFC_hub '+ CUR_LANE.unit)
        if CUR_LANE.name != self.current:
            CUR_LANE.do_enable(True)
            if CUR_LANE.hub_load:
                CUR_LANE.move(CUR_LANE.dist_hub * -1, CUR_LANE.dist_hub_move_speed, CUR_LANE.dist_hub_move_accel, True if CUR_LANE.dist_hub > 200 else False)
            CUR_LANE.hub_load = False
            while CUR_LANE.load_state == True:
               CUR_LANE.move( CUR_HUB.move_dis * -1, self.short_moves_speed, self.short_moves_accel, True)
            CUR_LANE.move( CUR_HUB.move_dis * -5, self.short_moves_speed, self.short_moves_accel)
            CUR_LANE.do_enable(False)
            self.lanes[CUR_LANE.unit][CUR_LANE.name]['hub_loaded'] = CUR_LANE.hub_load
            self.save_vars()
            CUR_LANE.status = None
        else:
            self.gcode.respond_info('LANE ' + CUR_LANE.name + ' IS TOOL LOADED')

    cmd_TOOL_LOAD_help = "Load lane into tool"
    def cmd_TOOL_LOAD(self, gcmd):
        """
        This function handles the loading of a specified lane into the tool. It retrieves
        the lane specified by the 'LANE' parameter and calls the TOOL_LOAD method to perform
        the loading process.

        Usage: `TOOL_LOAD LANE=<lane>`
        Example: `TOOL_LOAD LANE=leg1`

        Args:
            gcmd: The G-code command object containing the parameters for the command.
                  Expected parameter:
                  - LANE: The name of the lane to be loaded.

        Returns:
            None
        """
        lane = gcmd.get('LANE', None)
        CUR_LANE = self.printer.lookup_object('AFC_stepper ' + lane)
        self.TOOL_LOAD(CUR_LANE)

    def TOOL_LOAD(self, CUR_LANE):
        """
        This function handles the loading of a specified lane into the tool. It performs
        several checks and movements to ensure the lane is properly loaded.

        Usage: `TOOL_LOAD LANE=<lane>`
        Example: `TOOL_LOAD LANE=leg1`

        Args:
            CUR_LANE: The lane object to be loaded into the tool.

        Returns:
            None
        """
        if CUR_LANE == None:
            return
        # Try to get bypass filament sensor, if lookup fails default to None
        try:
            bypass = self.printer.lookup_object('filament_switch_sensor bypass').runout_helper
            if bypass.filament_present == True:
                return
        except: bypass = None
        self.failure = False
        CUR_EXTRUDER = self.printer.lookup_object('AFC_extruder ' + CUR_LANE.extruder_name)
        CUR_HUB = self.printer.lookup_object('AFC_hub '+ CUR_LANE.unit)
        extruder = self.toolhead.get_extruder() #Get extruder
        self.heater = extruder.get_heater() #Get extruder heater
        CUR_LANE.status = 'loading'
        self.afc_led(self.led_loading, CUR_LANE.led_index)
        if CUR_LANE.load_state == True and CUR_HUB.state == False:
            if not self.heater.can_extrude: #Heat extruder if not at min temp
                extruder = self.printer.lookup_object('toolhead').get_extruder()
                pheaters = self.printer.lookup_object('heaters')
                wait = True
                if self.heater.target_temp <= self.heater.min_extrude_temp:
                    self.gcode.respond_info('Extruder below min_extrude_temp, heating to 5 degrees above min')
                    pheaters.set_temperature(extruder.get_heater(), self.heater.min_extrude_temp + 5, wait)
            CUR_LANE.do_enable(True)
            if CUR_LANE.hub_load == False:
                CUR_LANE.move(CUR_LANE.dist_hub, CUR_LANE.dist_hub_move_speed, CUR_LANE.dist_hub_move_accel,  True if CUR_LANE.dist_hub > 200 else False)
            CUR_LANE.hub_load = True
            hub_attempts = 0
            while CUR_HUB.state == False:
                if hub_attempts == 0:
                    CUR_LANE.move( CUR_HUB.move_dis, self.short_moves_speed, self.short_moves_accel)
                else:
                    CUR_LANE.move( self.short_move_dis, self.short_moves_speed, self.short_moves_accel)
                hub_attempts += 1
                #callout if filament doesn't go past hub during load
                if hub_attempts > 20:
                    self.failure = True
                    self.pause_print()
                    message = (' PAST HUB, CHECK FILAMENT PATH\n||=====||==>--||-----||\nTRG   LOAD   HUB   TOOL')
                    self.handle_lane_failure(CUR_LANE, message)
                    return
            CUR_LANE.move( CUR_HUB.afc_bowden_length, self.long_moves_speed, self.long_moves_accel, True)
            tool_attempts = 0
            if CUR_EXTRUDER.tool_start != None:
                while CUR_EXTRUDER.tool_start_state == False:
                    tool_attempts += 1
                    CUR_LANE.move( self.short_move_dis, CUR_EXTRUDER.tool_load_speed, self.long_moves_accel)
                    #callout if filament doesn't reach toolhead
                    if tool_attempts > 20:
                        self.failure = True
                        message = (' FAILED TO LOAD ' + CUR_LANE.name.upper() + ' TO TOOL, CHECK FILAMENT PATH\n||=====||====||==>--||\nTRG   LOAD   HUB   TOOL')
                        self.ERROR.fix('toolhead',CUR_LANE)  #send to error handling
                        break

            if self.failure == False:
                CUR_LANE.extruder_stepper.sync_to_extruder(CUR_LANE.extruder_name)
                CUR_LANE.status = 'Tooled'
                pos = self.toolhead.get_position()
                pos[3] += CUR_EXTRUDER.tool_stn
                self.toolhead.manual_move(pos, CUR_EXTRUDER.tool_load_speed)
                self.toolhead.wait_moves()
                self.printer.lookup_object('AFC_stepper ' + CUR_LANE.name).status = 'tool'
                self.lanes[CUR_LANE.unit][CUR_LANE.name]['tool_loaded'] = True

                self.current = CUR_LANE.name
                CUR_EXTRUDER.enable_buffer()

                self.afc_led(self.led_tool_loaded, CUR_LANE.led_index)
                if self.poop:
                    self.gcode.run_script_from_command(self.poop_cmd)
                    if self.wipe:
                        self.gcode.run_script_from_command(self.wipe_cmd)
                if self.kick:
                    self.gcode.run_script_from_command(self.kick_cmd)
                if self.wipe:
                    self.gcode.run_script_from_command(self.wipe_cmd)
            # Setting hub loaded outside of failure check since this could be true
            self.lanes[CUR_LANE.unit][CUR_LANE.name]['hub_loaded'] = True
            self.extruders[CUR_LANE.extruder_name]['lane_loaded'] = CUR_LANE.name
            self.set_active_spool(self.lanes[CUR_LANE.unit][CUR_LANE.name]['spool_id'])
            self.afc_led(self.led_tool_loaded, CUR_LANE.led_index)
            self.save_vars() # Always save variables even if a failure happens
            if self.failure == True:
                self.pause_print()
                self.afc_led(self.led_fault, CUR_LANE.led_index)
        else:
            #callout if hub is triggered when trying to load
            if CUR_HUB.state == True:
                self.afc_led(self.led_ready, CUR_LANE.led_index)
                msg = ('HUB NOT CLEAR TRYING TO LOAD ' + CUR_LANE.name.upper() + '\n||-----||----|x|-----||\nTRG   LOAD   HUB   TOOL')
                self.ERROR.fix(msg)  #send to error handling
                self.afc_led(self.led_ready, CUR_LANE.led_index)
            #callout if lane is not ready when trying to load
            if CUR_LANE.load_state == False:
                msg = (CUR_LANE.name.upper() + ' NOT READY' + '\n||==>--||----||-----||\nTRG   LOAD   HUB   TOOL')
                self.afc_led(self.led_not_ready, CUR_LANE.led_index)
                self.ERROR.fix(msg)
                self.afc_led(self.led_not_ready, CUR_LANE.led_index)

    cmd_TOOL_UNLOAD_help = "Unload from tool head"
    def cmd_TOOL_UNLOAD(self, gcmd):
        """
        This function handles the unloading of a specified lane from the tool head. It retrieves
        the lane specified by the 'LANE' parameter or uses the currently loaded lane if no parameter
        is provided, and calls the TOOL_UNLOAD method to perform the unloading process.

        Usage: `TOOL_UNLOAD [LANE=<lane>]`
        Example: `TOOL_UNLOAD LANE=leg1`

        Args:
            gcmd: The G-code command object containing the parameters for the command.
                  Expected parameter:
                  - LANE: The name of the lane to be unloaded (optional, defaults to the current lane).

        Returns:
            None
        """
        lane = gcmd.get('LANE', self.current)
        if lane == None:
            return
        CUR_LANE = self.printer.lookup_object('AFC_stepper '+ lane)
        self.TOOL_UNLOAD(CUR_LANE)

    def TOOL_UNLOAD(self, CUR_LANE):
        """
        This function handles the unloading of a specified lane from the tool. It performs
        several checks and movements to ensure the lane is properly unloaded.

        Usage: `TOOL_UNLOAD LANE=<lane>`
        Example: `TOOL_UNLOAD LANE=leg1`
        Args:
            CUR_LANE: The lane object to be unloaded from the tool.

        Returns:
            None
        """
        if CUR_LANE == None:
            return
        CUR_EXTRUDER = self.printer.lookup_object('AFC_extruder ' + CUR_LANE.extruder_name)
        CUR_HUB = self.printer.lookup_object('AFC_hub '+ CUR_LANE.unit)
        pos = self.toolhead.get_position()
        pos[3] -= 2
        self.toolhead.manual_move(pos, CUR_EXTRUDER.tool_unload_speed)
        self.toolhead.wait_moves()
        pos[2] += self.z_hop
        self.toolhead.manual_move(pos, CUR_EXTRUDER.tool_unload_speed)
        self.toolhead.wait_moves()
        extruder = self.toolhead.get_extruder() #Get extruder
        self.heater = extruder.get_heater() #Get extruder heater
        CUR_LANE.status = 'unloading'

        CUR_EXTRUDER.disable_buffer()

        self.afc_led(self.led_unloading, CUR_LANE.led_index)
        CUR_LANE.extruder_stepper.sync_to_extruder(CUR_LANE.extruder_name)
        extruder = self.printer.lookup_object('toolhead').get_extruder()
        pheaters = self.printer.lookup_object('heaters')
        wait = True
        if self.heater.target_temp <= self.heater.min_extrude_temp:
            self.gcode.respond_info('Extruder below min_extrude_temp, heating to 5 degrees above min')
            pheaters.set_temperature(extruder.get_heater(), self.heater.min_extrude_temp + 5, wait)
        CUR_LANE.do_enable(True)
        if self.tool_cut:
            self.gcode.run_script_from_command(self.tool_cut_cmd)
            if self.park:
                self.gcode.run_script_from_command(self.park_cmd)
        if self.form_tip:
            if self.park: self.gcode.run_script_from_command(self.park_cmd)
            if self.form_tip_cmd == "AFC":
                self.AFC_tip = self.printer.lookup_object('AFC_form_tip')
                self.AFC_tip.tip_form()
            else:
                self.gcode.run_script_from_command(self.form_tip_cmd)
        num_tries = 0
        while CUR_EXTRUDER.tool_start_state:
            num_tries += 1
            if num_tries > self.tool_max_unload_attempts:
                msg = ('FAILED TO UNLOAD ' + CUR_LANE.name.upper() + '. FILAMENT STUCK IN TOOLHEAD.\n||=====||====||====|x|\nTRG   LOAD   HUB   TOOL')
                self.ERROR.fix(msg)  #send to error handling
                return
            pos = self.toolhead.get_position()
            pos[3] += CUR_EXTRUDER.tool_stn_unload * -1
            self.toolhead.manual_move(pos, CUR_EXTRUDER.tool_unload_speed)
            self.toolhead.wait_moves()
        if CUR_EXTRUDER.tool_sensor_after_extruder >0:
            pos = self.toolhead.get_position()
            pos[3] += CUR_EXTRUDER.tool_sensor_after_extruder * -1
            self.toolhead.manual_move(pos, CUR_EXTRUDER.tool_unload_speed)
            self.toolhead.wait_moves()
        CUR_LANE.extruder_stepper.sync_to_extruder(None)
        CUR_LANE.move( CUR_HUB.afc_bowden_length * -1, self.long_moves_speed, self.long_moves_accel, True)
        num_tries = 0
        while CUR_HUB.state == True:
            CUR_LANE.move(self.short_move_dis * -1, self.short_moves_speed, self.short_moves_accel, True)
            num_tries += 1
            # callout if while unloading, filament doesn't move past HUB
            if num_tries > (CUR_HUB.afc_bowden_length/self.short_move_dis):
                msg = (' HUB NOT CLEARING' + '\n||=====||====|x|-----||\nTRG   LOAD   HUB   TOOL')
                self.ERROR.fix(msg)  #send to error handling
                return
        CUR_LANE.move( CUR_HUB.move_dis * -1, self.short_moves_speed, self.short_moves_accel)
        if CUR_HUB.cut:
            if CUR_HUB.cut_cmd == 'AFC':
                CUR_HUB.hub_cut(CUR_LANE)
            else:
                self.gcode.run_script_from_command(CUR_HUB.cut_cmd)
        while CUR_HUB.state == True:
            CUR_LANE.move(self.short_move_dis * -1, self.short_moves_speed, self.short_moves_accel, True)
            num_tries += 1
            # callout if while unloading, filament doesn't move past HUB
            if num_tries > (CUR_HUB.afc_bowden_length/self.short_move_dis):
                msg = (' HUB NOT CLEARING' + '\n||=====||====|x|-----||\nTRG   LOAD   HUB   TOOL')
                self.ERROR.fix(msg)  #send to error handling
                return
        CUR_LANE.hub_load = True
        self.lanes[CUR_LANE.unit][CUR_LANE.name]['tool_loaded'] = False
        self.lanes[CUR_LANE.unit][CUR_LANE.name]['hub_loaded'] = CUR_LANE.hub_load
        self.extruders[CUR_LANE.extruder_name]['lane_loaded'] = ''
        self.save_vars()
        self.afc_led(self.led_ready, CUR_LANE.led_index)
        CUR_LANE.status = None
        self.current = None
        CUR_LANE.do_enable(False)

    cmd_CHANGE_TOOL_help = "change filaments in tool head"
    def cmd_CHANGE_TOOL(self, gcmd):
        """
        This function handles the tool change process. It retrieves the lane specified by the 'LANE' parameter,
        checks the filament sensor, saves the current position, and performs the tool change by unloading the
        current lane and loading the new lane.

        Usage: `CHANGE_TOOL LANE=<lane>`
        Example: `CHANGE_TOOL LANE=leg1`

        Args:
            gcmd: The G-code command object containing the parameters for the command.
                  Expected parameter:
                  - LANE: The name of the lane to be loaded.

        Returns:
            None
        """
        cmd = gcmd.get_commandline()
        lane=self.tool_cmds[cmd]
        # Try to get bypass filament sensor, if lookup fails default to None
        try:
            bypass = self.printer.lookup_object('filament_switch_sensor bypass').runout_helper
            if bypass.filament_present == True:
                return
        except: bypass = None

        if lane != self.current:
            # Create save state
            self.save_pos()
            # Set in_toolchange flag so if there is a failure it doesnt overwrite the saved position
            self.in_toolchange = True
            CUR_LANE = self.printer.lookup_object('AFC_stepper ' + lane)
            if CUR_LANE._afc_prep_done == True:
                self.gcode.respond_info(" Tool Change - " + str(self.current) + " -> " + lane)
                if self.current != None:
                    CUR_LANE = self.printer.lookup_object('AFC_stepper ' + self.current)
                    self.TOOL_UNLOAD(CUR_LANE)
                    if self.failure:
                        msg = (' UNLOAD ERROR NOT CLEARED')
                        self.ERROR.fix(msg)  #send to error handling
                        return
                CUR_LANE = self.printer.lookup_object('AFC_stepper ' + lane)
                #CUR_EXTRUDER = self.printer.lookup_object('AFC_extruder ' + CUR_LANE.extruder_name)
                self.TOOL_LOAD(CUR_LANE)
                # Restore state
            if self.failure == False:
                self.restore_pos()
                self.in_toolchange = False

    def get_status(self, eventtime):
        str = {}
        numoflanes = 0
        for UNIT in self.lanes.keys():
            try:
                screen_mac = self.printer.lookup_object('AFC_screen ' + UNIT).mac
            except error:
                screen_mac = 'None'
            str[UNIT]={}
            for NAME in self.lanes[UNIT].keys():
                LANE=self.printer.lookup_object('AFC_stepper '+ NAME)
                str[UNIT][NAME]={}
                str[UNIT][NAME]['LANE'] = LANE.index
                str[UNIT][NAME]['map'] = LANE.map
                str[UNIT][NAME]['load'] = bool(LANE.load_state)
                str[UNIT][NAME]["prep"] =bool(LANE.prep_state)
                str[UNIT][NAME]["loaded_to_hub"] = self.lanes[UNIT][NAME]['hub_loaded']
                str[UNIT][NAME]["material"]=self.lanes[UNIT][NAME]['material']
                str[UNIT][NAME]["spool_id"]=self.lanes[UNIT][NAME]['spool_id']
                str[UNIT][NAME]["color"]=self.lanes[UNIT][NAME]['color']
                str[UNIT][NAME]["weight"]=self.lanes[UNIT][NAME]['weight']
                str[UNIT][NAME]["runout_lane"]=self.lanes[LANE.unit][LANE.name]['runout_lane']
                numoflanes +=1
            str[UNIT]['system']={}
            str[UNIT]['system']['type'] = self.printer.lookup_object('AFC_hub '+ UNIT).type
            str[UNIT]['system']['hub_loaded']  = True == self.printer.lookup_object('AFC_hub '+ UNIT).state
            str[UNIT]['system']['can_cut']  = True == self.printer.lookup_object('AFC_hub '+ UNIT).cut
            str[UNIT]['system']['screen'] = screen_mac

        str["system"]={}
        str["system"]['current_load']= self.current
        str["system"]['num_units'] = len(self.lanes)
        str["system"]['num_lanes'] = numoflanes
        str["system"]['num_extruders'] = len(self.extruders)
        str["system"]["extruders"]={}

        for EXTRUDE in self.extruders.keys():

            str["system"]["extruders"][EXTRUDE]={}
            CUR_EXTRUDER = self.printer.lookup_object('AFC_extruder ' + EXTRUDE)
            str["system"]["extruders"][EXTRUDE]['lane_loaded'] = self.extruders[LANE.extruder_name]['lane_loaded']
            str["system"]["extruders"][EXTRUDE]['tool_start_sensor'] = True == CUR_EXTRUDER.tool_start_state if CUR_EXTRUDER.tool_start is not None else False
            str["system"]["extruders"][EXTRUDE]['tool_end_sensor']   = True == CUR_EXTRUDER.tool_end_state   if CUR_EXTRUDER.tool_end   is not None else False
            str["system"]["extruders"][EXTRUDE]['buffer']   = CUR_EXTRUDER.buffer_name
            str["system"]["extruders"][EXTRUDE]['buffer_status']   = CUR_EXTRUDER.buffer_status()

        return str

    def is_homed(self):
        curtime = self.reactor.monotonic()
        kin_status = self.toolhead.get_kinematics().get_status(curtime)
        if ('x' not in kin_status['homed_axes'] or 'y' not in kin_status['homed_axes'] or 'z' not in kin_status['homed_axes']):
            return False
        else:
            return True

    def is_printing(self):
        eventtime = self.reactor.monotonic()
        idle_timeout = self.printer.lookup_object("idle_timeout")
        if idle_timeout.get_status(eventtime)["state"] == "Printing":
            return True
        else:
            False

    def is_paused(self):
        eventtime = self.reactor.monotonic()
        pause_resume = self.printer.lookup_object("pause_resume")
        return bool(pause_resume.get_status(eventtime)["is_paused"])

    def afc_led (self, status, idx=None):
        if idx == None:
            return
        # Try to find led object, if not found print error to console for user to see
        afc_object = 'AFC_led '+ idx.split(':')[0]
        try: led = self.printer.lookup_object(afc_object)
        except:
            error_string = "Error: Cannot find [{}] in config, make sure led_index in config is correct for AFC_stepper {}".format(afc_object, idx.split(':')[-1])
            self.gcode.respond_info( error_string)
        led.led_change(int(idx.split(':')[1]), status)

def load_config(config):
    return afc(config)<|MERGE_RESOLUTION|>--- conflicted
+++ resolved
@@ -18,18 +18,9 @@
     def __init__(self, config):
         self.printer = config.get_printer()
         self.reactor = self.printer.get_reactor()
-<<<<<<< HEAD
-        self.printer.register_event_handler("klippy:connect",
-                                            self.handle_connect)
-
-        self.ERROR = self.printer.load_object(config, 'AFC_error')
-        self.spool = self.printer.load_object(config, 'AFC_spool')
-
-=======
         self.printer.register_event_handler("klippy:connect",self.handle_connect)
         self.SPOOL = self.printer.load_object(config,'AFC_spool')
         self.ERROR = self.printer.load_object(config,'AFC_error')
->>>>>>> e5c9f78c
         self.gcode = self.printer.lookup_object('gcode')
         
         self.gcode_move = self.printer.load_object(config, 'gcode_move')
