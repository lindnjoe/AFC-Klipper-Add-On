--- conflicted
+++ resolved
@@ -907,12 +907,8 @@
         CUR_LANE.status = None
         self.current = None
         CUR_LANE.do_enable(False)
-<<<<<<< HEAD
         self.save_vars()
-=======
         self.gcode.respond_info("LANE {} unload done".format(CUR_LANE.name))
-
->>>>>>> 5ca3b867
         return True
 
     cmd_CHANGE_TOOL_help = "change filaments in tool head"
