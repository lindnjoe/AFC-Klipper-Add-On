# Armored Turtle Automated Filament Control
#
# Copyright (C) 2024 Armored Turtle
#
# This file may be distributed under the terms of the GNU GPLv3 license.

<<<<<<< HEAD
import json, gc
=======
import json
import re
from configfile import error
from typing import Any

>>>>>>> 4f16a61e
try:
    from urllib.request import urlopen
except:
    # Python 2.7 support
    from urllib2 import urlopen

try: from extras.AFC_logger import AFC_logger
except: raise error("Error trying to import AFC_logger, please rerun install-afc.sh script in your AFC-Klipper-Add-On directory then restart klipper")

try: from extras.AFC_functions import afcDeltaTime
except: raise error("Error trying to import afcDeltaTime, please rerun install-afc.sh script in your AFC-Klipper-Add-On directory then restart klipper")

try: from extras.AFC_utils import add_filament_switch
except: raise error("Error trying to import AFC_utils, please rerun install-afc.sh script in your AFC-Klipper-Add-On directory then restart klipper")

AFC_VERSION="1.0.11"

# Class for holding different states so its clear what all valid states are
class State:
    INIT            = "Initialized"
    IDLE            = "Idle"
    ERROR           = "Error"
    LOADING         = "Loading"
    UNLOADING       = "Unloading"
    EJECTING_LANE   = "Ejecting"
    MOVING_LANE     = "Moving"
    RESTORING_POS   = "Restoring"

def load_config(config):
    return afc(config)

class afc:
    def __init__(self, config):
        self.printer = config.get_printer()
        self.reactor = self.printer.get_reactor()
        self.webhooks = self.printer.lookup_object('webhooks')
        self.printer.register_event_handler("klippy:connect",self.handle_connect)
<<<<<<< HEAD
        self.printer.register_event_handler("extruder:activate_extruder", self._handle_activate_extruder)
=======
        self.logger  = AFC_logger(self.printer, self)

        self.SPOOL      = self.printer.load_object(config,'AFC_spool')
        self.ERROR      = self.printer.load_object(config,'AFC_error')
        self.FUNCTION   = self.printer.load_object(config,'AFC_functions')
        self.gcode      = self.printer.lookup_object('gcode')
>>>>>>> 4f16a61e

        # Registering stepper callback so that mux macro can be set properly with valid lane names
        self.printer.register_event_handler("afc_stepper:register_macros",self.register_lane_macros)
        # Registering for sdcard reset file so that error_state can be reset when starting a print
        self.printer.register_event_handler("virtual_sdcard:reset_file",self.ERROR.reset_failure)
        # Registering webhooks endpoint for <ip_address>/printer/afc/status
        self.webhooks.register_endpoint("afc/status", self._webhooks_status)

        self.current        = None
        self.current_loading= None
        self.next_lane_load = None
        self.error_state    = False
        self.current_state  = State.INIT
        self.position_saved = False
        self.spoolman       = None
        self.prep_done      = False         # Variable used to hold of save_vars function from saving too early and overriding save before prep can be ran

        # Objects for everything configured for AFC
        self.units      = {}
        self.tools      = {}
        self.lanes      = {}
        self.hubs       = {}
        self.buffers    = {}
        self.tool_cmds  = {}
        self.led_obj    = {}
        self.bypass     = None
        self.bypass_last_state = False
        self.message_queue = []
        self.monitoring = False
        self.number_of_toolchanges  = 0
        self.current_toolchange     = 0

        # tool position when tool change was requested
        self.change_tool_pos = None
        self.in_toolchange = False
        self.tool_start = None

        # Save/resume pos variables
        self.base_position = [0.0, 0.0, 0.0, 0.0]
        self.last_gcode_position = [0.0, 0.0, 0.0, 0.0]
        self.last_toolhead_position = [0.0, 0.0, 0.0, 0.0]
        self.homing_position = [0.0, 0.0, 0.0, 0.0]
        self.speed              = 25.
        self.speed_factor       = 1./60.
        self.absolute_coord     = True
        self.absolute_extrude   = True
        self.extrude_factor     = 1.

        # Config get section
        self.moonraker_port         = config.get("moonraker_port", None)             # Port to connect to when interacting with moonraker. Used when there are multiple moonraker/klipper instances on a single host
        self.unit_order_list        = config.get('unit_order_list','')
        self.VarFile                = config.get('VarFile','../printer_data/config/AFC/')# Path to the variables file for AFC configuration.
        self.cfgloc                 = self._remove_after_last(self.VarFile,"/")
        self.default_material_temps = config.getlists("default_material_temps", None)# Default temperature to set extruder when loading/unloading lanes. Material needs to be either manually set or uses material from spoolman if extruder temp is not set in spoolman.
        self.default_material_temps = list(self.default_material_temps) if self.default_material_temps is not None else None
        self.default_material_type  = config.get("default_material_type", None)     # Default material type to assign to a spool once loaded into a lane

        #LED SETTINGS
        self.ind_lights = None
        # led_name is not used, either use or needs to be removed
        self.led_name               = config.get('led_name',None)
        self.led_fault              = config.get('led_fault','1,0,0,0')             # LED color to set when faults occur in lane        (R,G,B,W) 0 = off, 1 = full brightness.
        self.led_ready              = config.get('led_ready','1,1,1,1')             # LED color to set when lane is ready               (R,G,B,W) 0 = off, 1 = full brightness.
        self.led_not_ready          = config.get('led_not_ready','1,1,0,0')         # LED color to set when lane not ready              (R,G,B,W) 0 = off, 1 = full brightness.
        self.led_loading            = config.get('led_loading','1,0,0,0')           # LED color to set when lane is loading             (R,G,B,W) 0 = off, 1 = full brightness.
        self.led_prep_loaded        = config.get('led_loading','1,1,0,0')           # LED color to set when lane is loaded              (R,G,B,W) 0 = off, 1 = full brightness.
        self.led_unloading          = config.get('led_unloading','1,1,.5,0')        # LED color to set when lane is unloading           (R,G,B,W) 0 = off, 1 = full brightness.
        self.led_tool_loaded        = config.get('led_tool_loaded','1,1,0,0')       # LED color to set when lane is loaded into tool    (R,G,B,W) 0 = off, 1 = full brightness.
        self.led_advancing          = config.get('led_buffer_advancing','0,0,1,0')  # LED color to set when buffer is advancing         (R,G,B,W) 0 = off, 1 = full brightness.
        self.led_trailing           = config.get('led_buffer_trailing','0,1,0,0')   # LED color to set when buffer is trailing          (R,G,B,W) 0 = off, 1 = full brightness.
        self.led_buffer_disabled    = config.get('led_buffer_disable', '0,0,0,0.25')# LED color to set when buffer is disabled          (R,G,B,W) 0 = off, 1 = full brightness.

        # TOOL Cutting Settings
        self.tool                   = ''
        self.tool_cut               = config.getboolean("tool_cut", False)          # Set to True to enable toolhead cutting
        self.tool_cut_cmd           = config.get('tool_cut_cmd', None)              # Macro to use when doing toolhead cutting. Change macro name if you would like to use your own cutting macro

        # CHOICES
<<<<<<< HEAD
        self.park = config.getboolean("park", False)                                # Set to True to enable parking during unload
        self.park_cmd = config.get('park_cmd', None)                                # Macro to use when parking. Change macro name if you would like to use your own park macro
        self.kick = config.getboolean("kick", False)                                # Set to True to enable poop kicking after lane loads
        self.kick_cmd = config.get('kick_cmd', None)                                # Macro to use when kicking. Change macro name if you would like to use your own kick macro
        self.wipe = config.getboolean("wipe", False)                                # Set to True to enable nozzle wiping after lane loads
        self.wipe_cmd = config.get('wipe_cmd', None)                                # Macro to use when nozzle wiping. Change macro name if you would like to use your own wipe macro
        self.poop = config.getboolean("poop", False)                                # Set to True to enable pooping(purging color) after lane loads
        self.poop_cmd = config.get('poop_cmd', None)                                # Macro to use when pooping. Change macro name if you would like to use your own poop/purge macro

        self.post_load_macro    = config.get("post_load_macro", None)
        self.post_unload_macro  = config.get("post_unload_macro", None)

        self.form_tip = config.getboolean("form_tip", False)                        # Set to True to tip forming when unloading lanes
        self.form_tip_cmd = config.get('form_tip_cmd', None)                        # Macro to use when tip forming. Change macro name if you would like to use your own tip forming macro

        # MOVE SETTINGS
        self.long_moves_speed   = config.getfloat("long_moves_speed", 100)          # Speed in mm/s to move filament when doing long moves
        self.long_moves_accel   = config.getfloat("long_moves_accel", 400)          # Acceleration in mm/s squared when doing long moves
        self.short_moves_speed  = config.getfloat("short_moves_speed", 25)          # Speed in mm/s to move filament when doing short moves
        self.short_moves_accel  = config.getfloat("short_moves_accel", 400)         # Acceleration in mm/s squared when doing short moves
        self.short_move_dis     = config.getfloat("short_move_dis", 10)             # Move distance in mm for failsafe moves.
        self.max_move_dis       = config.getfloat("max_move_dis", 999999)           # Maximum distance to move filament. AFC breaks filament moves over this number into multiple moves. Useful to lower this number if running into timer too close errors when doing long filament moves.

        self.tool_max_unload_attempts = config.getint('tool_max_unload_attempts', 2)# Max number of attempts to unload filament from toolhead when using buffer as ramming sensor
        self.tool_max_load_checks = config.getint('tool_max_load_checks', 4)        # Max number of attempts to check to make sure filament is loaded into toolhead extruder when using buffer as ramming sensor

        self.z_hop =config.getfloat("z_hop", 0)                                     # Height to move up before and after a tool change completes
        self.xy_resume =config.getboolean("xy_resume", False)                       # Need description or remove as this is currently an unused variable
        self.resume_speed =config.getfloat("resume_speed", 0)                       # Speed mm/s of resume move. Set to 0 to use gcode speed
        self.resume_z_speed = config.getfloat("resume_z_speed", 0)                  # Speed mm/s of resume move in Z. Set to 0 to use gcode speed

        self.global_print_current = config.getfloat("global_print_current", None)   # Global variable to set steppers current to a specified current when printing. Going lower than 0.6 may result in TurtleNeck buffer's not working correctly

        self.enable_sensors_in_gui = config.getboolean("enable_sensors_in_gui", False) # Set to True to show all sensor switches as filament sensors in mainsail/fluidd gui
        self.load_to_hub        = config.getboolean("load_to_hub", True)            # Fast loads filament to hub when inserted, set to False to disable. This is a global setting and can be overridden at AFC_stepper
        self.disable_homing_check = config.getboolean("disable_homing_check", False)# Disables homing check when doing toolchanges. Only use this if you are using a toolchanger and don't need to home to unload toolheads
=======
        self.park                   = config.getboolean("park", False)              # Set to True to enable parking during unload
        self.park_cmd               = config.get('park_cmd', None)                  # Macro to use when parking. Change macro name if you would like to use your own park macro
        self.kick                   = config.getboolean("kick", False)              # Set to True to enable poop kicking after lane loads
        self.kick_cmd               = config.get('kick_cmd', None)                  # Macro to use when kicking. Change macro name if you would like to use your own kick macro
        self.wipe                   = config.getboolean("wipe", False)              # Set to True to enable nozzle wiping after lane loads
        self.wipe_cmd               = config.get('wipe_cmd', None)                  # Macro to use when nozzle wiping. Change macro name if you would like to use your own wipe macro
        self.poop                   = config.getboolean("poop", False)              # Set to True to enable pooping(purging color) after lane loads
        self.poop_cmd               = config.get('poop_cmd', None)                  # Macro to use when pooping. Change macro name if you would like to use your own poop/purge macro

        self.form_tip               = config.getboolean("form_tip", False)          # Set to True to tip forming when unloading lanes
        self.form_tip_cmd           = config.get('form_tip_cmd', None)              # Macro to use when tip forming. Change macro name if you would like to use your own tip forming macro

        # MOVE SETTINGS
        self.long_moves_speed       = config.getfloat("long_moves_speed", 100)      # Speed in mm/s to move filament when doing long moves
        self.long_moves_accel       = config.getfloat("long_moves_accel", 400)      # Acceleration in mm/s squared when doing long moves
        self.short_moves_speed      = config.getfloat("short_moves_speed", 25)      # Speed in mm/s to move filament when doing short moves
        self.short_moves_accel      = config.getfloat("short_moves_accel", 400)     # Acceleration in mm/s squared when doing short moves
        self.short_move_dis         = config.getfloat("short_move_dis", 10)         # Move distance in mm for failsafe moves.
        self.max_move_dis           = config.getfloat("max_move_dis", 999999)       # Maximum distance to move filament. AFC breaks filament moves over this number into multiple moves. Useful to lower this number if running into timer too close errors when doing long filament moves.
        self.n20_break_delay_time   = config.getfloat("n20_break_delay_time", 0.200)# Time to wait between breaking n20 motors(nSleep/FWD/RWD all 1) and then releasing the break to allow coasting.

        self.tool_max_unload_attempts= config.getint('tool_max_unload_attempts', 2) # Max number of attempts to unload filament from toolhead when using buffer as ramming sensor
        self.tool_max_load_checks   = config.getint('tool_max_load_checks', 4)      # Max number of attempts to check to make sure filament is loaded into toolhead extruder when using buffer as ramming sensor

        self.z_hop                  = config.getfloat("z_hop", 0)                   # Height to move up before and after a tool change completes
        self.xy_resume              = config.getboolean("xy_resume", False)         # Need description or remove as this is currently an unused variable
        self.resume_speed           = config.getfloat("resume_speed", self.speed)   # Speed mm/s of resume move. Set to 0 to use gcode speed
        self.resume_z_speed         = config.getfloat("resume_z_speed", self.speed) # Speed mm/s of resume move in Z. Set to 0 to use gcode speed

        self.global_print_current   = config.getfloat("global_print_current", None) # Global variable to set steppers current to a specified current when printing. Going lower than 0.6 may result in TurtleNeck buffer's not working correctly

        self.enable_sensors_in_gui  = config.getboolean("enable_sensors_in_gui", False) # Set to True to show all sensor switches as filament sensors in mainsail/fluidd gui
        self.load_to_hub            = config.getboolean("load_to_hub", True)        # Fast loads filament to hub when inserted, set to False to disable. This is a global setting and can be overridden at AFC_stepper
        self.assisted_unload        = config.getboolean("assisted_unload", True)    # If True, the unload retract is assisted to prevent loose windings, especially on full spools. This can prevent loops from slipping off the spool
        self.bypass_pause           = config.getboolean("pause_when_bypass_active", False) # When true AFC pauses print when change tool is called and bypass is loaded
        self.unload_on_runout       = config.getboolean("unload_on_runout", False)  # When True AFC will unload lane and then pause when runout is triggered and spool to swap to is not set(infinite spool)

        self.debug                  = config.getboolean('debug', False)             # Setting to True turns on more debugging to show on console
        # Get debug and cast to boolean
        self.logger.set_debug( self.debug )
>>>>>>> 4f16a61e
        self._update_trsync(config)

        # Setup pin so a virtual filament sensor can be added for bypass
        self.printer.lookup_object("pins").register_chip("afc_virtual_bypass", self)

        # Printing here will not display in console but it will go to klippy.log
        self.print_version()

        self.BASE_UNLOAD_FILAMENT    = 'UNLOAD_FILAMENT'
        self.RENAMED_UNLOAD_FILAMENT = '_AFC_RENAMED_{}_'.format(self.BASE_UNLOAD_FILAMENT)

        self.afcDeltaTime = afcDeltaTime(self)

    def _remove_after_last(self, string, char):
        last_index = string.rfind(char)
        if last_index != -1:
            return string[:last_index + 1]
        else:
            return string

    def _update_trsync(self, config):
        # Logic to update trsync values
        update_trsync = config.getboolean("trsync_update", False)                   # Set to true to enable updating trsync value in klipper mcu. Enabling this and updating the timeouts can help with Timer Too Close(TTC) errors
        if update_trsync:
            try:
                import mcu
                trsync_value = config.getfloat("trsync_timeout", 0.05)              # Timeout value to update in klipper mcu. Klippers default value is 0.025
                trsync_single_value = config.getfloat("trsync_single_timeout", 0.5) # Single timeout value to update in klipper mcu. Klippers default value is 0.250
                self.logger.info("Applying TRSYNC update")

                # Making sure value exists as kalico(danger klipper) does not have TRSYNC_TIMEOUT value
                if hasattr(mcu, "TRSYNC_TIMEOUT"): mcu.TRSYNC_TIMEOUT = max(mcu.TRSYNC_TIMEOUT, trsync_value)
                else : self.logger.info("TRSYNC_TIMEOUT does not exist in mcu file, not updating")

                if hasattr(mcu, "TRSYNC_SINGLE_MCU_TIMEOUT"): mcu.TRSYNC_SINGLE_MCU_TIMEOUT = max(mcu.TRSYNC_SINGLE_MCU_TIMEOUT, trsync_single_value)
                else : self.logger.info("TRSYNC_SINGLE_MCU_TIMEOUT does not exist in mcu file, not updating")
            except Exception as e:
                self.logger.info("Unable to update TRSYNC_TIMEOUT: {}".format(e))

    def register_config_callback(self, option):
        # Function needed for virtual pins, does nothing
        return

    def register_lane_macros(self, lane_obj):
        """
        Callback function to register macros with proper lane names so that klipper errors out correctly when users supply lanes that
        are not valid

        :param lane_obj: object for lane to register
        """
        self.gcode.register_mux_command('LANE_MOVE',    "LANE", lane_obj.name, self.cmd_LANE_MOVE,      desc=self.cmd_LANE_MOVE_help)
        self.gcode.register_mux_command('LANE_UNLOAD',  "LANE", lane_obj.name, self.cmd_LANE_UNLOAD,    desc=self.cmd_LANE_UNLOAD_help)
        self.gcode.register_mux_command('HUB_LOAD',     "LANE", lane_obj.name, self.cmd_HUB_LOAD,       desc=self.cmd_HUB_LOAD_help)
        self.gcode.register_mux_command('TOOL_LOAD',    "LANE", lane_obj.name, self.cmd_TOOL_LOAD,      desc=self.cmd_TOOL_LOAD_help)

    def handle_connect(self):
        """
        Handle the connection event.
        This function is called when the printer connects. It looks up the toolhead object
        and assigns it to the instance variable `self.toolhead`.
        """
        self.toolhead   = self.printer.lookup_object('toolhead')
        self.IDLE       = self.printer.lookup_object('idle_timeout')
        self.gcode_move = self.printer.lookup_object('gcode_move')

        moonraker_port = ""
        if self.moonraker_port is not None: moonraker_port = ":{}".format(self.moonraker_port)

        # SPOOLMAN
        try:
            self.moonraker = json.load(urlopen('http://localhost{port}/server/config'.format( port=moonraker_port )))
            self.spoolman = self.moonraker['result']['orig']['spoolman']['server']     # check for spoolman and grab url
        except:
            self.spoolman = None                      # set to none if not found

        # Check if hardware bypass is configured, if not create a virtual bypass sensor
        try:
            self.bypass = self.printer.lookup_object('filament_switch_sensor bypass').runout_helper
        except:
            self.bypass = add_filament_switch("filament_switch_sensor virtual_bypass", "afc_virtual_bypass:virtual_bypass", self.printer ).runout_helper

        # GCODE REGISTERS
        self.gcode.register_command('TOOL_UNLOAD',          self.cmd_TOOL_UNLOAD,           desc=self.cmd_TOOL_UNLOAD_help)
        self.gcode.register_command('CHANGE_TOOL',          self.cmd_CHANGE_TOOL,           desc=self.cmd_CHANGE_TOOL_help)
        self.gcode.register_command('AFC_STATUS',           self.cmd_AFC_STATUS,            desc=self.cmd_AFC_STATUS_help)
        self.gcode.register_command('SET_AFC_TOOLCHANGES',  self.cmd_SET_AFC_TOOLCHANGES,   desc=self.cmd_SET_AFC_TOOLCHANGES_help)
        self.gcode.register_command('UNSET_LANE_LOADED',    self.cmd_UNSET_LANE_LOADED,     desc=self.cmd_UNSET_LANE_LOADED_help)
        self.gcode.register_command('TURN_OFF_AFC_LED',     self.cmd_TURN_OFF_AFC_LED,      desc=self.cmd_TURN_OFF_AFC_LED_help)
        self.gcode.register_command('TURN_ON_AFC_LED',      self.cmd_TURN_ON_AFC_LED,       desc=self.cmd_TURN_ON_AFC_LED_help)
        self.current_state = State.IDLE

<<<<<<< HEAD
    def _handle_activate_extruder(self):
        cur_lane_loaded = self.FUNCTION.get_current_lane_obj()

        # Disable extruder steppers for non active lanes
        for key, obj in self.lanes.items():
            if cur_lane_loaded is None or key != cur_lane_loaded.name:
                obj.do_enable(False)
                obj.disable_buffer()
                self.FUNCTION.afc_led(obj.led_ready, obj.led_index)

        # Exit early if lane is None
        if cur_lane_loaded is None: return

        # Switch spoolman ID
        self.SPOOL.set_active_spool(cur_lane_loaded.spool_id)
        # Set lanes tool loaded led
        self.FUNCTION.afc_led(cur_lane_loaded.led_tool_loaded, cur_lane_loaded.led_index)
        # Enable stepper
        cur_lane_loaded.do_enable(True)
        # Enable buffer
        cur_lane_loaded.enable_buffer()


    def print_version(self):
=======
    def print_version(self, console_only=False):
>>>>>>> 4f16a61e
        """
        Calculated AFC git version and displays to console and log
        """
        import subprocess
        import os
        afc_dir  = os.path.dirname(os.path.realpath(__file__))
        git_hash = subprocess.check_output(['git', '-C', '{}'.format(afc_dir), 'rev-parse', '--short', 'HEAD']).decode('ascii').strip()
        git_commit_num = subprocess.check_output(['git', '-C', '{}'.format(afc_dir), 'rev-list', 'HEAD', '--count']).decode('ascii').strip()
        string  = "AFC Version: v{}-{}-{}".format(AFC_VERSION, git_commit_num, git_hash)

        self.logger.info(string, console_only)

    def _get_default_material_temps(self, CUR_LANE):
        """
        Helper function to get material temperatures

        Defaults to min extrude temperature + 5 if nothing is found.

        Returns value that user has inputted if using spoolman, or tries to parse manually entered values
        in AFC.cfg and sees if a temperature exists for filament material.

        :param CUR_LANE: Current lane object
        :return truple : float for temperature to heat extruder to,
                         bool True if user is using min_extruder_temp value
        """
        try:
            # Try to get default value from list, if it does not exist then default to min_extrude_temp + 5
            temp_value = [val for val in self.default_material_temps if 'default' in val][0].split(":")[1]
        except:
            temp_value = self.heater.min_extrude_temp + 5

        using_min_value = True  # Set it true if default temp/spoolman temps are not being used
        if CUR_LANE.extruder_temp is not None:
            temp_value = CUR_LANE.extruder_temp
            using_min_value = False
        elif self.default_material_temps is not None and CUR_LANE.material is not None:
            for mat in self.default_material_temps:
                m = mat.split(":")
                if m[0] in CUR_LANE.material:
                    temp_value = m[1]
                    using_min_value = False
                    break
        return float(temp_value), using_min_value

    def _check_extruder_temp(self, CUR_LANE):
        """
        Helper function that check to see if extruder needs to be heated, and wait for hotend to get to temp if needed
        """

        # Prepare extruder and heater.
        extruder = self.toolhead.get_extruder()
        self.heater = extruder.get_heater()
        pheaters = self.printer.lookup_object('heaters')
        wait = False

        # If extruder can extruder and printing return and do not update temperature, don't want to modify extruder temperature during prints
        if self.heater.can_extrude and self.FUNCTION.is_printing():
            return
        target_temp, using_min_value = self._get_default_material_temps(CUR_LANE)

        current_temp = self.heater.get_temp(self.reactor.monotonic())

        # Check if the current temp is below the set temp, if it is heat to set temp
        if current_temp[0] < (self.heater.target_temp-5):
            wait = False
            pheaters.set_temperature(extruder.get_heater(), current_temp[0], wait=wait)
            self.logger.info('Current temp {:.1f} is below set temp {}'.format(current_temp[0], target_temp))

        # Check to make sure temp is with +/-5 of target temp, not setting if temp is over target temp and using min_extrude_temp value
        if self.heater.target_temp <= (target_temp-5) or (self.heater.target_temp >= (target_temp+5) and not using_min_value):
            wait = False if self.heater.target_temp >= (target_temp+5) else True

            self.logger.info('Setting extruder temperature to {} {}'.format(target_temp, "and waiting for extruder to reach temperature" if wait else ""))
            pheaters.set_temperature(extruder.get_heater(), target_temp, wait=wait)

        return wait

    def _get_bypass_state(self):
        """
        Helper function to return if filament is present in bypass sensor

        :return Returns current state of bypass sensor. If bypass sensor does not exist, always returns False
        """
        bypass_state = False

        try:
            if 'virtual' in self.bypass.name:
                bypass_state = self.bypass.sensor_enabled
                # Update filament present to match enable button so it updates in guis
                self.bypass.filament_present = bypass_state

                if self.bypass_last_state != bypass_state:
                    self.bypass_last_state = bypass_state
                    self.save_vars()

            else:
                bypass_state = self.bypass.filament_present
        except:
            pass

        return bypass_state

    def _check_bypass(self, unload=False):
        """
        Helper function that checks if bypass has filament loaded

        :param unload: Set True if user is trying to unload, when set to True and filament is loaded AFC runs users renamed stock UNLOAD_FILAMENT macro
        :return        Returns true if filament is present in sensor
        """
        try:
            if self._get_bypass_state():
                if unload:
                    self.logger.info("Bypass detected, calling manual unload filament routine")
                    self.gcode.run_script_from_command(self.RENAMED_UNLOAD_FILAMENT)
                    self.logger.info("Filament unloaded")
                else:
                    msg = "Filament loaded in bypass, not doing tool load"
                    # If printing report as error, only pause if in a print and bypass_pause variable is True
                    self.ERROR.AFC_error(msg, pause= ( self.FUNCTION.in_print() and self.bypass_pause ) )
                return True
        except:
            pass
        return False

    cmd_UNSET_LANE_LOADED_help = "Removes active lane loaded from toolhead loaded status"
    def cmd_UNSET_LANE_LOADED(self, gcmd):
        """
        Unsets the current lane from AFC loaded status.

        Mainly this would be used if AFC thinks that there is a lane loaded into the toolhead but nothing is actually
        loaded.

        Usage
        -------
        `UNSET_LANE_LOADED`

        Example
        -------
        ```
        UNSET_LANE_LOADED
        ```
        """
        self.FUNCTION.unset_lane_loaded()

    cmd_SET_AFC_TOOLCHANGES_help = "Sets number of toolchanges for AFC to keep track of"
    def cmd_SET_AFC_TOOLCHANGES(self, gcmd):
        """
        This macro can be used to set the total number of tool changes from the slicer. AFC will keep track of tool changes and print out
        the current tool change number when a T(n) command is called from G-code.

        The following call can be added to the slicer by adding the following lines to the Change filament G-code section in your slicer.

        You may already have `T[next_extruder]`, just make sure the tool change call is after your T(n) call:

        `T[next_extruder] { if toolchange_count == 1 }SET_AFC_TOOLCHANGES TOOLCHANGES=[total_toolchanges]{endif }`

        The following can also be added to your `PRINT_END` section in your slicer to set the number of tool changes back to zero:

        `SET_AFC_TOOLCHANGES TOOLCHANGES=0`

        Usage
        -----
        `SET_AFC_TOOLCHANGES TOOLCHANGES=<number>`

        Example
        -------
        ```
        SET_AFC_TOOLCHANGES TOOLCHANGES=100
        ```

        """
        self.number_of_toolchanges  = gcmd.get_int("TOOLCHANGES")
        self.current_toolchange     = 0 # Reset back to one
        if self.number_of_toolchanges > 0:
            self.logger.info("Total number of toolchanges set to {}".format(self.number_of_toolchanges))

    cmd_LANE_MOVE_help = "Lane Manual Movements"
    def cmd_LANE_MOVE(self, gcmd):
        """
        This function handles the manual movement of a specified lane. It retrieves the lane
        specified by the 'LANE' parameter and moves it by the distance specified by the 'DISTANCE' parameter.

        Distance's lower than 200 moves extruder at short_move_speed/accel, values above 200 move extruder at long_move_speed/accel

        Usage
        -----
        `LANE_MOVE LANE=<lane> DISTANCE=<distance>`

        Example
        -----
        ```
        LANE_MOVE LANE=lane1 DISTANCE=100
        ```
        """
        if self.FUNCTION.is_printing():
            self.ERROR.AFC_error("Cannot move lane while printer is printing", pause=False)
            return
        lane = gcmd.get('LANE', None)
        distance = gcmd.get_float('DISTANCE', 0)
        if lane not in self.lanes:
            self.logger.info('{} Unknown'.format(lane))
            return
        CUR_LANE = self.lanes[lane]
        self.current_state = State.MOVING_LANE

        move_speed = CUR_LANE.long_moves_speed if abs(distance) >= 200 else CUR_LANE.short_moves_speed
        move_accel = CUR_LANE.long_moves_accel if abs(distance) >= 200 else CUR_LANE.short_moves_accel

        CUR_LANE.set_load_current() # Making current is set correctly when doing lane moves
        CUR_LANE.do_enable(True)
        CUR_LANE.move(distance, move_speed, move_accel, True)
        CUR_LANE.do_enable(False)
        self.current_state = State.IDLE
        CUR_LANE.unit_obj.return_to_home()
        # Put CAM back to lane if its loaded to toolhead
        self.FUNCTION.select_loaded_lane()

    def _get_resume_speed(self):
        """
        Common function for return resume speed
        """
        return self.resume_speed if self.resume_speed > 0 else self.speed

    def _get_resume_speedz(self):
        """
        Common function for return resume z speed
        """
        return self.resume_z_speed if self.resume_z_speed > 0 else self.speed

    def _move_z_pos(self, z_amount):
        """
        Common function helper to move z, also does a check for max z so toolhead does not exceed max height

        :param base_pos: position to apply z amount to
        :param z_amount: amount to add to the base position

        :return newpos: Position list with updated z position
        """
        max_z = self.toolhead.get_status(0)['axis_maximum'][2]
        newpos = self.toolhead.get_position()

        # Determine z movement, get the min value to not exceed max z movement
        newpos[2] = min(max_z - 1, z_amount)

        self.gcode_move.move_with_transform(newpos, self._get_resume_speedz())
        # Update gcode move last position to current position
        self.gcode_move.reset_last_position()
        self.FUNCTION.log_toolhead_pos("_move_z_pos: ")

        return newpos[2]

    def save_pos(self):
        """
        Only save previous location on the first toolchange call to keep an error state from overwriting the location
        """
        if not self.in_toolchange:
            if not self.error_state and not self.FUNCTION.is_paused() and not self.position_saved:
                self.position_saved         = True
                self.last_toolhead_position = self.toolhead.get_position()
                self.base_position          = list(self.gcode_move.base_position)
                self.last_gcode_position    = list(self.gcode_move.last_position)
                self.homing_position        = list(self.gcode_move.homing_position)
                self.speed                  = self.gcode_move.speed
                self.speed_factor           = self.gcode_move.speed_factor
                self.absolute_coord         = self.gcode_move.absolute_coord
                self.absolute_extrude       = self.gcode_move.absolute_extrude
                self.extrude_factor         = self.gcode_move.extrude_factor
                msg = "Saving position {}".format(self.last_toolhead_position)
                msg += " Base position: {}".format(self.base_position)
                msg += " last_gcode_position: {}".format(self.last_gcode_position)
                msg += " homing_position: {}".format(self.homing_position)
                msg += " speed: {}".format(self.speed)
                msg += " speed_factor: {}".format(self.speed_factor)
                msg += " absolute_coord: {}".format(self.absolute_coord)
                msg += " absolute_extrude: {}".format(self.absolute_extrude)
                msg += " extrude_factor: {}\n".format(self.extrude_factor)
                self.logger.debug(msg)
            else:
                self.FUNCTION.log_toolhead_pos("Not Saving, Error State: {}, Is Paused {}, Position_saved {}, POS: ".format(self.error_state, self.FUNCTION.is_paused(), self.position_saved ))
        else:
            self.FUNCTION.log_toolhead_pos("Not Saving In a toolchange, Error State: {}, Is Paused {}, Position_saved {}, in toolchange: {}, POS: ".format(
                self.error_state, self.FUNCTION.is_paused(), self.position_saved, self.in_toolchange ))

    def restore_pos(self, move_z_first=True):
        """
        restore_pos function restores the previous saved position, speed and coord type. The resume uses
        the z_hop value to lift, move to previous x,y coords, then lower to saved z position.

        :param move_z_first: Enable to move z before moving x,y
        """
        msg = "Restoring Position {}".format(self.last_toolhead_position)
        msg += " Base position: {}".format(self.base_position)
        msg += " last_gcode_position: {}".format(self.last_gcode_position)
        msg += " homing_position: {}".format(self.homing_position)
        msg += " speed: {}".format(self.speed)
        msg += " speed_factor: {}".format(self.speed_factor)
        msg += " absolute_coord: {}".format(self.absolute_coord)
        msg += " absolute_extrude: {}".format(self.absolute_extrude)
        msg += " extrude_factor: {}\n".format(self.extrude_factor)
        self.logger.debug(msg)
        self.FUNCTION.log_toolhead_pos("Resume initial pos: ")

        self.current_state = State.RESTORING_POS
        newpos = self.toolhead.get_position()

        # Move toolhead to previous z location with zhop added
        if move_z_first:
            newpos[2] = self._move_z_pos(self.last_gcode_position[2] + self.z_hop)

        # Move to previous x,y location
        newpos[:2] = self.last_gcode_position[:2]
        self.gcode_move.move_with_transform(newpos, self._get_resume_speed() )
        self.FUNCTION.log_toolhead_pos("Resume prev xy: ")

        # Update GCODE STATE variables
        self.gcode_move.base_position       = list(self.base_position)
        self.gcode_move.homing_position     = list(self.homing_position)

        # Restore absolute coords
        self.gcode_move.absolute_coord      = self.absolute_coord
        self.gcode_move.absolute_extrude    = self.absolute_extrude
        self.gcode_move.extrude_factor      = self.extrude_factor
        self.gcode_move.speed               = self.speed
        self.gcode_move.speed_factor        = self.speed_factor

        # Restore the relative E position
        e_diff = self.gcode_move.last_position[3] - self.last_gcode_position[3]
        self.gcode_move.base_position[3] += e_diff
        self.gcode_move.last_position[:3] = self.last_gcode_position[:3]

        # Return to previous xyz
        self.gcode_move.move_with_transform(self.gcode_move.last_position, self._get_resume_speedz() )
        self.FUNCTION.log_toolhead_pos("Resume final z, Error State: {}, Is Paused {}, Position_saved {}, in toolchange: {}, POS: ".format(self.error_state, self.FUNCTION.is_paused(), self.position_saved, self.in_toolchange ))

        self.current_state = State.IDLE
        self.position_saved = False

    def save_vars(self):
        """
        save_vars function saves lane variables to var file and prints with indents to
                  make it more readable for users
        """

        # Return early if prep is not done so that file is not overridden until prep is atleast done
        if not self.prep_done: return
        str = {}
        for UNIT in self.units.keys():
            CUR_UNIT=self.units[UNIT]
            str[CUR_UNIT.name]={}
            name=[]
            for NAME in CUR_UNIT.lanes:
                CUR_LANE=self.lanes[NAME]
                str[CUR_UNIT.name][CUR_LANE.name]=CUR_LANE.get_status()
                name.append(CUR_LANE.name)

        str["system"]={}
        str["system"]['current_load']= self.FUNCTION.get_current_lane()
        str["system"]['num_units'] = len(self.units)
        str["system"]['num_lanes'] = len(self.lanes)
        str["system"]['num_extruders'] = len(self.tools)
        str["system"]["extruders"]={}
        str["system"]["bypass"] = {"enabled": self._get_bypass_state() }

        for EXTRUDE in self.tools.keys():
            CUR_EXTRUDER = self.tools[EXTRUDE]
            str["system"]["extruders"][CUR_EXTRUDER.name]={}
            str["system"]["extruders"][CUR_EXTRUDER.name]['lane_loaded'] = CUR_EXTRUDER.lane_loaded

        with open(self.VarFile+ '.unit', 'w') as f:
            f.write(json.dumps(str, indent=4))

    # HUB COMMANDS
    cmd_HUB_LOAD_help = "Load lane into hub"
    def cmd_HUB_LOAD(self, gcmd):
        """
        This function handles the loading of a specified lane into the hub. It performs
        several checks and movements to ensure the lane is properly loaded.

        Usage
        -----
        `HUB_LOAD LANE=<lane>`

        Example
        -----
        ```
        HUB_LOAD LANE=lane1
        ```
        """

        if self.FUNCTION.is_printing():
            self.ERROR.AFC_error("Cannot load lane to hub while printer is printing", pause=False)
            return

        lane = gcmd.get('LANE', None)
        if lane not in self.lanes:
            self.logger.info('{} Unknown'.format(lane))
            return
        CUR_LANE = self.lanes[lane]
        CUR_HUB = CUR_LANE.hub_obj
        if not CUR_LANE.prep_state: return
        CUR_LANE.status = 'HUB Loading'
        if not CUR_LANE.load_state:
            CUR_LANE.do_enable(True)
            while not CUR_LANE.load_state:
                CUR_LANE.move( CUR_HUB.move_dis, CUR_LANE.short_moves_speed, CUR_LANE.short_moves_accel)
        if not CUR_LANE.loaded_to_hub:
            CUR_LANE.move(CUR_LANE.dist_hub, CUR_LANE.dist_hub_move_speed, CUR_LANE.dist_hub_move_accel, True if CUR_LANE.dist_hub > 200 else False)
        while not CUR_HUB.state:
            CUR_LANE.move(CUR_HUB.move_dis, CUR_LANE.short_moves_speed, CUR_LANE.short_moves_accel)
        while CUR_HUB.state:
            CUR_LANE.move(CUR_HUB.move_dis * -1, CUR_LANE.short_moves_speed, CUR_LANE.short_moves_accel)
        CUR_LANE.status = None
        CUR_LANE.do_enable(False)
        CUR_LANE.loaded_to_hub = True
        self.save_vars()
        CUR_LANE.unit_obj.return_to_home()
        # Put CAM back to lane if its loaded to toolhead
        self.FUNCTION.select_loaded_lane()

    cmd_LANE_UNLOAD_help = "Unload lane from extruder"
    def cmd_LANE_UNLOAD(self, gcmd):
        """
        This function handles the unloading of a specified lane from the extruder. It performs
        several checks and movements to ensure the lane is properly unloaded.

        Usage
        -----
        `LANE_UNLOAD LANE=<lane>`

        Example
        -----
        ```
        LANE_UNLOAD LANE=lane1
        ```

        """
        if self.FUNCTION.is_printing():
            self.ERROR.AFC_error("Cannot eject lane while printer is printing", pause=False)
            return

        lane = gcmd.get('LANE', None)
        if lane not in self.lanes:
            self.logger.info('{} Unknown'.format(lane))
            return
        CUR_LANE = self.lanes[lane]
        self.LANE_UNLOAD( CUR_LANE )

    def LANE_UNLOAD(self, CUR_LANE):
        CUR_HUB = CUR_LANE.hub_obj

        self.current_state = State.EJECTING_LANE

        if CUR_LANE.name != CUR_LANE.extruder_obj.lane_loaded and CUR_LANE.hub != 'direct':
            # Setting status as ejecting so if filament is removed and de-activates the prep sensor while
            # extruder motors are still running it does not trigger infinite spool or pause logic
            # once user removes filament lanes status will go to None
            CUR_LANE.status = 'ejecting'
            self.save_vars()
            CUR_LANE.do_enable(True)
            if CUR_LANE.loaded_to_hub:
                CUR_LANE.move(CUR_LANE.dist_hub * -1, CUR_LANE.dist_hub_move_speed, CUR_LANE.dist_hub_move_accel, True if CUR_LANE.dist_hub > 200 else False)
            CUR_LANE.loaded_to_hub = False
            while CUR_LANE.load_state:
               CUR_LANE.move( CUR_HUB.move_dis * -1, CUR_LANE.short_moves_speed, CUR_LANE.short_moves_accel, True)
            CUR_LANE.move( CUR_HUB.move_dis * -5, CUR_LANE.short_moves_speed, CUR_LANE.short_moves_accel)
            CUR_LANE.do_enable(False)
            CUR_LANE.status = None
            CUR_LANE.unit_obj.return_to_home()
            # Put CAM back to lane if its loaded to toolhead
            self.FUNCTION.select_loaded_lane()
            self.save_vars()

            # Removing spool from vars since it was ejected
            self.SPOOL.set_spoolID( CUR_LANE, "")
            self.logger.info("LANE {} eject done".format(CUR_LANE.name))
            self.FUNCTION.afc_led(CUR_LANE.led_not_ready, CUR_LANE.led_index)

<<<<<<< HEAD
        elif CUR_LANE.name == CUR_LANE.extruder_obj.lane_loaded:
            self.gcode.respond_info("LANE {} is loaded in toolhead, can't unload.".format(CUR_LANE.name))
=======
        elif CUR_LANE.name == self.current:
            self.logger.info("LANE {} is loaded in toolhead, can't unload.".format(CUR_LANE.name))
>>>>>>> 4f16a61e

        elif CUR_LANE.hub == 'direct':
            self.logger.info("LANE {} is a direct lane must be tool unloaded.".format(CUR_LANE.name))

        self.current_state = State.IDLE

    cmd_TOOL_LOAD_help = "Load lane into tool"
    def cmd_TOOL_LOAD(self, gcmd):
        """
        This function handles the loading of a specified lane into the tool. It retrieves
        the lane specified by the 'LANE' parameter and calls the TOOL_LOAD method to perform
        the loading process.

        Optionally setting PURGE_LENGTH parameter to pass a value into poop macro.

        Usage
        -----
        `TOOL_LOAD LANE=<lane> PURGE_LENGTH=<purge_length>(optional value)`

        Example
        -----
        ```
        TOOL_LOAD LANE=lane1 PURGE_LENGTH=80
        ```
        """
        self.afcDeltaTime.set_start_time()
        lane = gcmd.get('LANE', None)
        if lane not in self.lanes:
            self.logger.info('{} Unknown'.format(lane))
            return

<<<<<<< HEAD
        CUR_LANE = self.lanes[lane]
        if CUR_LANE.extruder_obj.lane_loaded:
            self.ERROR.AFC_error("Cannot load {}, {} currently loaded".format(lane, CUR_LANE.extruder_obj.lane_loaded), pause=False)
=======
        if self.current is not None:
            self.ERROR.AFC_error("Cannot load {}, {} currently loaded".format(lane, self.current), pause=self.FUNCTION.in_print())
>>>>>>> 4f16a61e
            return

        purge_length = gcmd.get('PURGE_LENGTH', None)
        
        self.TOOL_LOAD(CUR_LANE, purge_length)

    def TOOL_LOAD(self, CUR_LANE, purge_length=None):
        """
        This function handles the loading of a specified lane into the tool. It performs
        several checks and movements to ensure the lane is properly loaded.

        :param CUR_LANE: The lane object to be loaded into the tool.
        :param purge_length: Amount of filament to poop (optional).

        :return bool: True if load was successful, False if an error occurred.
        """
        if not self.FUNCTION.is_homed():
            self.ERROR.AFC_error("Please home printer before doing a tool load", False)
            return False

        if CUR_LANE is None:
            self.ERROR.AFC_error("No lane provided to load, not loading any lane.", pause=self.FUNCTION.in_print())
            # Exit early if no lane is provided.
            return False

        # TODO: add check to make sure current extruder is not loaded with a lane, mainly for scenarios with multuple toolheads

        # Check if the bypass filament sensor is triggered; abort loading if filament is already present.
        if self._check_bypass(): return False

        self.logger.info("Loading {}".format(CUR_LANE.name))

        # Verify that printer is in absolute mode
        self.FUNCTION.check_absolute_mode("TOOL_LOAD")

        # Lookup extruder and hub objects associated with the lane.
        CUR_HUB = CUR_LANE.hub_obj
        CUR_EXTRUDER = CUR_LANE.extruder_obj

        self.current_state = State.LOADING
        self.current_loading = CUR_LANE.name

        # Switching toolhead extruders, this is mainly for setups with multiple extruders
        CUR_LANE.activate_toolhead_extruder()

        # Set the lane status to 'loading' and activate the loading LED.
        CUR_LANE.status = 'Tool Loading'
        self.save_vars()
        self.FUNCTION.afc_led(CUR_LANE.led_loading, CUR_LANE.led_index)

        # Check if the lane is in a state ready to load and hub is clear.
        if (CUR_LANE.load_state and not CUR_HUB.state) or CUR_LANE.hub == 'direct':

            if self._check_extruder_temp(CUR_LANE):
                self.afcDeltaTime.log_with_time("Done heating toolhead")

            # Enable the lane for filament movement.
            CUR_LANE.do_enable(True)

            # Move filament to the hub if it's not already loaded there.
            if not CUR_LANE.loaded_to_hub or CUR_LANE.hub == 'direct':
                CUR_LANE.move(CUR_LANE.dist_hub, CUR_LANE.dist_hub_move_speed, CUR_LANE.dist_hub_move_accel, CUR_LANE.dist_hub > 200)
                self.afcDeltaTime.log_with_time("Loaded to hub")

            CUR_LANE.loaded_to_hub = True
            hub_attempts = 0

            # Ensure filament moves past the hub.
            while not CUR_HUB.state and CUR_LANE.hub != 'direct':
                if hub_attempts == 0:
                    CUR_LANE.move(CUR_HUB.move_dis, CUR_LANE.short_moves_speed, CUR_LANE.short_moves_accel)
                else:
                    CUR_LANE.move(CUR_LANE.short_move_dis, CUR_LANE.short_moves_speed, CUR_LANE.short_moves_accel)
                hub_attempts += 1
                if hub_attempts > 20:
                    message = 'filament did not trigger hub sensor, CHECK FILAMENT PATH\n||=====||==>--||-----||\nTRG   LOAD   HUB   TOOL.'
                    if self.FUNCTION.in_print():
                        message += '\nOnce issue is resolved please manually load {} with {} macro and click resume to continue printing.'.format(CUR_LANE.name, CUR_LANE.map)
                        message += '\nIf you have to retract filament back, use LANE_MOVE macro for {}.'.format(CUR_LANE.name)
                    self.ERROR.handle_lane_failure(CUR_LANE, message)
                    return False

            self.afcDeltaTime.log_with_time("Filament loaded to hub")

            # Move filament towards the toolhead.
            if CUR_LANE.hub != 'direct':
                CUR_LANE.move(CUR_HUB.afc_bowden_length, CUR_LANE.long_moves_speed, CUR_LANE.long_moves_accel, True)

            # Ensure filament reaches the toolhead.
            tool_attempts = 0
            if CUR_EXTRUDER.tool_start:
                while not CUR_LANE.get_toolhead_pre_sensor_state():
                    tool_attempts += 1
                    CUR_LANE.move(CUR_LANE.short_move_dis, CUR_EXTRUDER.tool_load_speed, CUR_LANE.long_moves_accel)
                    if tool_attempts > 20:
                        message = 'filament failed to trigger pre extruder gear toolhead sensor, CHECK FILAMENT PATH\n||=====||====||==>--||\nTRG   LOAD   HUB   TOOL'
                        message += '\nTo resolve set lane loaded with `SET_LANE_LOADED LANE={}` macro.'.format(CUR_LANE.name)
                        message += '\nManually move filament with LANE_MOVE macro for {} until filament is right before toolhead extruder gears,'.format(CUR_LANE.name)
                        message += '\n then load into extruder gears with extrude button in your gui of choice until the color fully changes'
                        if self.FUNCTION.in_print():
                            message += '\nOnce filament is fully loaded click resume to continue printing'
                        self.ERROR.handle_lane_failure(CUR_LANE, message)
                        return False

            self.afcDeltaTime.log_with_time("Filament loaded to pre-sensor")

            # Synchronize lane's extruder stepper and finalize tool loading.
            CUR_LANE.status = 'Tool Loaded'
            self.save_vars()
            CUR_LANE.sync_to_extruder()

            if CUR_EXTRUDER.tool_end:
                pos = self.toolhead.get_position()
                while not CUR_EXTRUDER.tool_end_state:
                    tool_attempts += 1
                    pos[3] += CUR_LANE.short_move_dis
                    self.toolhead.manual_move(pos, CUR_EXTRUDER.tool_load_speed)
                    self.toolhead.wait_moves()
                    if tool_attempts > 20:
                        message = 'filament failed to trigger post extruder gear toolhead sensor, CHECK FILAMENT PATH\n||=====||====||==>--||\nTRG   LOAD   HUB   TOOL'
                        message += '\nTo resolve set lane loaded with `SET_LANE_LOADED LANE={}` macro.'.format(CUR_LANE.name)
                        message += '\nAlso might be a good idea to verify that post extruder gear toolhead sensor is working.'
                        if self.FUNCTION.in_print():
                            message += '\nOnce issue is resolved click resume to continue printing'
                        self.ERROR.handle_lane_failure(CUR_LANE, message)
                        return False

                self.afcDeltaTime.log_with_time("Filament loaded to post-sensor")

            # Adjust tool position for loading.
            pos = self.toolhead.get_position()
            pos[3] += CUR_EXTRUDER.tool_stn
            self.toolhead.manual_move(pos, CUR_EXTRUDER.tool_load_speed)
            self.toolhead.wait_moves()

            self.afcDeltaTime.log_with_time("Filament loaded to nozzle")

            # Check if ramming is enabled, if it is go through ram load sequence.
            # Lane will load until Advance sensor is True
            # After the tool_stn distance the lane will retract off the sensor to confirm load and reset buffer
            if CUR_EXTRUDER.tool_start == "buffer":
                CUR_LANE.unsync_to_extruder()
                load_checks = 0
                while CUR_LANE.get_toolhead_pre_sensor_state():
                    CUR_LANE.move( CUR_LANE.short_move_dis * -1, CUR_LANE.short_moves_speed, CUR_LANE.short_moves_accel )
                    load_checks += 1
                    self.reactor.pause(self.reactor.monotonic() + 0.1)
                    if load_checks > self.tool_max_load_checks:
                        msg = ''
                        msg += "Buffer did not become compressed after {} short moves.\n".format(self.tool_max_load_checks)
                        msg += "Tool may not be loaded"
                        self.logger.info("<span class=warning--text>{}</span>".format(msg))
                        break
                CUR_LANE.sync_to_extruder()
            # Update tool and lane status.
            CUR_LANE.set_loaded()
            CUR_LANE.enable_buffer()

            # Activate the tool-loaded LED and handle filament operations if enabled.
            self.FUNCTION.afc_led(CUR_LANE.led_tool_loaded, CUR_LANE.led_index)
            if self.poop:
                if purge_length is not None:
                    self.gcode.run_script_from_command("%s %s=%s" % (self.poop_cmd, 'PURGE_LENGTH', purge_length))

                else:
                    self.gcode.run_script_from_command(self.poop_cmd)

                self.afcDeltaTime.log_with_time("TOOL_LOAD: After poop")
                self.FUNCTION.log_toolhead_pos()

                if self.wipe:
                    self.gcode.run_script_from_command(self.wipe_cmd)
                    self.afcDeltaTime.log_with_time("TOOL_LOAD: After first wipe")
                    self.FUNCTION.log_toolhead_pos()

            if self.kick:
                self.gcode.run_script_from_command(self.kick_cmd)
                self.afcDeltaTime.log_with_time("TOOL_LOAD: After kick")
                self.FUNCTION.log_toolhead_pos()

            if self.wipe:
                self.gcode.run_script_from_command(self.wipe_cmd)
                self.afcDeltaTime.log_with_time("TOOL_LOAD: After second wipe")
                self.FUNCTION.log_toolhead_pos()

            # Update lane and extruder state for tracking.
            CUR_EXTRUDER.lane_loaded = CUR_LANE.name
            self.FUNCTION.afc_led(CUR_LANE.led_tool_loaded, CUR_LANE.led_index)
            self.save_vars()
            self.current_state = State.IDLE
<<<<<<< HEAD

            if self.post_load_macro is not None:
                self.gcode.run_script_from_command(self.post_load_macro)
=======
            self.afcDeltaTime.log_major_delta("{} is now loaded in toolhead".format(CUR_LANE.name), False)

>>>>>>> 4f16a61e
        else:
            # Handle errors if the hub is not clear or the lane is not ready for loading.
            if CUR_HUB.state:
                message = 'Hub not clear when trying to load.\nPlease check that hub does not contain broken filament and is clear'
                if self.FUNCTION.in_print():
                    message += '\nOnce issue is resolved please manually load {} with {} macro and click resume to continue printing.'.format(CUR_LANE.name, CUR_LANE.map)
                self.ERROR.handle_lane_failure(CUR_LANE, message)
                return False
            if not CUR_LANE.load_state:
                message = 'Current lane not loaded, LOAD TRIGGER NOT TRIGGERED\n||==>--||----||-----||\nTRG   LOAD   HUB   TOOL'
                message += '\nPlease load lane before continuing.'
                if self.FUNCTION.in_print():
                    message += '\nOnce issue is resolved please manually load {} with {} macro and click resume to continue printing.'.format(CUR_LANE.name, CUR_LANE.map)
                self.ERROR.handle_lane_failure(CUR_LANE, message)
                return False
        return True

    cmd_TOOL_UNLOAD_help = "Unload from tool head"
    def cmd_TOOL_UNLOAD(self, gcmd):
        """
        This function handles the unloading of a specified lane from the tool head. It retrieves
        the lane specified by the 'LANE' parameter or uses the currently loaded lane if no parameter
        is provided, and calls the TOOL_UNLOAD method to perform the unloading process.

        Usage
        -----
        `TOOL_UNLOAD LANE=<lane>`

        Example
        -----
        ```
        TOOL_UNLOAD LANE=lane1
        ```
        """
<<<<<<< HEAD

        # TODO figure this out if moving to CUR_LANE.extruder_obj.lane_loaded structure, maybe get current extruder from toolhead?
        # How would you deal with multiple extruders....
=======
        self.afcDeltaTime.set_start_time()
>>>>>>> 4f16a61e
        # Check if the bypass filament sensor detects filament; if so unload filament and abort the tool load.
        if self._check_bypass(unload=True): return False

        lane = gcmd.get('LANE', self.current)
        if lane is None:
            return
        if lane not in self.lanes:
            self.logger.info('{} Unknown'.format(lane))
            return
        CUR_LANE = self.lanes[lane]
        self.TOOL_UNLOAD(CUR_LANE)

        # User manually unloaded spool from toolhead, remove spool from active status
        self.SPOOL.set_active_spool( None )

    def TOOL_UNLOAD(self, CUR_LANE):
        """
        This function handles the unloading of a specified lane from the tool. It performs
        several checks and movements to ensure the lane is properly unloaded.

        :param CUR_LANE: The lane object to be unloaded from the tool.

        :return bool: True if unloading was successful, False if an error occurred.
        """
        # Check if the bypass filament sensor detects filament; if so unload filament and abort the tool load.
        if self._check_bypass(unload=True): return False

        if not self.FUNCTION.is_homed():
            self.ERROR.AFC_error("Please home printer before doing a tool unload", False)
            return False

        if CUR_LANE is None:
            # If no lane is provided, exit the function early with a failure.
            self.ERROR.AFC_error("No lane is currently loaded, nothing to unload", pause=self.FUNCTION.in_print())
            return False

        self.current_state  = State.UNLOADING
        self.current_loading = CUR_LANE.name
        self.logger.info("Unloading {}".format(CUR_LANE.name))
        CUR_LANE.status = 'Tool Unloading'
        self.save_vars()

        # Verify that printer is in absolute mode
        self.FUNCTION.check_absolute_mode("TOOL_UNLOAD")

        # Lookup current extruder and hub objects using the lane's information.
        CUR_HUB = CUR_LANE.hub_obj
        CUR_EXTRUDER = CUR_LANE.extruder_obj

        # Switching toolhead extruders, this is mainly for setups with multiple extruders
        CUR_LANE.activate_toolhead_extruder()

        # Prepare the extruder and heater for unloading.
        if self._check_extruder_temp( CUR_LANE ):
            self.afcDeltaTime.log_with_time("Done heating toolhead")

        # Quick pull to prevent oozing.
        pos = self.toolhead.get_position()
        pos[3] -= 2
        self.toolhead.manual_move(pos, CUR_EXTRUDER.tool_unload_speed)
        self.toolhead.wait_moves()

        # Perform Z-hop to avoid collisions during unloading.
        pos[2] += self.z_hop
        self._move_z_pos(pos[2])
        self.toolhead.wait_moves()

        # Disable the buffer if it's active.
        CUR_LANE.disable_buffer()

        # Activate LED indicator for unloading.
        self.FUNCTION.afc_led(CUR_LANE.led_unloading, CUR_LANE.led_index)

        if CUR_LANE.extruder_stepper.motion_queue != CUR_LANE.extruder_name:
            # Synchronize the extruder stepper with the lane.
            CUR_LANE.sync_to_extruder()

        # Enable the lane for unloading operations.
        CUR_LANE.do_enable(True)

        # Perform filament cutting and parking if specified.
        if self.tool_cut:
            self.gcode.run_script_from_command(self.tool_cut_cmd)
            self.afcDeltaTime.log_with_time("TOOL_UNLOAD: After cut")
            self.FUNCTION.log_toolhead_pos()

            if self.park:
                self.gcode.run_script_from_command(self.park_cmd)
                self.afcDeltaTime.log_with_time("TOOL_UNLOAD: After park")
                self.FUNCTION.log_toolhead_pos()

        # Form filament tip if necessary.
        if self.form_tip:
            if self.park:
                self.gcode.run_script_from_command(self.park_cmd)
                self.afcDeltaTime.log_with_time("TOOL_UNLOAD: After form tip park")
                self.FUNCTION.log_toolhead_pos()

            if self.form_tip_cmd == "AFC":
                self.tip = self.printer.lookup_object('AFC_form_tip')
                self.tip.tip_form()
                self.afcDeltaTime.log_with_time("TOOL_UNLOAD: After afc form tip")
                self.FUNCTION.log_toolhead_pos()

            else:
                self.gcode.run_script_from_command(self.form_tip_cmd)
                self.afcDeltaTime.log_with_time("TOOL_UNLOAD: After custom form tip")
                self.FUNCTION.log_toolhead_pos()

        # Attempt to unload the filament from the extruder, retrying if needed.
        num_tries = 0
        if CUR_EXTRUDER.tool_start == "buffer":
            # if ramming is enabled, AFC will retract to collapse buffer before unloading
            CUR_LANE.unsync_to_extruder()
            while not CUR_LANE.get_trailing():
                # attempt to return buffer to trailng pin
                CUR_LANE.move( CUR_LANE.short_move_dis * -1, CUR_LANE.short_moves_speed, CUR_LANE.short_moves_accel )
                num_tries += 1
                self.reactor.pause(self.reactor.monotonic() + 0.1)
                if num_tries > self.tool_max_unload_attempts:
                    msg = ''
                    msg += "Buffer did not become compressed after {} short moves.\n".format(self.tool_max_unload_attempts)
                    msg += "Increasing 'tool_max_unload_attempts' may improve loading reliablity"
                    self.logger.info("<span class=warning--text>{}</span>".format(msg))
                    break
            CUR_LANE.sync_to_extruder(False)
            pos = self.toolhead.get_position()
            pos[3] -= CUR_EXTRUDER.tool_stn_unload
            with CUR_LANE.assist_move(CUR_EXTRUDER.tool_unload_speed, True, CUR_LANE.assisted_unload):
                self.toolhead.manual_move(pos, CUR_EXTRUDER.tool_unload_speed)
                self.toolhead.wait_moves()
        else:
            while CUR_LANE.get_toolhead_pre_sensor_state() or CUR_EXTRUDER.tool_end_state:
                num_tries += 1
                if num_tries > self.tool_max_unload_attempts:
                    # Handle failure if the filament cannot be unloaded.
                    message = 'Failed to unload filament from toolhead. Filament stuck in toolhead.'
                    if self.FUNCTION.in_print():
                        message += "\nRetract filament fully with retract button in gui of choice to remove from extruder gears if needed,"
                        message += "\n  and then use LANE_MOVE to fully retract behind hub so its not triggered anymore."
                        message += "\nThen Manually run UNSET_LANE_LOADED to let AFC know nothing is loaded into toolhead"
                        # Check to make sure next_lane_loaded is not None before adding instructions on how to manually load next lane
                        if self.next_lane_load is not None:
                            message += "\nThen manually load {} with {} macro".format(self.next_lane_load, self.lanes[self.next_lane_load].map)
                            message += "\nOnce lane is loaded click resume to continue printing"
                    self.ERROR.handle_lane_failure(CUR_LANE, message)
                    return False
                CUR_LANE.sync_to_extruder()
                pos = self.toolhead.get_position()
                pos[3] -= CUR_EXTRUDER.tool_stn_unload
                with CUR_LANE.assist_move(CUR_EXTRUDER.tool_unload_speed, True, CUR_LANE.assisted_unload):
                    self.toolhead.manual_move(pos, CUR_EXTRUDER.tool_unload_speed)
                    self.toolhead.wait_moves()

        self.afcDeltaTime.log_with_time("Unloaded from toolhead")

        # Move filament past the sensor after the extruder, if applicable.
        if CUR_EXTRUDER.tool_sensor_after_extruder > 0:
            pos = self.toolhead.get_position()
            pos[3] -= CUR_EXTRUDER.tool_sensor_after_extruder
            with CUR_LANE.assist_move(CUR_EXTRUDER.tool_unload_speed, True, CUR_LANE.assisted_unload):
                self.toolhead.manual_move(pos, CUR_EXTRUDER.tool_unload_speed)
                self.toolhead.wait_moves()

            self.afcDeltaTime.log_with_time("Tool sensor after extruder move done")

        self.save_vars()
        # Synchronize and move filament out of the hub.
        CUR_LANE.unsync_to_extruder()
        if CUR_LANE.hub !='direct':
            CUR_LANE.move(CUR_HUB.afc_unload_bowden_length * -1, CUR_LANE.long_moves_speed, CUR_LANE.long_moves_accel, True)
        else:
            CUR_LANE.move(CUR_LANE.dist_hub * -1, CUR_LANE.dist_hub_move_speed, CUR_LANE.dist_hub_move_accel, CUR_LANE.dist_hub > 200)

        self.afcDeltaTime.log_with_time("Long retract done")

        # Clear toolhead's loaded state for easier error handling later.
        CUR_LANE.set_unloaded()

        self.save_vars()

        # Ensure filament is fully cleared from the hub.
        num_tries = 0
        while CUR_HUB.state:
            CUR_LANE.move(CUR_LANE.short_move_dis * -1, CUR_LANE.short_moves_speed, CUR_LANE.short_moves_accel, True)
            num_tries += 1
            if num_tries > (CUR_HUB.afc_unload_bowden_length / CUR_LANE.short_move_dis):
                # Handle failure if the filament doesn't clear the hub.
                message = 'Hub is not clearing, filament may be stuck in hub'
                message += '\nPlease check to make sure filament has not broken off and caused the sensor to stay stuck'
                message += '\nIf you have to retract filament back, use LANE_MOVE macro for {}.'.format(CUR_LANE.name)
                if self.FUNCTION.in_print():
                    # Check to make sure next_lane_loaded is not None before adding instructions on how to manually load next lane
                    if self.next_lane_load is not None:
                        message += "\nOnce hub is clear, manually load {} with {} macro".format(self.next_lane_load, self.lanes[self.next_lane_load].map)
                        message += "\nOnce lane is loaded click resume to continue printing"

                self.ERROR.handle_lane_failure(CUR_LANE, message)
                return False

        self.afcDeltaTime.log_with_time("Hub cleared")

        #Move to make sure hub path is clear based on the move_clear_dis var
        if CUR_LANE.hub !='direct':
            CUR_LANE.move( CUR_HUB.hub_clear_move_dis * -1, CUR_LANE.short_moves_speed, CUR_LANE.short_moves_accel, True)

            # Cut filament at the hub, if configured.
            if CUR_HUB.cut:
                if CUR_HUB.cut_cmd == 'AFC':
                    CUR_HUB.hub_cut(CUR_LANE)
                else:
                    self.gcode.run_script_from_command(CUR_HUB.cut_cmd)

                # Confirm the hub is clear after the cut.
                while CUR_HUB.state:
                    CUR_LANE.move(CUR_LANE.short_move_dis * -1, CUR_LANE.short_moves_speed, CUR_LANE.short_moves_accel, True)
                    num_tries += 1
                    # TODO: Figure out max number of tries
                    if num_tries > (CUR_HUB.afc_unload_bowden_length / CUR_LANE.short_move_dis):
                        message = 'HUB NOT CLEARING after hub cut\n'
                        self.ERROR.handle_lane_failure(CUR_LANE, message)
                        return False

                self.afcDeltaTime.log_with_time("Hub cut done")

        # Finalize unloading and reset lane state.
        CUR_LANE.loaded_to_hub = True
        self.FUNCTION.afc_led(CUR_LANE.led_ready, CUR_LANE.led_index)
        CUR_LANE.status = None

        if CUR_LANE.hub =='direct':
            while CUR_LANE.load_state:
                CUR_LANE.move( CUR_LANE.short_move_dis * -1, CUR_LANE.short_moves_speed, CUR_LANE.short_moves_accel, True)
            CUR_LANE.move( CUR_LANE.short_move_dis * -5, CUR_LANE.short_moves_speed, CUR_LANE.short_moves_accel)

        if self.post_unload_macro is not None:
            self.gcode.run_script_from_command(self.post_unload_macro)

        CUR_LANE.do_enable(False)
        CUR_LANE.unit_obj.return_to_home()

        self.save_vars()
        self.afcDeltaTime.log_major_delta("Lane {} unload done".format(CUR_LANE.name))
        self.current_state = State.IDLE
        return True

    cmd_CHANGE_TOOL_help = "change filaments in tool head"
    def cmd_CHANGE_TOOL(self, gcmd):
        """
        This function handles the tool change process. It retrieves the lane specified by the 'LANE' parameter,
        checks the filament sensor, saves the current position, and performs the tool change by unloading the
        current lane and loading the new lane.

        Optionally setting PURGE_LENGTH parameter to pass a value into poop macro.

        Usage
        -----
        `CHANGE_TOOL LANE=<lane> PURGE_LENGTH=<purge_length>(optional value)`

        Example
        ------
        ```
        CHANGE_TOOL LANE=lane1 PURGE_LENGTH=100
        ```
        """
        self.afcDeltaTime.set_start_time()
        # Check if the bypass filament sensor detects filament; if so, abort the tool change.
        if self._check_bypass(unload=False): return

        if not self.FUNCTION.is_homed():
            self.ERROR.AFC_error("Please home printer before doing a tool change", False)
            return

        purge_length = gcmd.get('PURGE_LENGTH', None)

        # Klipper macros that start with a single letter (ie T0) parse the parameter values with the equals sign
        # for some sort of backwards compatibility, so for example: T0 PURGE_LENGTH=200, the purge_length would be
        # equal to "=200". So run this check to remove it:
        if purge_length is not None:
            if purge_length.startswith('='):
                purge_length = purge_length[1:]

        command_line = gcmd.get_commandline()
        self.logger.debug("CHANGE_TOOL: cmd-{}".format(command_line))

        # Remove everything after ; since it could contain strings like CHANGE in a comment and should be ignored
        command = re.sub( ';.*', '', command_line)
        command = command.split(' ')[0].upper()
        tmp = gcmd.get_commandline()
        cmd = tmp.upper()
        Tcmd = ''
        if 'CHANGE' in command:
            lane = gcmd.get('LANE', None)
            if lane is not None:
                for key in self.tool_cmds.keys():
                    if self.tool_cmds[key].upper() == lane.upper():
                        Tcmd = key
                        break
        else:
            Tcmd = command

        if Tcmd == '':
            self.ERROR.AFC_error("I did not understand the change -- " +cmd, pause=self.FUNCTION.in_print())
            return

        self.CHANGE_TOOL(self.lanes[self.tool_cmds[Tcmd]], purge_length)

    def CHANGE_TOOL(self, CUR_LANE, purge_length=None, restore_pos=True):
        # Check if the bypass filament sensor detects filament; if so, abort the tool change.
        if self._check_bypass(unload=False): return

        self.next_lane_load = CUR_LANE.name

        # If the requested lane is not the current lane, proceed with the tool change.
        if CUR_LANE.name != self.current:
            # Save the current toolhead position to allow restoration after the tool change.
            self.save_pos()
            # Set the in_toolchange flag to prevent overwriting the saved position during potential failures.
            self.in_toolchange = True

            # Check if the lane has completed the preparation process required for tool changes.
            if CUR_LANE._afc_prep_done:
                # Log the tool change operation for debugging or informational purposes.
                self.logger.info("Tool Change - {} -> {}".format(self.current, CUR_LANE.name))
                if not self.error_state and self.number_of_toolchanges != 0 and self.current_toolchange != self.number_of_toolchanges:
                    self.current_toolchange += 1
                    self.logger.raw("//      Change {} out of {}".format(self.current_toolchange, self.number_of_toolchanges))

                # If a current lane is loaded, unload it first.
                if self.current is not None:
                    c_lane = self.current
                    if c_lane not in self.lanes:
                        self.ERROR.AFC_error('{} Unknown'.format(c_lane))
                        return
                    if not self.TOOL_UNLOAD(self.lanes[c_lane]):
                        # Abort if the unloading process fails.
                        msg = (' UNLOAD ERROR NOT CLEARED')
                        self.ERROR.fix(msg, self.lanes[c_lane])  #send to error handling
                        return

            # Load the new lane and restore the toolhead position if successful.
            if self.TOOL_LOAD(CUR_LANE, purge_length) and not self.error_state:
                self.afcDeltaTime.log_total_time("Total change time:")
                if restore_pos:
                    self.restore_pos()
                self.in_toolchange = False
                # Setting next lane load as none since toolchange was successful
                self.next_lane_load = None
        else:
            self.logger.info("{} already loaded".format(CUR_LANE.name))
            if not self.error_state and self.number_of_toolchanges != 0 and self.current_toolchange != self.number_of_toolchanges:
                self.current_toolchange += 1

        self.FUNCTION.log_toolhead_pos("Final Change Tool: Error State: {}, Is Paused {}, Position_saved {}, in toolchange: {}, POS: ".format(
                self.error_state, self.FUNCTION.is_paused(), self.position_saved, self.in_toolchange ))

    def _get_message(self):
        """
        Helper function to return a message from the error message queue
        : return Dictionary in {"message":"", "type":""} format
        """
        message = {"message":"", "type":""}
        try:
            message['message'], message["type"] = self.message_queue.pop(0)
        except IndexError:
            pass
        return message

    def get_status(self, eventtime=None):
        """
        Displays current status of AFC for webhooks
        """
        str = {}
        str['current_load']             = self.FUNCTION.get_current_lane() # self.current
        str['current_lane']             = self.current_loading
        str['next_lane']                = self.next_lane_load
        str['current_state']            = self.current_state
        str["current_toolchange"]       = self.current_toolchange
        str["number_of_toolchanges"]    = self.number_of_toolchanges
        str['spoolman']                 = self.spoolman
        str['error_state']              = self.error_state
        str["bypass_state"]             = bool(self._get_bypass_state())
        str["position_saved"]           = self.position_saved

        unitdisplay =[]
        for UNIT in self.units.keys():
            CUR_UNIT=self.units[UNIT]
            type  =CUR_UNIT.type.replace(" ","_")
            unitdisplay.append(type.replace("'","") + " " + CUR_UNIT.name)
        str['units'] = list(unitdisplay)
        str['lanes'] = list(self.lanes.keys())
        str["extruders"] = list(self.tools.keys())
        str["hubs"] = list(self.hubs.keys())
        str["buffers"] = list(self.buffers.keys())
        str["message"] = self._get_message()
        return str

    def _webhooks_status(self, web_request):
        """
        Webhooks callback for <ip_address>/printer/afc/status, and displays current AFC status for everything
        """
        str = {}
        numoflanes = 0
        str["gc_stats"] = "{}".format(gc.get_stats())
        str["gc_count"] = "{}".format(gc.get_count())
        str["_check_gc"] = self.reactor._check_gc
        for unit in self.units.values():
            str.update({unit.name: { "system": {}}})
            name=[]
            for lane in unit.lanes.values():
                str[unit.name][lane.name]=lane.get_status()
                numoflanes +=1
                name.append(lane.name)
            str[unit.name]['system']['type']        = unit.type
            str[unit.name]['system']['hub_loaded'] = unit.hub_obj.state if unit.hub_obj is not None else None

        str["system"]                           = {}
        str["system"]['current_load']= self.FUNCTION.get_current_lane()
        str["system"]['num_units']              = len(self.units)
        str["system"]['num_lanes']              = numoflanes
        str["system"]['num_extruders']          = len(self.tools)
        str["system"]['spoolman']               = self.spoolman
        str["system"]["current_toolchange"]     = self.current_toolchange
        str["system"]["number_of_toolchanges"]  = self.number_of_toolchanges
        str["system"]["extruders"]              = {}
        str["system"]["hubs"]                   = {}
        str["system"]["buffers"]                = {}

        for extruder in self.tools.values():
            str["system"]["extruders"][extruder.name] = extruder.get_status()

        for hub in self.hubs.values():
            str["system"]["hubs"][hub.name] = hub.get_status()

        for buffer in self.buffers.values():
            str["system"]["buffers"][buffer.name] = buffer.get_status()

        web_request.send( {"status:" : {"AFC": str}})

    cmd_AFC_STATUS_help = "Return current status of AFC"
    def cmd_AFC_STATUS(self, gcmd):
        """
        This function generates a status message for each unit and lane, indicating the preparation,
        loading, hub, and tool states. The status message is formatted with HTML tags for display.

        Usage
        -----
        `AFC_STATUS`

        Example
        -----
        ```
        AFC_STATUS
        ```
        """
        status_msg = ''

        for UNIT in self.units.values():
            # Find the maximum length of lane names to determine the column width
            max_lane_length = max(len(lane) for lane in UNIT.lanes.keys())

            status_msg += '<span class=info--text>{} Status</span>\n'.format(UNIT.name)

            # Create a dynamic format string that adjusts based on lane name length
            header_format = '{:<{}} | Prep | Load |\n'
            status_msg += header_format.format("LANE", max_lane_length)

            for CUR_LANE in UNIT.lanes.values():
                lane_msg = ''
                if self.current is not None:
                    if self.current == CUR_LANE.name:
                        if not CUR_LANE.get_toolhead_pre_sensor_state() or not CUR_LANE.hub_obj.state:
                            lane_msg += '<span class=warning--text>{:<{}} </span>'.format(CUR_LANE.name, max_lane_length)
                        else:
                            lane_msg += '<span class=success--text>{:<{}} </span>'.format(CUR_LANE.name, max_lane_length)
                    else:
                        lane_msg += '{:<{}} '.format(CUR_LANE.name,max_lane_length)
                else:
                    lane_msg += '{:<{}} '.format(CUR_LANE.name,max_lane_length)

                if CUR_LANE.prep_state:
                    lane_msg += '| <span class=success--text><--></span> |'
                else:
                    lane_msg += '|  <span class=error--text>xx</span>  |'
                if CUR_LANE.load_state:
                    lane_msg += ' <span class=success--text><--></span> |\n'
                else:
                    lane_msg += '  <span class=error--text>xx</span>  |\n'
                status_msg += lane_msg

            if CUR_LANE.hub_obj.state:
                status_msg += 'HUB: <span class=success--text><-></span>'
            else:
                status_msg += 'HUB: <span class=error--text>x</span>'

            extruder_msg = '  Tool: <span class=error--text>x</span>'
            if CUR_LANE.extruder_obj.tool_start != "buffer":
                if CUR_LANE.extruder_obj.tool_start_state:
                    extruder_msg = '  Tool: <span class=success--text><-></span>'
            else:
                if CUR_LANE.tool_loaded and CUR_LANE.extruder_obj.lane_loaded in self.units[UNIT]:
                    if CUR_LANE.get_toolhead_pre_sensor_state():
                        extruder_msg = '  Tool: <span class=success--text><-></span>'

            status_msg += extruder_msg
            if CUR_LANE.extruder_obj.tool_start == 'buffer':
                status_msg += '\n<span class=info--text>Ram sensor enabled</span>\n'

        self.logger.raw(status_msg)

    cmd_TURN_OFF_AFC_LED_help = "Turns off all LEDs for AFC_led configurations"
    def cmd_TURN_OFF_AFC_LED(self, gcmd: Any) -> None:
        """
        This macro handles turning off all LEDs for AFC_led configurations. Color for LEDs are saved if colors are changed while they are turned off.

        Usage
        -----
        `TURN_OFF_AFC_LED`

        Example
        -----
        ```
        TURN_OFF_AFC_LED
        ```
        """
        for led in self.led_obj.values():
            led.turn_off_leds()

    cmd_TURN_ON_AFC_LED_help = "Turns on all LEDs for AFC_led configurations and restores state"
    def cmd_TURN_ON_AFC_LED(self, gcmd):
        """
        This macro handles turning on all LEDs for AFC_led configurations. LEDs are restored to last previous state.

        Usage
        -----
        `TURN_ON_AFC_LED`

        Example
        -----
        ```
        TURN_ON_AFC_LED
        ```
        """
        for led in self.led_obj.values():
            led.turn_on_leds()<|MERGE_RESOLUTION|>--- conflicted
+++ resolved
@@ -4,15 +4,11 @@
 #
 # This file may be distributed under the terms of the GNU GPLv3 license.
 
-<<<<<<< HEAD
 import json, gc
-=======
-import json
 import re
 from configfile import error
 from typing import Any
 
->>>>>>> 4f16a61e
 try:
     from urllib.request import urlopen
 except:
@@ -50,21 +46,18 @@
         self.reactor = self.printer.get_reactor()
         self.webhooks = self.printer.lookup_object('webhooks')
         self.printer.register_event_handler("klippy:connect",self.handle_connect)
-<<<<<<< HEAD
-        self.printer.register_event_handler("extruder:activate_extruder", self._handle_activate_extruder)
-=======
         self.logger  = AFC_logger(self.printer, self)
 
         self.SPOOL      = self.printer.load_object(config,'AFC_spool')
         self.ERROR      = self.printer.load_object(config,'AFC_error')
         self.FUNCTION   = self.printer.load_object(config,'AFC_functions')
         self.gcode      = self.printer.lookup_object('gcode')
->>>>>>> 4f16a61e
 
         # Registering stepper callback so that mux macro can be set properly with valid lane names
         self.printer.register_event_handler("afc_stepper:register_macros",self.register_lane_macros)
         # Registering for sdcard reset file so that error_state can be reset when starting a print
         self.printer.register_event_handler("virtual_sdcard:reset_file",self.ERROR.reset_failure)
+        self.printer.register_event_handler("extruder:activate_extruder", self.FUNCTION.handle_activate_extruder)
         # Registering webhooks endpoint for <ip_address>/printer/afc/status
         self.webhooks.register_endpoint("afc/status", self._webhooks_status)
 
@@ -138,44 +131,6 @@
         self.tool_cut_cmd           = config.get('tool_cut_cmd', None)              # Macro to use when doing toolhead cutting. Change macro name if you would like to use your own cutting macro
 
         # CHOICES
-<<<<<<< HEAD
-        self.park = config.getboolean("park", False)                                # Set to True to enable parking during unload
-        self.park_cmd = config.get('park_cmd', None)                                # Macro to use when parking. Change macro name if you would like to use your own park macro
-        self.kick = config.getboolean("kick", False)                                # Set to True to enable poop kicking after lane loads
-        self.kick_cmd = config.get('kick_cmd', None)                                # Macro to use when kicking. Change macro name if you would like to use your own kick macro
-        self.wipe = config.getboolean("wipe", False)                                # Set to True to enable nozzle wiping after lane loads
-        self.wipe_cmd = config.get('wipe_cmd', None)                                # Macro to use when nozzle wiping. Change macro name if you would like to use your own wipe macro
-        self.poop = config.getboolean("poop", False)                                # Set to True to enable pooping(purging color) after lane loads
-        self.poop_cmd = config.get('poop_cmd', None)                                # Macro to use when pooping. Change macro name if you would like to use your own poop/purge macro
-
-        self.post_load_macro    = config.get("post_load_macro", None)
-        self.post_unload_macro  = config.get("post_unload_macro", None)
-
-        self.form_tip = config.getboolean("form_tip", False)                        # Set to True to tip forming when unloading lanes
-        self.form_tip_cmd = config.get('form_tip_cmd', None)                        # Macro to use when tip forming. Change macro name if you would like to use your own tip forming macro
-
-        # MOVE SETTINGS
-        self.long_moves_speed   = config.getfloat("long_moves_speed", 100)          # Speed in mm/s to move filament when doing long moves
-        self.long_moves_accel   = config.getfloat("long_moves_accel", 400)          # Acceleration in mm/s squared when doing long moves
-        self.short_moves_speed  = config.getfloat("short_moves_speed", 25)          # Speed in mm/s to move filament when doing short moves
-        self.short_moves_accel  = config.getfloat("short_moves_accel", 400)         # Acceleration in mm/s squared when doing short moves
-        self.short_move_dis     = config.getfloat("short_move_dis", 10)             # Move distance in mm for failsafe moves.
-        self.max_move_dis       = config.getfloat("max_move_dis", 999999)           # Maximum distance to move filament. AFC breaks filament moves over this number into multiple moves. Useful to lower this number if running into timer too close errors when doing long filament moves.
-
-        self.tool_max_unload_attempts = config.getint('tool_max_unload_attempts', 2)# Max number of attempts to unload filament from toolhead when using buffer as ramming sensor
-        self.tool_max_load_checks = config.getint('tool_max_load_checks', 4)        # Max number of attempts to check to make sure filament is loaded into toolhead extruder when using buffer as ramming sensor
-
-        self.z_hop =config.getfloat("z_hop", 0)                                     # Height to move up before and after a tool change completes
-        self.xy_resume =config.getboolean("xy_resume", False)                       # Need description or remove as this is currently an unused variable
-        self.resume_speed =config.getfloat("resume_speed", 0)                       # Speed mm/s of resume move. Set to 0 to use gcode speed
-        self.resume_z_speed = config.getfloat("resume_z_speed", 0)                  # Speed mm/s of resume move in Z. Set to 0 to use gcode speed
-
-        self.global_print_current = config.getfloat("global_print_current", None)   # Global variable to set steppers current to a specified current when printing. Going lower than 0.6 may result in TurtleNeck buffer's not working correctly
-
-        self.enable_sensors_in_gui = config.getboolean("enable_sensors_in_gui", False) # Set to True to show all sensor switches as filament sensors in mainsail/fluidd gui
-        self.load_to_hub        = config.getboolean("load_to_hub", True)            # Fast loads filament to hub when inserted, set to False to disable. This is a global setting and can be overridden at AFC_stepper
-        self.disable_homing_check = config.getboolean("disable_homing_check", False)# Disables homing check when doing toolchanges. Only use this if you are using a toolchanger and don't need to home to unload toolheads
-=======
         self.park                   = config.getboolean("park", False)              # Set to True to enable parking during unload
         self.park_cmd               = config.get('park_cmd', None)                  # Macro to use when parking. Change macro name if you would like to use your own park macro
         self.kick                   = config.getboolean("kick", False)              # Set to True to enable poop kicking after lane loads
@@ -185,6 +140,9 @@
         self.poop                   = config.getboolean("poop", False)              # Set to True to enable pooping(purging color) after lane loads
         self.poop_cmd               = config.get('poop_cmd', None)                  # Macro to use when pooping. Change macro name if you would like to use your own poop/purge macro
 
+        self.post_load_macro        = config.get("post_load_macro", None)
+        self.post_unload_macro      = config.get("post_unload_macro", None)
+
         self.form_tip               = config.getboolean("form_tip", False)          # Set to True to tip forming when unloading lanes
         self.form_tip_cmd           = config.get('form_tip_cmd', None)              # Macro to use when tip forming. Change macro name if you would like to use your own tip forming macro
 
@@ -209,6 +167,7 @@
 
         self.enable_sensors_in_gui  = config.getboolean("enable_sensors_in_gui", False) # Set to True to show all sensor switches as filament sensors in mainsail/fluidd gui
         self.load_to_hub            = config.getboolean("load_to_hub", True)        # Fast loads filament to hub when inserted, set to False to disable. This is a global setting and can be overridden at AFC_stepper
+        self.disable_homing_check   = config.getboolean("disable_homing_check", False)# Disables homing check when doing toolchanges. Only use this if you are using a toolchanger and don't need to home to unload toolheads
         self.assisted_unload        = config.getboolean("assisted_unload", True)    # If True, the unload retract is assisted to prevent loose windings, especially on full spools. This can prevent loops from slipping off the spool
         self.bypass_pause           = config.getboolean("pause_when_bypass_active", False) # When true AFC pauses print when change tool is called and bypass is loaded
         self.unload_on_runout       = config.getboolean("unload_on_runout", False)  # When True AFC will unload lane and then pause when runout is triggered and spool to swap to is not set(infinite spool)
@@ -216,7 +175,6 @@
         self.debug                  = config.getboolean('debug', False)             # Setting to True turns on more debugging to show on console
         # Get debug and cast to boolean
         self.logger.set_debug( self.debug )
->>>>>>> 4f16a61e
         self._update_trsync(config)
 
         # Setup pin so a virtual filament sensor can be added for bypass
@@ -308,34 +266,7 @@
         self.gcode.register_command('TURN_ON_AFC_LED',      self.cmd_TURN_ON_AFC_LED,       desc=self.cmd_TURN_ON_AFC_LED_help)
         self.current_state = State.IDLE
 
-<<<<<<< HEAD
-    def _handle_activate_extruder(self):
-        cur_lane_loaded = self.FUNCTION.get_current_lane_obj()
-
-        # Disable extruder steppers for non active lanes
-        for key, obj in self.lanes.items():
-            if cur_lane_loaded is None or key != cur_lane_loaded.name:
-                obj.do_enable(False)
-                obj.disable_buffer()
-                self.FUNCTION.afc_led(obj.led_ready, obj.led_index)
-
-        # Exit early if lane is None
-        if cur_lane_loaded is None: return
-
-        # Switch spoolman ID
-        self.SPOOL.set_active_spool(cur_lane_loaded.spool_id)
-        # Set lanes tool loaded led
-        self.FUNCTION.afc_led(cur_lane_loaded.led_tool_loaded, cur_lane_loaded.led_index)
-        # Enable stepper
-        cur_lane_loaded.do_enable(True)
-        # Enable buffer
-        cur_lane_loaded.enable_buffer()
-
-
-    def print_version(self):
-=======
     def print_version(self, console_only=False):
->>>>>>> 4f16a61e
         """
         Calculated AFC git version and displays to console and log
         """
@@ -813,13 +744,8 @@
             self.logger.info("LANE {} eject done".format(CUR_LANE.name))
             self.FUNCTION.afc_led(CUR_LANE.led_not_ready, CUR_LANE.led_index)
 
-<<<<<<< HEAD
         elif CUR_LANE.name == CUR_LANE.extruder_obj.lane_loaded:
-            self.gcode.respond_info("LANE {} is loaded in toolhead, can't unload.".format(CUR_LANE.name))
-=======
-        elif CUR_LANE.name == self.current:
             self.logger.info("LANE {} is loaded in toolhead, can't unload.".format(CUR_LANE.name))
->>>>>>> 4f16a61e
 
         elif CUR_LANE.hub == 'direct':
             self.logger.info("LANE {} is a direct lane must be tool unloaded.".format(CUR_LANE.name))
@@ -851,14 +777,9 @@
             self.logger.info('{} Unknown'.format(lane))
             return
 
-<<<<<<< HEAD
         CUR_LANE = self.lanes[lane]
         if CUR_LANE.extruder_obj.lane_loaded:
-            self.ERROR.AFC_error("Cannot load {}, {} currently loaded".format(lane, CUR_LANE.extruder_obj.lane_loaded), pause=False)
-=======
-        if self.current is not None:
-            self.ERROR.AFC_error("Cannot load {}, {} currently loaded".format(lane, self.current), pause=self.FUNCTION.in_print())
->>>>>>> 4f16a61e
+            self.ERROR.AFC_error("Cannot load {}, {} currently loaded".format(lane, CUR_LANE.extruder_obj.lane_loaded), pause=self.FUNCTION.in_print())
             return
 
         purge_length = gcmd.get('PURGE_LENGTH', None)
@@ -1046,17 +967,16 @@
 
             # Update lane and extruder state for tracking.
             CUR_EXTRUDER.lane_loaded = CUR_LANE.name
+            self.SPOOL.set_active_spool(CUR_LANE.spool_id)
             self.FUNCTION.afc_led(CUR_LANE.led_tool_loaded, CUR_LANE.led_index)
             self.save_vars()
             self.current_state = State.IDLE
-<<<<<<< HEAD
+            self.afcDeltaTime.log_major_delta("{} is now loaded in toolhead".format(CUR_LANE.name), False)
 
             if self.post_load_macro is not None:
                 self.gcode.run_script_from_command(self.post_load_macro)
-=======
-            self.afcDeltaTime.log_major_delta("{} is now loaded in toolhead".format(CUR_LANE.name), False)
-
->>>>>>> 4f16a61e
+                # TODO: Add afcDeltaTime log
+
         else:
             # Handle errors if the hub is not clear or the lane is not ready for loading.
             if CUR_HUB.state:
@@ -1091,13 +1011,9 @@
         TOOL_UNLOAD LANE=lane1
         ```
         """
-<<<<<<< HEAD
-
+        self.afcDeltaTime.set_start_time()
         # TODO figure this out if moving to CUR_LANE.extruder_obj.lane_loaded structure, maybe get current extruder from toolhead?
         # How would you deal with multiple extruders....
-=======
-        self.afcDeltaTime.set_start_time()
->>>>>>> 4f16a61e
         # Check if the bypass filament sensor detects filament; if so unload filament and abort the tool load.
         if self._check_bypass(unload=True): return False
 
@@ -1335,6 +1251,7 @@
 
         if self.post_unload_macro is not None:
             self.gcode.run_script_from_command(self.post_unload_macro)
+            # TODO: Add afcDeltaTime log
 
         CUR_LANE.do_enable(False)
         CUR_LANE.unit_obj.return_to_home()
@@ -1511,11 +1428,11 @@
                 str[unit.name][lane.name]=lane.get_status()
                 numoflanes +=1
                 name.append(lane.name)
-            str[unit.name]['system']['type']        = unit.type
+            str[unit.name]['system']['type']       = unit.type
             str[unit.name]['system']['hub_loaded'] = unit.hub_obj.state if unit.hub_obj is not None else None
 
         str["system"]                           = {}
-        str["system"]['current_load']= self.FUNCTION.get_current_lane()
+        str["system"]['current_load']           = self.FUNCTION.get_current_lane()
         str["system"]['num_units']              = len(self.units)
         str["system"]['num_lanes']              = numoflanes
         str["system"]['num_extruders']          = len(self.tools)
