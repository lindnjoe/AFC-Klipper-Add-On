# Armored Turtle Automated Filament Control
#
# Copyright (C) 2024 Armored Turtle
#

import json
import re
import traceback
from configfile import error
from typing import Any

<<<<<<< HEAD
=======

ERROR_STR = "Error trying to import {import_lib}, please rerun install-afc.sh script in your AFC-Klipper-Add-On directory then restart klipper\n\n{trace}"

try: from extras.AFC_lane import AFCLaneState, SpeedMode, AssistActive
except: raise error(ERROR_STR.format(import_lib="AFC_logger", trace=traceback.format_exc()))

>>>>>>> 1abc286c
try: from extras.AFC_logger import AFC_logger
except: raise error(ERROR_STR.format(import_lib="AFC_logger", trace=traceback.format_exc()))

try: from extras.AFC_functions import afcDeltaTime
except: raise error(ERROR_STR.format(import_lib="AFC_functions", trace=traceback.format_exc()))

try: from extras.AFC_utils import add_filament_switch, AFC_moonraker
except: raise error(ERROR_STR.format(import_lib="AFC_utils", trace=traceback.format_exc()))

<<<<<<< HEAD
try: from extras.AFC_utils import add_filament_switch, AFC_moonraker, AFCStats
except: raise error("Error trying to import AFC_utils, please rerun install-afc.sh script in your AFC-Klipper-Add-On directory then restart klipper")
=======
try: from extras.AFC_stats import AFCStats
except: raise error(ERROR_STR.format(import_lib="AFC_stats", trace=traceback.format_exc()))
>>>>>>> 1abc286c

AFC_VERSION="1.0.14"

# Class for holding different states so its clear what all valid states are
class State:
    INIT            = "Initialized"
    IDLE            = "Idle"
    ERROR           = "Error"
    LOADING         = "Loading"
    UNLOADING       = "Unloading"
    EJECTING_LANE   = "Ejecting"
    MOVING_LANE     = "Moving"
    RESTORING_POS   = "Restoring"

def load_config(config):
    return afc(config)

class afc:
    def __init__(self, config):
        self.config  = config
        self.printer = config.get_printer()
        self.reactor = self.printer.get_reactor()
        self.webhooks = self.printer.lookup_object('webhooks')
        self.printer.register_event_handler("klippy:connect",self.handle_connect)
        self.logger  = AFC_logger(self.printer, self)

        self.spool      = self.printer.load_object(config, 'AFC_spool')
        self.error      = self.printer.load_object(config, 'AFC_error')
        self.function   = self.printer.load_object(config, 'AFC_functions')
        self.function.afc = self
        self.gcode      = self.printer.lookup_object('gcode')

        # Registering stepper callback so that mux macro can be set properly with valid lane names
        self.printer.register_event_handler("afc_stepper:register_macros",self.register_lane_macros)
        # Registering for sdcard reset file so that error_state can be reset when starting a print
        self.printer.register_event_handler("virtual_sdcard:reset_file", self._reset_file_callback)
        # Registering webhooks endpoint for <ip_address>/printer/afc/status
        self.webhooks.register_endpoint("afc/status", self._webhooks_status)

<<<<<<< HEAD
        self.current            = None
        self.current_loading    = None
        self.next_lane_load     = None
        self.error_state        = False
        self.current_state      = State.INIT
        self.position_saved     = False
        self.spoolman           = None
        self.td1_defined        = False
        self._td1_present       = False
        self.lane_data_enabled  = False
        self.prep_done          = False         # Variable used to hold of save_vars function from saving too early and overriding save before prep can be ran
        self.in_print_timer     = None
=======
        self.current        = None
        self.current_loading= None
        self.next_lane_load = None
        self.error_state    = False
        self.current_state  = State.INIT
        self.position_saved = False
        self.spoolman       = None
        self.prep_done      = False         # Variable used to hold of save_vars function from saving too early and overriding save before prep can be ran
        self.in_print_timer = None
>>>>>>> 1abc286c

        # Objects for everything configured for AFC
        self.units      = {}
        self.tools      = {}
        self.lanes      = {}
        self.hubs       = {}
        self.buffers    = {}
        self.tool_cmds  = {}
        self.led_obj    = {}
        self.bypass     = None
        self.bypass_last_state = False
        self.message_queue = []
        self.monitoring = False
        self.number_of_toolchanges  = 0
        self.current_toolchange     = 0

        # tool position when tool change was requested
        self.change_tool_pos = None
        self.in_toolchange = False
        self.tool_start = None

        # Save/resume pos variables
        self.base_position = [0.0, 0.0, 0.0, 0.0]
        self.last_gcode_position = [0.0, 0.0, 0.0, 0.0]
        self.last_toolhead_position = [0.0, 0.0, 0.0, 0.0]
        self.homing_position = [0.0, 0.0, 0.0, 0.0]
        self.speed              = 25.
        self.speed_factor       = 1./60.
        self.absolute_coord     = True
        self.absolute_extrude   = True
        self.extrude_factor     = 1.

        # Config get section
        self.moonraker_port         = config.get("moonraker_port", None)             # Port to connect to when interacting with moonraker. Used when there are multiple moonraker/klipper instances on a single host
        self.unit_order_list        = config.get('unit_order_list','')
        self.VarFile                = config.get('VarFile','../printer_data/config/AFC/')# Path to the variables file for AFC configuration.
        self.cfgloc                 = self._remove_after_last(self.VarFile,"/")
        self.default_material_temps = config.getlists("default_material_temps", None)# Default temperature to set extruder when loading/unloading lanes. Material needs to be either manually set or uses material from spoolman if extruder temp is not set in spoolman.
        self.default_material_temps = list(self.default_material_temps) if self.default_material_temps is not None else None
        self.default_material_type  = config.get("default_material_type", None)     # Default material type to assign to a spool once loaded into a lane

        #LED SETTINGS
        self.ind_lights = None
        # led_name is not used, either use or needs to be removed
        self.led_name               = config.get('led_name',None)
        self.led_fault              = config.get('led_fault','1,0,0,0')             # LED color to set when faults occur in lane        (R,G,B,W) 0 = off, 1 = full brightness.
        self.led_ready              = config.get('led_ready','1,1,1,1')             # LED color to set when lane is ready               (R,G,B,W) 0 = off, 1 = full brightness.
        self.led_not_ready          = config.get('led_not_ready','1,1,0,0')         # LED color to set when lane not ready              (R,G,B,W) 0 = off, 1 = full brightness.
        self.led_loading            = config.get('led_loading','1,0,0,0')           # LED color to set when lane is loading             (R,G,B,W) 0 = off, 1 = full brightness.
        self.led_prep_loaded        = config.get('led_loading','1,1,0,0')           # LED color to set when lane is loaded              (R,G,B,W) 0 = off, 1 = full brightness.
        self.led_unloading          = config.get('led_unloading','1,1,.5,0')        # LED color to set when lane is unloading           (R,G,B,W) 0 = off, 1 = full brightness.
        self.led_tool_loaded        = config.get('led_tool_loaded','1,1,0,0')       # LED color to set when lane is loaded into tool    (R,G,B,W) 0 = off, 1 = full brightness.
        self.led_advancing          = config.get('led_buffer_advancing','0,0,1,0')  # LED color to set when buffer is advancing         (R,G,B,W) 0 = off, 1 = full brightness.
        self.led_trailing           = config.get('led_buffer_trailing','0,1,0,0')   # LED color to set when buffer is trailing          (R,G,B,W) 0 = off, 1 = full brightness.
        self.led_buffer_disabled    = config.get('led_buffer_disable', '0,0,0,0.25')# LED color to set when buffer is disabled          (R,G,B,W) 0 = off, 1 = full brightness.

        # TOOL Cutting Settings
        self.tool                   = ''
        self.tool_cut               = config.getboolean("tool_cut", False)          # Set to True to enable toolhead cutting
        self.tool_cut_threshold     = config.getint("tool_cut_threshold", 10000)
        self.tool_cut_cmd           = config.get('tool_cut_cmd', None)              # Macro to use when doing toolhead cutting. Change macro name if you would like to use your own cutting macro

        # CHOICES
        self.park                   = config.getboolean("park", False)              # Set to True to enable parking during unload
        self.park_cmd               = config.get('park_cmd', None)                  # Macro to use when parking. Change macro name if you would like to use your own park macro
        self.kick                   = config.getboolean("kick", False)              # Set to True to enable poop kicking after lane loads
        self.kick_cmd               = config.get('kick_cmd', None)                  # Macro to use when kicking. Change macro name if you would like to use your own kick macro
        self.wipe                   = config.getboolean("wipe", False)              # Set to True to enable nozzle wiping after lane loads
        self.wipe_cmd               = config.get('wipe_cmd', None)                  # Macro to use when nozzle wiping. Change macro name if you would like to use your own wipe macro
        self.poop                   = config.getboolean("poop", False)              # Set to True to enable pooping(purging color) after lane loads
        self.poop_cmd               = config.get('poop_cmd', None)                  # Macro to use when pooping. Change macro name if you would like to use your own poop/purge macro

        self.form_tip               = config.getboolean("form_tip", False)          # Set to True to tip forming when unloading lanes
        self.form_tip_cmd           = config.get('form_tip_cmd', None)              # Macro to use when tip forming. Change macro name if you would like to use your own tip forming macro

        # MOVE SETTINGS
        self.quiet_mode             = False                                         # Flag indicating if quiet move is enabled or not
        self.auto_home              = config.getboolean("auto_home", False)          # Flag indicating if homing needs to be done if printer is not already homed
        self.show_quiet_mode        = config.getboolean("show_quiet_mode", True)    # Flag indicating if quiet move is enabled or not
        self.quiet_moves_speed      = config.getfloat("quiet_moves_speed", 50)      # Max speed in mm/s to move filament during quietmode
        self.long_moves_speed       = config.getfloat("long_moves_speed", 100)      # Speed in mm/s to move filament when doing long moves
        self.long_moves_accel       = config.getfloat("long_moves_accel", 400)      # Acceleration in mm/s squared when doing long moves
        self.short_moves_speed      = config.getfloat("short_moves_speed", 25)      # Speed in mm/s to move filament when doing short moves
        self.short_moves_accel      = config.getfloat("short_moves_accel", 400)     # Acceleration in mm/s squared when doing short moves
        self.short_move_dis         = config.getfloat("short_move_dis", 10)         # Move distance in mm for failsafe moves.
        self.tool_homing_distance   = config.getfloat("tool_homing_distance", 200)  # Distance over which toolhead homing is to be attempted.
        self.max_move_dis           = config.getfloat("max_move_dis", 999999)       # Maximum distance to move filament. AFC breaks filament moves over this number into multiple moves. Useful to lower this number if running into timer too close errors when doing long filament moves.
        self.n20_break_delay_time   = config.getfloat("n20_break_delay_time", 0.200)# Time to wait between breaking n20 motors(nSleep/FWD/RWD all 1) and then releasing the break to allow coasting.

        self.tool_max_unload_attempts= config.getint('tool_max_unload_attempts', 2) # Max number of attempts to unload filament from toolhead when using buffer as ramming sensor
        self.tool_max_load_checks   = config.getint('tool_max_load_checks', 4)      # Max number of attempts to check to make sure filament is loaded into toolhead extruder when using buffer as ramming sensor
        self.max_move_tries         = config.getint("max_move_tries", 20)

        self.rev_long_moves_speed_factor 	= config.getfloat("rev_long_moves_speed_factor", 1.)     # scalar speed factor when reversing filamentalist

        self.z_hop                  = config.getfloat("z_hop", 0)                   # Height to move up before and after a tool change completes
        self.xy_resume              = config.getboolean("xy_resume", False)         # Need description or remove as this is currently an unused variable
        self.resume_speed           = config.getfloat("resume_speed", self.speed)   # Speed mm/s of resume move. Set to 0 to use gcode speed
        self.error_timeout          = config.getfloat("error_timeout", 36000)      # Timeout in seconds to pause before erroring out when AFC is in error state
        self.resume_z_speed         = config.getfloat("resume_z_speed", self.speed) # Speed mm/s of resume move in Z. Set to 0 to use gcode speed

        self.global_print_current   = config.getfloat("global_print_current", None) # Global variable to set steppers current to a specified current when printing. Going lower than 0.6 may result in TurtleNeck buffer's not working correctly

        self.enable_sensors_in_gui  = config.getboolean("enable_sensors_in_gui", False) # Set to True to show all sensor switches as filament sensors in mainsail/fluidd gui
        self.load_to_hub            = config.getboolean("load_to_hub", True)        # Fast loads filament to hub when inserted, set to False to disable. This is a global setting and can be overridden at AFC_stepper
        self.assisted_unload        = config.getboolean("assisted_unload", True)    # If True, the unload retract is assisted to prevent loose windings, especially on full spools. This can prevent loops from slipping off the spool
        self.bypass_pause           = config.getboolean("pause_when_bypass_active", False) # When true AFC pauses print when change tool is called and bypass is loaded
        self.unload_on_runout       = config.getboolean("unload_on_runout", False)  # When True AFC will unload lane and then pause when runout is triggered and spool to swap to is not set(infinite spool)
        self.short_stats            = config.getboolean("print_short_stats", False) # Set to true to print AFC_STATS in short form instead of wide form, printing short form is better for smaller in width consoles

        self.td1_when_loaded        = config.getboolean("capture_td1_when_loaded", False)
        self.debug                  = config.getboolean('debug', False)             # Setting to True turns on more debugging to show on console
        # Get debug and cast to boolean
        self.logger.set_debug( self.debug )
        self._update_trsync(config)

        # Setup pin so a virtual filament sensor can be added for bypass and quiet mode
        self.printer.lookup_object("pins").register_chip("afc_virtual_bypass", self)
        self.printer.lookup_object("pins").register_chip("afc_quiet_mode", self)

        # Printing here will not display in console, but it will go to klippy.log
        self.print_version()

        self.BASE_UNLOAD_FILAMENT    = 'UNLOAD_FILAMENT'
        self.RENAMED_UNLOAD_FILAMENT = '_AFC_RENAMED_{}_'.format(self.BASE_UNLOAD_FILAMENT)

        self.afcDeltaTime = afcDeltaTime(self)

        # Register AFC macros
        self.show_macros = config.getboolean('show_macros',
                                             True)  # Show internal python AFC_ macros in the web interfaces (Mainsail/Fluidd)

        self.function.register_commands(self.show_macros, 'AFC_STATS', self.cmd_AFC_STATS, self.cmd_AFC_STATS_help,
                                        self.cmd_AFC_STATS_options)
        self.function.register_commands(self.show_macros, 'AFC_QUIET_MODE', self.cmd_AFC_QUIET_MODE,
                                        self.cmd_AFC_QUIET_MODE_help, self.cmd_AFC_QUIET_MODE_options)
        self.function.register_commands(self.show_macros, 'AFC_STATUS', self.cmd_AFC_STATUS,
                                        self.cmd_AFC_STATUS_help)
        self.function.register_commands(self.show_macros, 'TURN_ON_AFC_LED', self.cmd_TURN_ON_AFC_LED,
                                        self.cmd_TURN_ON_AFC_LED_help)
        self.function.register_commands(self.show_macros, 'TURN_OFF_AFC_LED', self.cmd_TURN_OFF_AFC_LED,
                                        self.cmd_TURN_OFF_AFC_LED_help)
        self.function.register_commands(self.show_macros, 'AFC_CHANGE_BLADE', self.cmd_AFC_CHANGE_BLADE,
                                        self.cmd_AFC_CHANGE_BLADE_help)
        self.function.register_commands(self.show_macros, 'AFC_TOGGLE_MACRO', self.cmd_AFC_TOGGLE_MACRO,
                                        self.cmd_AFC_TOGGLE_MACRO_help, self.cmd_AFC_TOGGLE_MACRO_options)
        self.function.register_commands(self.show_macros, 'UNSET_LANE_LOADED', self.cmd_UNSET_LANE_LOADED,
                                        self.cmd_UNSET_LANE_LOADED_help)

    def _remove_after_last(self, string, char):
        last_index = string.rfind(char)
        if last_index != -1:
            return string[:last_index + 1]
        else:
            return string

    def _update_trsync(self, config):
        # Logic to update trsync values
        update_trsync = config.getboolean("trsync_update", False)                   # Set to true to enable updating trsync value in klipper mcu. Enabling this and updating the timeouts can help with Timer Too Close(TTC) errors
        if update_trsync:
            try:
                import mcu
                trsync_value = config.getfloat("trsync_timeout", 0.05)              # Timeout value to update in klipper mcu. Klippers default value is 0.025
                trsync_single_value = config.getfloat("trsync_single_timeout", 0.5) # Single timeout value to update in klipper mcu. Klippers default value is 0.250
                self.logger.info("Applying TRSYNC update")

                # Making sure value exists as kalico(danger klipper) does not have TRSYNC_TIMEOUT value
                if hasattr(mcu, "TRSYNC_TIMEOUT"): mcu.TRSYNC_TIMEOUT = max(mcu.TRSYNC_TIMEOUT, trsync_value)
                else : self.logger.info("TRSYNC_TIMEOUT does not exist in mcu file, not updating")

                if hasattr(mcu, "TRSYNC_SINGLE_MCU_TIMEOUT"): mcu.TRSYNC_SINGLE_MCU_TIMEOUT = max(mcu.TRSYNC_SINGLE_MCU_TIMEOUT, trsync_single_value)
                else : self.logger.info("TRSYNC_SINGLE_MCU_TIMEOUT does not exist in mcu file, not updating")
            except Exception as e:
                self.logger.info("Unable to update TRSYNC_TIMEOUT: {}".format(e))

    def register_config_callback(self, option):
        # Function needed for virtual pins, does nothing
        return

    def register_lane_macros(self, lane_obj):
        """
        Callback function to register macros with proper lane names so that klipper errors out correctly when users supply lanes that
        are not valid

        :param lane_obj: object for lane to register
        """
        self.gcode.register_mux_command('LANE_MOVE',    "LANE", lane_obj.name, self.cmd_LANE_MOVE,      desc=self.cmd_LANE_MOVE_help)
        self.gcode.register_mux_command('LANE_UNLOAD',  "LANE", lane_obj.name, self.cmd_LANE_UNLOAD,    desc=self.cmd_LANE_UNLOAD_help)
        self.gcode.register_mux_command('HUB_LOAD',     "LANE", lane_obj.name, self.cmd_HUB_LOAD,       desc=self.cmd_HUB_LOAD_help)
        self.gcode.register_mux_command('TOOL_LOAD',    "LANE", lane_obj.name, self.cmd_TOOL_LOAD,      desc=self.cmd_TOOL_LOAD_help)

    def handle_connect(self):
        """
        Handle the connection event.
        This function is called when the printer connects. It looks up the toolhead object
        and assigns it to the instance variable `self.toolhead`.
        """
        self.toolhead   = self.printer.lookup_object('toolhead')
        self.idle       = self.printer.lookup_object('idle_timeout')
        self.gcode_move = self.printer.lookup_object('gcode_move')

        moonraker_port = ""
        if self.moonraker_port is not None: moonraker_port = ":{}".format(self.moonraker_port)

        try:
            self.moonraker = AFC_moonraker( moonraker_port, self.logger )
            self.spoolman = self.moonraker.get_spoolman_server()
<<<<<<< HEAD
            self.td1_defined, self._td1_present, self.lane_data_enabled = self.moonraker.check_for_td1()
            self.afc_stats = AFCStats(self.moonraker)
        except Exception as e:
            self.logger.debug("Spoolman error: {}".format(e))
            self.logger.debug(traceback.format_exc())
=======
            self.afc_stats = AFCStats(self.moonraker, self.logger, self.tool_cut_threshold)
        except Exception as e:
            self.logger.debug("Moonraker/Spoolman/afc_stats error: {}\n{}".format(e, traceback.format_exc()))
>>>>>>> 1abc286c
            self.spoolman = None                      # set to none if not found

        # Check if hardware bypass is configured, if not create a virtual bypass sensor
        try:
            self.bypass = self.printer.lookup_object('filament_switch_sensor bypass').runout_helper
        except:
            self.bypass = add_filament_switch("filament_switch_sensor virtual_bypass", "afc_virtual_bypass:virtual_bypass", self.printer ).runout_helper

        if self.show_quiet_mode:
            self.quiet_switch = add_filament_switch("filament_switch_sensor quiet_mode", "afc_quiet_mode:afc_quiet_mode", self.printer ).runout_helper

        # Register G-Code commands for macros we don't want to show up in mainsail/fluidd
        self.gcode.register_command('TOOL_UNLOAD',          self.cmd_TOOL_UNLOAD,           desc=self.cmd_TOOL_UNLOAD_help)
        self.gcode.register_command('CHANGE_TOOL',          self.cmd_CHANGE_TOOL,           desc=self.cmd_CHANGE_TOOL_help)
        self.gcode.register_command('SET_AFC_TOOLCHANGES',  self.cmd_SET_AFC_TOOLCHANGES,   desc=self.cmd_SET_AFC_TOOLCHANGES_help)
<<<<<<< HEAD
        self.gcode.register_command('UNSET_LANE_LOADED',    self.cmd_UNSET_LANE_LOADED,     desc=self.cmd_UNSET_LANE_LOADED_help)
        self.gcode.register_command('TURN_OFF_AFC_LED',     self.cmd_TURN_OFF_AFC_LED,      desc=self.cmd_TURN_OFF_AFC_LED_help)
        self.gcode.register_command('TURN_ON_AFC_LED',      self.cmd_TURN_ON_AFC_LED,       desc=self.cmd_TURN_ON_AFC_LED_help)
        self.gcode.register_command("PRINT_AFC_STATS",      self.cmd_PRINT_AFC_STATS)
=======
>>>>>>> 1abc286c
        self.current_state = State.IDLE

    def print_version(self, console_only=False):
        """
        Calculated AFC git version and displays to console and log
        """
        import subprocess
        import os
        afc_dir  = os.path.dirname(os.path.realpath(__file__))
        git_hash = subprocess.check_output(['git', '-C', '{}'.format(afc_dir), 'rev-parse', '--short', 'HEAD']).decode('ascii').strip()
        git_commit_num = subprocess.check_output(['git', '-C', '{}'.format(afc_dir), 'rev-list', 'HEAD', '--count']).decode('ascii').strip()
        string  = "AFC Version: v{}-{}-{}".format(AFC_VERSION, git_commit_num, git_hash)

        self.logger.info(string, console_only)
    
    @property
    def td1_present(self):
        present = self._td1_present
        if self.printer.state_message == 'Printer is ready':
            if not self.function.is_printing(check_movement=True):
                present = self.moonraker.check_for_td1()[1]
                self._td1_present = present

        return present

    def _reset_file_callback(self):
        # Set timer to check back to see if printer is printing. This is needed as file and print status is set after
        #  this callback
        self.in_print_timer = self.reactor.register_timer( self.in_print_reactor_timer, self.reactor.monotonic() + 5 )
        self.ERROR.reset_failure()

    def in_print_reactor_timer(self, eventtime):
        # Remove timer from reactor
        self.reactor.unregister_timer(self.in_print_timer)
        # Check to see if printer is printing and return filament
        in_print, print_filename = self.FUNCTION.in_print(return_file=True)
        self.logger.debug("In print: {}, Filename: {}".format(in_print, print_filename))
        if in_print:
            # Gather file filament change count from moonraker
            self.number_of_toolchanges  = self.moonraker.get_file_filament_change_count(print_filename)
            self.current_toolchange     = -1 # Reset

        return self.reactor.NEVER

    def _reset_file_callback(self):
        """
        Set timer to check back to see if printer is printing. This is needed as file and print status is set after
        this callback.

        AFC errors are also reset as well as pause states are cleared in klipper's pause_resume module
        """
        self.in_print_timer = self.reactor.register_timer( self.in_print_reactor_timer, self.reactor.monotonic() + 5 )
        self.error.reset_failure()
        self.gcode.run_script_from_command("CLEAR_PAUSE")
        self.number_of_toolchanges = 0
        self.current_toolchange    = -1

    def in_print_reactor_timer(self, eventtime):
        """
        Print timer callback to check if printer is currently in a print. If printer is in a print,
        current filename is looked up and metadata is pulled from moonraker to get total filament change
        count. Once this is done timer callback is stopped and unregistered.
        """
        # Remove timer from reactor
        self.reactor.unregister_timer(self.in_print_timer)
        # Check to see if printer is printing and return filament
        in_print, print_filename = self.function.in_print(return_file=True)
        self.logger.debug("In print: {}, Filename: {}".format(in_print, print_filename))
        if in_print:
            # Gather file filament change count from moonraker
            self.number_of_toolchanges  = self.moonraker.get_file_filament_change_count(print_filename)
            self.current_toolchange     = -1 # Reset
            self.logger.info("Total number of toolchanges set to {}".format(self.number_of_toolchanges))

        return self.reactor.NEVER


    def _get_default_material_temps(self, cur_lane):
        """
        Helper function to get material temperatures

        Defaults to min extrude temperature + 5 if nothing is found.

        Returns value that user has inputted if using spoolman, or tries to parse manually entered values
        in AFC.cfg and sees if a temperature exists for filament material.

        :param cur_lane: Current lane object
        :return truple : float for temperature to heat extruder to,
                         bool True if user is using min_extruder_temp value
        """
        try:
            # Try to get default value from list, if it does not exist then default to min_extrude_temp + 5
            temp_value = [val for val in self.default_material_temps if 'default' in val][0].split(":")[1]
        except:
            temp_value = self.heater.min_extrude_temp + 5

        using_min_value = True  # Set it true if default temp/spoolman temps are not being used
        if cur_lane.extruder_temp is not None:
            temp_value = cur_lane.extruder_temp
            using_min_value = False
        elif self.default_material_temps is not None and cur_lane.material is not None:
            for mat in self.default_material_temps:
                m = mat.split(":")
                if m[0] in cur_lane.material:
                    temp_value = m[1]
                    using_min_value = False
                    break
        return float(temp_value), using_min_value

    def _check_extruder_temp(self, cur_lane):
        """
        Helper function that check to see if extruder needs to be heated, and wait for hotend to get to temp if needed
        """

        # Prepare extruder and heater.
        # This will need to be done a different way for multiple toolhead extruders
        extruder = self.toolhead.get_extruder()
        self.heater = extruder.get_heater()
        pheaters = self.printer.lookup_object('heaters')
        wait = False

        # If extruder can extruder and printing return and do not update temperature, don't want to modify extruder temperature during prints
        if self.heater.can_extrude and self.function.is_printing():
            return
        target_temp, using_min_value = self._get_default_material_temps(cur_lane)

        current_temp = self.heater.get_temp(self.reactor.monotonic())

        # Check if the current temp is below the set temp, if it is heat to set temp
        if current_temp[0] < (self.heater.target_temp-5):
            wait = False
            pheaters.set_temperature(extruder.get_heater(), current_temp[0], wait=wait)
            self.logger.info('Current temp {:.1f} is below set temp {}'.format(current_temp[0], target_temp))

        # Check to make sure temp is with +/-5 of target temp, not setting if temp is over target temp and using min_extrude_temp value
        if self.heater.target_temp <= (target_temp-5) or (self.heater.target_temp >= (target_temp+5) and not using_min_value):
            wait = False if self.heater.target_temp >= (target_temp+5) else True

            self.logger.info('Setting extruder temperature to {} {}'.format(target_temp, "and waiting for extruder to reach temperature" if wait else ""))
            pheaters.set_temperature(extruder.get_heater(), target_temp, wait=wait)

        return wait

    def _set_quiet_mode(self, val):
        """
        Helper function to set quiet mode to on or off

        :param val: on or off switch
        """
        if self.show_quiet_mode:
            self.quiet_switch.sensor_enabled = val
            self.quiet_switch.filament_present = val
        else:
            self.quiet_mode = val

    def _get_quiet_mode(self):
        """
        Helper function to return if quiet is on or off

        :return Returns current state of quiet switch
        """
        if self.show_quiet_mode:
            try:
                state = self.quiet_switch.sensor_enabled
                self.quiet_switch.filament_present = state
                return state
            except:
                return False
        else:
            return self.quiet_mode

    def _get_bypass_state(self):
        """
        Helper function to return if filament is present in bypass sensor

        :return Returns current state of bypass sensor. If bypass sensor does not exist, always returns False
        """
        bypass_state = False

        try:
            if 'virtual' in self.bypass.name:
                bypass_state = self.bypass.sensor_enabled
                # Update filament present to match enable button so it updates in guis
                self.bypass.filament_present = bypass_state

                if self.bypass_last_state != bypass_state:
                    self.bypass_last_state = bypass_state
                    self.save_vars()

            else:
                bypass_state = self.bypass.filament_present
        except:
            pass

        return bypass_state

    def _check_bypass(self, unload=False):
        """
        Helper function that checks if bypass has filament loaded

        :param unload: Set True if user is trying to unload, when set to True and filament is loaded AFC runs users renamed stock UNLOAD_FILAMENT macro
        :return        Returns true if filament is present in sensor
        """
        try:
            if self._get_bypass_state():
                if unload:
                    self.logger.info("Bypass detected, calling manual unload filament routine")
                    self.gcode.run_script_from_command(self.RENAMED_UNLOAD_FILAMENT)
                    self.logger.info("Filament unloaded")
                else:
                    msg = "Filament loaded in bypass, not doing tool load"
                    # If printing report as error, only pause if in a print and bypass_pause variable is True
                    self.error.AFC_error(msg, pause= (self.function.in_print() and self.bypass_pause), level=2)
                return True
        except:
            pass
        return False

    cmd_AFC_TOGGLE_MACRO_help = "Enable/disable TOOL_CUT/PARK/POOP/KICK/WIPE/FORM_TIP macros"
    cmd_AFC_TOGGLE_MACRO_options = {"TOOL_CUT": {"type": "int", "default": 0},
                                    "PARK": {"type": "int", "default": 0},
                                    "POOP": {"type": "int", "default": 0},
                                    "KICK": {"type": "int", "default": 0},
                                    "WIPE": {"type": "int", "default": 0},
                                    "FORM_TIP": {"type": "int", "default": 0}}
    def cmd_AFC_TOGGLE_MACRO(self, gcmd):
        """
        Enable/disable TOOL_CUT/PARK/POOP/KICK/WIPE/FORM_TIP macros.

        Usage
        -------
        `AFC_TOGGLE_MACRO TOOL_CUT=<0/1> PARK=<0/1> POOP=<0/1> KICK=<0/1> WIPE=<0/1> FORM_TIP=<0/1> `

        Example
        -------
        ```
        AFC_TOGGLE_MACRO TOOL_CUT=0
        ```
        """
        self.tool_cut = bool(gcmd.get_int("TOOL_CUT", self.tool_cut, minval=0, maxval=1))
        self.park = bool(gcmd.get_int("PARK", self.park, minval=0, maxval=1))
        self.kick = bool(gcmd.get_int("KICK", self.kick, minval=0, maxval=1))
        self.poop = bool(gcmd.get_int("POOP", self.poop, minval=0, maxval=1))
        self.wipe = bool(gcmd.get_int("WIPE", self.wipe, minval=0, maxval=1))
        self.form_tip = bool(gcmd.get_int("FORM_TIP", self.form_tip, minval=0, maxval=1))

        self.logger.info("Tool Cut {}, Park {}".format(self.tool_cut, self.park))
        self.logger.info("Kick {}, Poop {}".format(self.kick, self.poop))
        self.logger.info("Wipe {}, Form tip {}".format(self.tool_cut, self.form_tip))

    cmd_AFC_QUIET_MODE_help = "Set quiet mode speed and enable/disable quiet mode"
    cmd_AFC_QUIET_MODE_options = {"SPEED": {"type": "float", "default": 50},
                                  "ENABLE": {"type": "int", "default": 0}}
    def cmd_AFC_QUIET_MODE(self, gcmd):
        """
        Set lower speed on any filament moves.

        Mainly this would be used to turn down motor noise during late quiet runs. Only exceptions are during bowden calibration and lane reset, which are manually triggered

        Usage
        -------
        `AFC_QUIET_MODE SPEED=<new quietmode speed> ENABLE=<1 or 0>`

        Example
        -------
        ```
        AFC_QUIET_MODE SPEED=75 ENABLE=1
        ```
        """
        self._set_quiet_mode(bool(gcmd.get_int("ENABLE", self._get_quiet_mode(), minval=0, maxval=1)))
        self.quiet_moves_speed = gcmd.get_float("SPEED", self.quiet_moves_speed, minval=10, maxval=400)
        self.logger.info("QuietMode {}, max speed of {} mm/sec".format(self._get_quiet_mode(), self.quiet_moves_speed))

    cmd_UNSET_LANE_LOADED_help = "Removes active lane loaded from toolhead loaded status"
    def cmd_UNSET_LANE_LOADED(self, gcmd):
        """
        Unsets the current lane from AFC loaded status.

        Mainly this would be used if AFC thinks that there is a lane loaded into the toolhead but nothing is actually
        loaded.

        Usage
        -------
        `UNSET_LANE_LOADED`

        Example
        -------
        ```
        UNSET_LANE_LOADED
        ```
        """
        self.function.unset_lane_loaded()

    cmd_SET_AFC_TOOLCHANGES_help = "Sets number of toolchanges for AFC to keep track of"
    def cmd_SET_AFC_TOOLCHANGES(self, gcmd):
        """
        This macro can be used to set the total number of tool changes from the slicer. AFC will keep track of tool changes and print out
        the current tool change number when a T(n) command is called from G-code.

        The following call can be added to the slicer by adding the following lines to the Change filament G-code section in your slicer.

        You may already have `T[next_extruder]`, just make sure the tool change call is after your T(n) call:

        `T[next_extruder] { if toolchange_count == 1 }SET_AFC_TOOLCHANGES TOOLCHANGES=[total_toolchanges]{endif }`

        The following can also be added to your `PRINT_END` section in your slicer to set the number of tool changes back to zero:

        `SET_AFC_TOOLCHANGES TOOLCHANGES=0`

        Usage
        -----
        `SET_AFC_TOOLCHANGES TOOLCHANGES=<number>`

        Example
        -------
        ```
        SET_AFC_TOOLCHANGES TOOLCHANGES=100
        ```

        """
        number_of_toolchanges  = gcmd.get_int("TOOLCHANGES")
<<<<<<< HEAD
        # self.current_toolchange     = 0 # Reset back to one
        if number_of_toolchanges > 0:
            self.logger.info("Total number of toolchanges set to {}".format(number_of_toolchanges))
=======
        if number_of_toolchanges > 0:
            warning_text  = "Please remove SET_AFC_TOOLCHANGES from your slicers 'Change Filament G-Code' section as SET_AFC_TOOLCHANGES "
            warning_text += "is now deprecated and number of toolchanges will be fetched from files metadata in moonraker when a print starts.\n"
            warning_text += "Verify that moonrakers version is at least v0.9.3-64 to utilize this feature."
            self.logger.info(f"<span class=warning--text>{warning_text}</span>")
            self.message_queue.append((warning_text, "warning"))
>>>>>>> 1abc286c

    cmd_LANE_MOVE_help = "Lane Manual Movements"
    cmd_LANE_MOVE_options = {"LANE": {"type": "string", "default": "lane1"}, "DISTANCE": {"type": "int", "default": 20}}
    def cmd_LANE_MOVE(self, gcmd):
        """
        This function handles the manual movement of a specified lane. It retrieves the lane
        specified by the 'LANE' parameter and moves it by the distance specified by the 'DISTANCE' parameter.

        Distance's lower than 200 moves extruder at short_move_speed/accel, values above 200 move extruder at long_move_speed/accel

        Usage
        -----
        `LANE_MOVE LANE=<lane> DISTANCE=<distance>`

        Example
        -----
        ```
        LANE_MOVE LANE=lane1 DISTANCE=100
        ```
        """
        if self.function.is_printing():
            self.error.AFC_error("Cannot move lane while printer is printing", pause=False)
            return
        lane = gcmd.get('LANE', None)
        distance = gcmd.get_float('DISTANCE', 0)
        if lane not in self.lanes:
            self.logger.info('{} Unknown'.format(lane))
            return
        cur_lane = self.lanes[lane]
        self.current_state = State.MOVING_LANE

        speed_mode = SpeedMode.SHORT
        if abs(distance) >= 200: speed_mode = SpeedMode.LONG

        cur_lane.set_load_current() # Making current is set correctly when doing lane moves
        cur_lane.do_enable(True)
        cur_lane.move_advanced(distance, speed_mode, assist_active = AssistActive.YES)
        cur_lane.do_enable(False)
        self.current_state = State.IDLE
        cur_lane.unit_obj.return_to_home()
        # Put CAM back to lane if its loaded to toolhead
        self.function.select_loaded_lane()

    def _get_resume_speed(self):
        """
        Common function for return resume speed
        """
        return self.resume_speed if self.resume_speed > 0 else self.speed

    def _get_resume_speedz(self):
        """
        Common function for return resume z speed
        """
        return self.resume_z_speed if self.resume_z_speed > 0 else self.speed

    def move_z_pos(self, z_amount, string=""):
        """
        Common function helper to move z, also does a check for max z so toolhead does not exceed max height

        :param z_amount: amount to add to the base position
        :param string: String to write to log, this can be used

        :return newpos: Position list with updated z position
        """
        max_z = self.toolhead.get_status(0)['axis_maximum'][2]
        newpos = self.gcode_move.last_position

        # Determine z movement, get the min value to not exceed max z movement
        newpos[2] = min(max_z - 1, z_amount)

        self.gcode_move.move_with_transform(newpos, self._get_resume_speedz())

        self.function.log_toolhead_pos(f"move_z_pos({string}): ")

        return newpos[2]

    def move_e_pos( self, e_amount, speed, log_string="", wait_tool=False):
        """
        Common function helper to move extruder position

        :param e_amount: Amount to move extruder either positive(extruder) or negative(retract)
        :param speed: Speed to perform move at
        :param log_string: Additional string or name to log to logger when recording toolhead position in log
        :param wait_tool: Set to True to wait on toolhead moves
        """
        newpos = self.gcode_move.last_position
        newpos[3] += e_amount

        self.gcode_move.move_with_transform(newpos, speed)

        if wait_tool: self.toolhead.wait_moves()

    def save_pos(self):
        """
        Only save previous location on the first toolchange call to keep an error state from overwriting the location
        """
        if not self.in_toolchange:
            if not self.error_state and not self.function.is_paused() and not self.position_saved:
                self.position_saved         = True
                self.last_toolhead_position = self.toolhead.get_position()
                self.base_position          = list(self.gcode_move.base_position)
                self.last_gcode_position    = list(self.gcode_move.last_position)
                self.homing_position        = list(self.gcode_move.homing_position)
                self.speed                  = self.gcode_move.speed
                self.speed_factor           = self.gcode_move.speed_factor
                self.absolute_coord         = self.gcode_move.absolute_coord
                self.absolute_extrude       = self.gcode_move.absolute_extrude
                self.extrude_factor         = self.gcode_move.extrude_factor
                msg = "Saving position {}".format(self.last_toolhead_position)
                msg += " Base position: {}".format(self.base_position)
                msg += " last_gcode_position: {}".format(self.last_gcode_position)
                msg += " homing_position: {}".format(self.homing_position)
                msg += " speed: {}".format(self.speed)
                msg += " speed_factor: {}".format(self.speed_factor)
                msg += " absolute_coord: {}".format(self.absolute_coord)
                msg += " absolute_extrude: {}".format(self.absolute_extrude)
                msg += " extrude_factor: {}\n".format(self.extrude_factor)
                self.logger.debug(msg)
            else:
                self.function.log_toolhead_pos("Not Saving, Error State: {}, Is Paused {}, Position_saved {}, POS: ".format(self.error_state, self.function.is_paused(), self.position_saved))
        else:
            self.function.log_toolhead_pos("Not Saving In a toolchange, Error State: {}, Is Paused {}, Position_saved {}, in toolchange: {}, POS: ".format(
                self.error_state, self.function.is_paused(), self.position_saved, self.in_toolchange ))

    def restore_pos(self, move_z_first=True):
        """
        restore_pos function restores the previous saved position, speed and coord type. The resume uses
        the z_hop value to lift, move to previous x,y coords, then lower to saved z position.

        :param move_z_first: Enable to move z before moving x,y
        """
        msg = "Restoring Position {}".format(self.last_toolhead_position)
        msg += " Base position: {}".format(self.base_position)
        msg += " last_gcode_position: {}".format(self.last_gcode_position)
        msg += " homing_position: {}".format(self.homing_position)
        msg += " speed: {}".format(self.speed)
        msg += " speed_factor: {}".format(self.speed_factor)
        msg += " absolute_coord: {}".format(self.absolute_coord)
        msg += " absolute_extrude: {}".format(self.absolute_extrude)
        msg += " extrude_factor: {}\n".format(self.extrude_factor)
        self.logger.debug(msg)
        self.function.log_toolhead_pos("Resume initial pos: ")

        self.current_state = State.RESTORING_POS
        newpos = self.gcode_move.last_position

        # Move toolhead to previous z location with z-hop added
        if move_z_first:
            newpos[2] = self.move_z_pos(self.last_gcode_position[2] + self.z_hop, "restore_pos")

        # Move to previous x,y location
        newpos[:2] = self.last_gcode_position[:2]
        self.gcode_move.move_with_transform(newpos, self._get_resume_speed() )
        self.function.log_toolhead_pos("Resume prev xy: ")

        # Update GCODE STATE variables
        self.gcode_move.base_position       = list(self.base_position)
        self.gcode_move.homing_position     = list(self.homing_position)

        # Restore absolute coords
        self.gcode_move.absolute_coord      = self.absolute_coord
        self.gcode_move.absolute_extrude    = self.absolute_extrude
        self.gcode_move.extrude_factor      = self.extrude_factor
        self.gcode_move.speed               = self.speed
        self.gcode_move.speed_factor        = self.speed_factor

        # Restore the relative E position
        e_diff = self.gcode_move.last_position[3] - self.last_gcode_position[3]
        self.gcode_move.base_position[3] += e_diff
        self.gcode_move.last_position[:3] = self.last_gcode_position[:3]

        # Return to previous xyz
        self.gcode_move.move_with_transform(self.gcode_move.last_position, self._get_resume_speedz() )
        self.function.log_toolhead_pos("Resume final z, Error State: {}, Is Paused {}, Position_saved {}, in toolchange: {}, POS: ".format(self.error_state, self.function.is_paused(), self.position_saved, self.in_toolchange))

        self.current_state = State.IDLE
        self.position_saved = False

    def save_vars(self):
        """
        save_vars function saves lane variables to var file and prints with indents to
                  make it more readable for users
        """

        # Return early if prep is not done so that file is not overridden until prep is at least done
        if not self.prep_done: return
        str = {}
        for UNIT in self.units.keys():
            cur_unit=self.units[UNIT]
            str[cur_unit.name]={}
            name=[]
            for NAME in cur_unit.lanes:
                cur_lane=self.lanes[NAME]
                str[cur_unit.name][cur_lane.name]=cur_lane.get_status()
                name.append(cur_lane.name)

        str["system"]={}
        str["system"]['current_load']= self.current
        str["system"]['num_units'] = len(self.units)
        str["system"]['num_lanes'] = len(self.lanes)
        str["system"]['num_extruders'] = len(self.tools)
        str["system"]["extruders"]={}
        str["system"]["bypass"] = {"enabled": self._get_bypass_state() }

        for extrude in self.tools.keys():
            cur_extruder = self.tools[extrude]
            str["system"]["extruders"][cur_extruder.name]={}
            str["system"]["extruders"][cur_extruder.name]['lane_loaded'] = cur_extruder.lane_loaded

        with open(self.VarFile+ '.unit', 'w') as f:
            f.write(json.dumps(str, indent=4))

    # HUB COMMANDS
    cmd_HUB_LOAD_help = "Load lane into hub"
    def cmd_HUB_LOAD(self, gcmd):
        """
        This function handles the loading of a specified lane into the hub. It performs
        several checks and movements to ensure the lane is properly loaded.

        Usage
        -----
        `HUB_LOAD LANE=<lane>`

        Example
        -----
        ```
        HUB_LOAD LANE=lane1
        ```
        """

        if self.function.is_printing():
            self.error.AFC_error("Cannot load lane to hub while printer is printing", pause=False)
            return

        lane = gcmd.get('LANE', None)
        if lane not in self.lanes:
            self.logger.info('{} Unknown'.format(lane))
            return
        cur_lane = self.lanes[lane]
        cur_hub = cur_lane.hub_obj
        if not cur_lane.prep_state: return
        cur_lane.status = AFCLaneState.HUB_LOADING
        if not cur_lane.load_state:
            cur_lane.do_enable(True)
            while not cur_lane.load_state:
                cur_lane.move_advanced( cur_hub.move_dis, SpeedMode.SHORT)
        if not cur_lane.loaded_to_hub:
            cur_lane.move_advanced(cur_lane.dist_hub, SpeedMode.HUB, assist_active = AssistActive.DYNAMIC)
        while not cur_hub.state:
            cur_lane.move_advanced(cur_hub.move_dis, SpeedMode.SHORT)
        while cur_hub.state:
            cur_lane.move_advanced(cur_hub.move_dis * -1, SpeedMode.SHORT)
        cur_lane.status = AFCLaneState.NONE
        cur_lane.do_enable(False)
        cur_lane.loaded_to_hub = True
        self.save_vars()
        cur_lane.unit_obj.return_to_home()
        # Put CAM back to lane if its loaded to toolhead
        self.function.select_loaded_lane()

    cmd_LANE_UNLOAD_help = "Unload lane from extruder"
    def cmd_LANE_UNLOAD(self, gcmd):
        """
        This function handles the unloading of a specified lane from the extruder. It performs
        several checks and movements to ensure the lane is properly unloaded.

        Usage
        -----
        `LANE_UNLOAD LANE=<lane>`

        Example
        -----
        ```
        LANE_UNLOAD LANE=lane1
        ```

        """
        if self.function.is_printing():
            self.error.AFC_error("Cannot eject lane while printer is printing", pause=False)
            return

        lane = gcmd.get('LANE', None)
        if lane not in self.lanes:
            self.logger.info('{} Unknown'.format(lane))
            return
        cur_lane = self.lanes[lane]
        self.LANE_UNLOAD( cur_lane )

    def LANE_UNLOAD(self, cur_lane):
        cur_hub = cur_lane.hub_obj

        self.current_state = State.EJECTING_LANE

        if cur_lane.name != self.current and cur_lane.hub != 'direct':
            # Setting status as ejecting so if filament is removed and de-activates the prep sensor while
            # extruder motors are still running it does not trigger infinite spool or pause logic
            # once user removes filament lanes status will go to None
            cur_lane.status = AFCLaneState.EJECTING
            self.save_vars()
            cur_lane.do_enable(True)
            if cur_lane.loaded_to_hub:
                cur_lane.move_advanced(cur_lane.dist_hub * -1, SpeedMode.HUB, assist_active = AssistActive.DYNAMIC)
            cur_lane.loaded_to_hub = False
            while cur_lane.load_state:
<<<<<<< HEAD
               cur_lane.move(cur_hub.move_dis * -1, cur_lane.short_moves_speed, cur_lane.short_moves_accel, True)
            cur_lane.move(cur_hub.move_dis * -1.5, cur_lane.short_moves_speed, cur_lane.short_moves_accel)
=======
                cur_lane.move_advanced(cur_hub.move_dis * -1, SpeedMode.SHORT, assist_active = AssistActive.YES)
            cur_lane.move_advanced(cur_hub.move_dis * -5, SpeedMode.SHORT)
>>>>>>> 1abc286c
            cur_lane.do_enable(False)
            cur_lane.status = AFCLaneState.NONE
            cur_lane.unit_obj.return_to_home()
            # Put CAM back to lane if its loaded to toolhead
            self.function.select_loaded_lane()
            self.save_vars()

            # Removing spool from vars since it was ejected
            self.spool.set_spoolID(cur_lane, "")
            self.logger.info("LANE {} eject done".format(cur_lane.name))
            self.function.afc_led(cur_lane.led_not_ready, cur_lane.led_index)

        elif cur_lane.name == self.current:
            self.logger.info("LANE {} is loaded in toolhead, can't unload.".format(cur_lane.name))

        elif cur_lane.hub == 'direct':
            self.logger.info("LANE {} is a direct lane must be tool unloaded.".format(cur_lane.name))

        self.current_state = State.IDLE

    cmd_TOOL_LOAD_help = "Load lane into tool"
    def cmd_TOOL_LOAD(self, gcmd):
        """
        This function handles the loading of a specified lane into the tool. It retrieves
        the lane specified by the 'LANE' parameter and calls the TOOL_LOAD method to perform
        the loading process.

        Optionally setting PURGE_LENGTH parameter to pass a value into poop macro.

        Usage
        -----
        `TOOL_LOAD LANE=<lane> PURGE_LENGTH=<purge_length>(optional value)`

        Example
        -----
        ```
        TOOL_LOAD LANE=lane1 PURGE_LENGTH=80
        ```
        """
        self.afcDeltaTime.set_start_time()
        lane = gcmd.get('LANE', None)
        if lane not in self.lanes:
            self.logger.info('{} Unknown'.format(lane))
            return

        if self.current is not None:
            self.error.AFC_error("Cannot load {}, {} currently loaded".format(lane, self.current), pause=self.function.in_print())
            return

        purge_length = gcmd.get('PURGE_LENGTH', None)
        cur_lane = self.lanes[lane]
        self.TOOL_LOAD(cur_lane, purge_length)

    def TOOL_LOAD(self, cur_lane, purge_length=None):
        """
        This function handles the loading of a specified lane into the tool. It performs
        several checks and movements to ensure the lane is properly loaded.

        :param cur_lane: The lane object to be loaded into the tool.
        :param purge_length: Amount of filament to poop (optional).

        :return bool: True if load was successful, False if an error occurred.
        """
        if not self.function.check_homed():
            return False

        if cur_lane is None:
            self.error.AFC_error("No lane provided to load, not loading any lane.", pause=self.function.in_print())
            # Exit early if no lane is provided.
            return False

        # Check if the bypass filament sensor is triggered; abort loading if filament is already present.
        if self._check_bypass(): return False

        self.logger.info("Loading {}".format(cur_lane.name))

        # Verify that printer is in absolute mode
        self.function.check_absolute_mode("TOOL_LOAD")

        # Lookup extruder and hub objects associated with the lane.
        cur_hub = cur_lane.hub_obj

        cur_extruder = cur_lane.extruder_obj
        self.current_state = State.LOADING
        self.current_loading = cur_lane.name

        # Set the lane status to 'loading' and activate the loading LED.
        cur_lane.status = AFCLaneState.TOOL_LOADING
        self.save_vars()
        self.function.afc_led(cur_lane.led_loading, cur_lane.led_index)

        # Check if the lane is in a state ready to load and hub is clear.
        if (cur_lane.load_state and not cur_hub.state) or cur_lane.hub == 'direct':

            if self._check_extruder_temp(cur_lane):
                self.afcDeltaTime.log_with_time("Done heating toolhead")

            # Enable the lane for filament movement.
            cur_lane.do_enable(True)

            # Move filament to the hub if it's not already loaded there.
            if not cur_lane.loaded_to_hub or cur_lane.hub == 'direct':
                cur_lane.move_advanced(cur_lane.dist_hub, SpeedMode.HUB, assist_active = AssistActive.DYNAMIC)
                self.afcDeltaTime.log_with_time("Loaded to hub")

            cur_lane.loaded_to_hub = True
            hub_attempts = 0

            # Ensure filament moves past the hub.
            while not cur_hub.state and cur_lane.hub != 'direct':
                if hub_attempts == 0:
                    cur_lane.move_advanced(cur_hub.move_dis, SpeedMode.SHORT)
                else:
                    cur_lane.move_advanced(cur_lane.short_move_dis, SpeedMode.SHORT)
                hub_attempts += 1
                if hub_attempts > 20:
                    message = 'filament did not trigger hub sensor, CHECK FILAMENT PATH\n||=====||==>--||-----||\nTRG   LOAD   HUB   TOOL.'
                    if self.function.in_print():
                        message += '\nOnce issue is resolved please manually load {} with {} macro and click resume to continue printing.'.format(cur_lane.name, cur_lane.map)
                        message += '\nIf you have to retract filament back, use LANE_MOVE macro for {}.'.format(cur_lane.name)
                    self.error.handle_lane_failure(cur_lane, message)
                    return False

            self.afcDeltaTime.log_with_time("Filament loaded to hub")

            # Move filament towards the toolhead.
            if cur_lane.hub != 'direct':
                cur_lane.move_advanced(cur_hub.afc_bowden_length, SpeedMode.LONG, assist_active = AssistActive.YES)

            # Ensure filament reaches the toolhead.
            tool_attempts = 0
            if cur_extruder.tool_start:
                while not cur_lane.get_toolhead_pre_sensor_state():
                    tool_attempts += 1
                    cur_lane.move(cur_lane.short_move_dis, cur_extruder.tool_load_speed, cur_lane.long_moves_accel)
                    if tool_attempts > int(self.tool_homing_distance/cur_lane.short_move_dis):
                        message = 'filament failed to trigger pre extruder gear toolhead sensor, CHECK FILAMENT PATH\n||=====||====||==>--||\nTRG   LOAD   HUB   TOOL'
                        message += '\nTo resolve set lane loaded with `SET_LANE_LOADED LANE={}` macro.'.format(cur_lane.name)
                        message += '\nManually move filament with LANE_MOVE macro for {} until filament is right before toolhead extruder gears,'.format(cur_lane.name)
                        message += '\n then load into extruder gears with extrude button in your gui of choice until the color fully changes'
                        if self.function.in_print():
                            message += '\nOnce filament is fully loaded click resume to continue printing'
                        self.error.handle_lane_failure(cur_lane, message)
                        return False

            self.afcDeltaTime.log_with_time("Filament loaded to pre-sensor")

            # Synchronize lane's extruder stepper and finalize tool loading.
            cur_lane.status = AFCLaneState.TOOL_LOADED
            self.save_vars()
            cur_lane.sync_to_extruder()

            if cur_extruder.tool_end:
                while not cur_extruder.tool_end_state:
                    tool_attempts += 1
                    self.move_e_pos( cur_lane.short_move_dis, cur_extruder.tool_load_speed, "Tool end", wait_tool=True )
                    if tool_attempts > 20:
                        message = 'filament failed to trigger post extruder gear toolhead sensor, CHECK FILAMENT PATH\n||=====||====||==>--||\nTRG   LOAD   HUB   TOOL'
                        message += '\nTo resolve set lane loaded with `SET_LANE_LOADED LANE={}` macro.'.format(cur_lane.name)
                        message += '\nAlso might be a good idea to verify that post extruder gear toolhead sensor is working.'
                        if self.function.in_print():
                            message += '\nOnce issue is resolved click resume to continue printing'
                        self.error.handle_lane_failure(cur_lane, message)
                        return False

                self.afcDeltaTime.log_with_time("Filament loaded to post-sensor")

            # Adjust tool position for loading.
            self.move_e_pos( cur_extruder.tool_stn, cur_extruder.tool_load_speed, "tool stn" )

            self.afcDeltaTime.log_with_time("Filament loaded to nozzle")

            # Check if ramming is enabled, if it is, go through ram load sequence.
            # Lane will load until Advance sensor is True
            # After the tool_stn distance the lane will retract off the sensor to confirm load and reset buffer
            if cur_extruder.tool_start == "buffer":
                cur_lane.unsync_to_extruder()
                load_checks = 0
                while cur_lane.get_toolhead_pre_sensor_state():
                    cur_lane.move_advanced(cur_lane.short_move_dis * -1, SpeedMode.SHORT)
                    load_checks += 1
                    self.reactor.pause(self.reactor.monotonic() + 0.1)
                    if load_checks > self.tool_max_load_checks:
                        msg = ''
                        msg += "Buffer did not become compressed after {} short moves.\n".format(self.tool_max_load_checks)
                        msg += "Tool may not be loaded"
                        self.logger.info("<span class=warning--text>{}</span>".format(msg))
                        break
                cur_lane.sync_to_extruder()
            # Update tool and lane status.
            cur_lane.set_loaded()
            cur_lane.enable_buffer()
            self.save_vars()

            # Activate the tool-loaded LED and handle filament operations if enabled.
            self.function.afc_led(cur_lane.led_tool_loaded, cur_lane.led_index)
            if self.poop:
                if purge_length is not None:
                    self.gcode.run_script_from_command("%s %s=%s" % (self.poop_cmd, 'PURGE_LENGTH', purge_length))

                else:
                    self.gcode.run_script_from_command(self.poop_cmd)

                self.afcDeltaTime.log_with_time("TOOL_LOAD: After poop")
                self.function.log_toolhead_pos()

                if self.wipe:
                    self.gcode.run_script_from_command(self.wipe_cmd)
                    self.afcDeltaTime.log_with_time("TOOL_LOAD: After first wipe")
                    self.function.log_toolhead_pos()

            if self.kick:
                self.gcode.run_script_from_command(self.kick_cmd)
                self.afcDeltaTime.log_with_time("TOOL_LOAD: After kick")
                self.function.log_toolhead_pos()

            if self.wipe:
                self.gcode.run_script_from_command(self.wipe_cmd)
                self.afcDeltaTime.log_with_time("TOOL_LOAD: After second wipe")
                self.function.log_toolhead_pos()

            # Update lane and extruder state for tracking.
            cur_extruder.lane_loaded = cur_lane.name
            self.spool.set_active_spool(cur_lane.spool_id)
            self.function.afc_led(cur_lane.led_tool_loaded, cur_lane.led_index)
            self.save_vars()
            self.current_state = State.IDLE
            load_time = self.afcDeltaTime.log_major_delta("{} is now loaded in toolhead".format(cur_lane.name), False)
            self.afc_stats.average_tool_load_time.average_time(load_time)

            # Increment stat counts
            self.afc_stats.tc_tool_load.increase_count()
            cur_lane.lane_load_count.increase_count()
            cur_lane.espooler.stats.update_database()

            # Increment stat counts
            self.afc_stats.tc_load.increase_count()
            cur_lane.lane_stats.increment_lane_count()

        else:
            # Handle errors if the hub is not clear or the lane is not ready for loading.
            if cur_hub.state:
                message = 'Hub not clear when trying to load.\nPlease check that hub does not contain broken filament and is clear'
                if self.function.in_print():
                    message += '\nOnce issue is resolved please manually load {} with {} macro and click resume to continue printing.'.format(cur_lane.name, cur_lane.map)
                self.error.handle_lane_failure(cur_lane, message)
                return False
            if not cur_lane.load_state:
                message = 'Current lane not loaded, LOAD TRIGGER NOT TRIGGERED\n||==>--||----||-----||\nTRG   LOAD   HUB   TOOL'
                message += '\nPlease load lane before continuing.'
                if self.function.in_print():
                    message += '\nOnce issue is resolved please manually load {} with {} macro and click resume to continue printing.'.format(cur_lane.name, cur_lane.map)
                self.error.handle_lane_failure(cur_lane, message)
                return False
        return True

    cmd_TOOL_UNLOAD_help = "Unload from tool head"
    def cmd_TOOL_UNLOAD(self, gcmd):
        """
        This function handles the unloading of a specified lane from the tool head. It retrieves
        the lane specified by the 'LANE' parameter or uses the currently loaded lane if no parameter
        is provided, and calls the TOOL_UNLOAD method to perform the unloading process.

        Usage
        -----
        `TOOL_UNLOAD LANE=<lane>`

        Example
        -----
        ```
        TOOL_UNLOAD LANE=lane1
        ```
        """
        self.afcDeltaTime.set_start_time()
        # Check if the bypass filament sensor detects filament; if so unload filament and abort the tool load.
        if self._check_bypass(unload=True): return False

        lane = gcmd.get('LANE', self.current)
        if lane is None:
            return
        if lane not in self.lanes:
            self.logger.info('{} Unknown'.format(lane))
            return
        cur_lane = self.lanes[lane]
        self.TOOL_UNLOAD(cur_lane)

        # User manually unloaded spool from toolhead, remove spool from active status
        self.spool.set_active_spool(None)

    def TOOL_UNLOAD(self, cur_lane):
        """
        This function handles the unloading of a specified lane from the tool. It performs
        several checks and movements to ensure the lane is properly unloaded.

        :param cur_lane: The lane object to be unloaded from the tool.

        :return bool: True if unloading was successful, False if an error occurred.
        """
        # Check if the bypass filament sensor detects filament; if so unload filament and abort the tool load.
        if self._check_bypass(unload=True): return False

        if not self.function.check_homed():
            return False

        if cur_lane is None:
            # If no lane is provided, exit the function early with a failure.
            self.error.AFC_error("No lane is currently loaded, nothing to unload", pause=self.function.in_print())
            return False

        self.current_state  = State.UNLOADING
        self.current_loading = cur_lane.name
        self.logger.info("Unloading {}".format(cur_lane.name))
        cur_lane.status = AFCLaneState.TOOL_UNLOADING
        self.save_vars()

        # Verify that printer is in absolute mode
        self.function.check_absolute_mode("TOOL_UNLOAD")

        # Lookup current extruder and hub objects using the lane's information.
        cur_hub = cur_lane.hub_obj
        cur_extruder = cur_lane.extruder_obj

        # Prepare the extruder and heater for unloading.
        if self._check_extruder_temp(cur_lane):
            self.afcDeltaTime.log_with_time("Done heating toolhead")

        # Quick pull to prevent oozing.
        self.move_e_pos( -2, cur_extruder.tool_unload_speed, "Quick Pull", wait_tool=False)
        self.function.log_toolhead_pos("TOOL_UNLOAD quick pull: ")

        # Perform Z-hop to avoid collisions during unloading.
        pos = self.gcode_move.last_position
        pos[2] += self.z_hop
        self.move_z_pos(pos[2], "Tool_Unload quick pull")

        # Disable the buffer if it's active.
        cur_lane.disable_buffer()

        # Activate LED indicator for unloading.
        self.function.afc_led(cur_lane.led_unloading, cur_lane.led_index)

        if cur_lane.extruder_stepper.motion_queue != cur_lane.extruder_name:
            # Synchronize the extruder stepper with the lane.
            cur_lane.sync_to_extruder()

        # Enable the lane for unloading operations.
        cur_lane.do_enable(True)

        # Perform filament cutting and parking if specified.
        if self.tool_cut:
            self.afc_stats.increase_cut_total()
            self.gcode.run_script_from_command(self.tool_cut_cmd)
            self.afcDeltaTime.log_with_time("TOOL_UNLOAD: After cut")
            self.function.log_toolhead_pos()

            if self.park:
                self.gcode.run_script_from_command(self.park_cmd)
                self.afcDeltaTime.log_with_time("TOOL_UNLOAD: After park")
                self.function.log_toolhead_pos()

        # Form filament tip if necessary.
        if self.form_tip:
            if self.park:
                self.gcode.run_script_from_command(self.park_cmd)
                self.afcDeltaTime.log_with_time("TOOL_UNLOAD: After form tip park")
                self.function.log_toolhead_pos()

            if self.form_tip_cmd == "AFC":
                self.tip = self.printer.lookup_object('AFC_form_tip')
                self.tip.tip_form()
                self.afcDeltaTime.log_with_time("TOOL_UNLOAD: After afc form tip")
                self.function.log_toolhead_pos()

            else:
                self.gcode.run_script_from_command(self.form_tip_cmd)
                self.afcDeltaTime.log_with_time("TOOL_UNLOAD: After custom form tip")
                self.function.log_toolhead_pos()

        # Attempt to unload the filament from the extruder, retrying if needed.
        num_tries = 0
        if cur_extruder.tool_start == "buffer":
            # if ramming is enabled, AFC will retract to collapse buffer before unloading
            cur_lane.unsync_to_extruder()
            while not cur_lane.get_trailing():
                # attempt to return buffer to trailing pin
                cur_lane.move_advanced(cur_lane.short_move_dis * -1, SpeedMode.SHORT)
                num_tries += 1
                self.reactor.pause(self.reactor.monotonic() + 0.1)
                if num_tries > self.tool_max_unload_attempts:
                    msg = ''
                    msg += "Buffer did not become compressed after {} short moves.\n".format(self.tool_max_unload_attempts)
                    msg += "Increasing 'tool_max_unload_attempts' may improve loading reliability"
                    self.logger.info("<span class=warning--text>{}</span>".format(msg))
                    break
            cur_lane.sync_to_extruder(False)
            with cur_lane.assist_move(cur_extruder.tool_unload_speed, True, cur_lane.assisted_unload):
                self.move_e_pos( cur_extruder.tool_stn_unload * -1, cur_extruder.tool_unload_speed, "Buffer Move")

            self.function.log_toolhead_pos("Buffer move after ")
        else:
            while cur_lane.get_toolhead_pre_sensor_state() or cur_extruder.tool_end_state:
                num_tries += 1
                if num_tries > self.tool_max_unload_attempts:
                    # Handle failure if the filament cannot be unloaded.
                    message = 'Failed to unload filament from toolhead. Filament stuck in toolhead.'
                    if self.function.in_print():
                        message += "\nRetract filament fully with retract button in gui of choice to remove from extruder gears if needed,"
                        message += "\n  and then use LANE_MOVE to fully retract behind hub so its not triggered anymore."
                        message += "\nThen Manually run UNSET_LANE_LOADED to let AFC know nothing is loaded into toolhead"
                        # Check to make sure next_lane_loaded is not None before adding instructions on how to manually load next lane
                        if self.next_lane_load is not None:
                            message += "\nThen manually load {} with {} macro".format(self.next_lane_load, self.lanes[self.next_lane_load].map)
                            message += "\nOnce lane is loaded click resume to continue printing"
                    self.error.handle_lane_failure(cur_lane, message)
                    return False
                cur_lane.sync_to_extruder()

                with cur_lane.assist_move(cur_extruder.tool_unload_speed, True, cur_lane.assisted_unload):
                    self.move_e_pos( cur_extruder.tool_stn_unload * -1, cur_extruder.tool_unload_speed, "Sensor move", wait_tool=True)

                self.function.log_toolhead_pos("Sensor move after ")

        self.afcDeltaTime.log_with_time("Unloaded from toolhead")

        # Move filament past the sensor after the extruder, if applicable.
        if cur_extruder.tool_sensor_after_extruder > 0:
            with cur_lane.assist_move(cur_extruder.tool_unload_speed, True, cur_lane.assisted_unload):
                self.move_e_pos(cur_extruder.tool_sensor_after_extruder * -1, cur_extruder.tool_unload_speed, "After extruder")

            self.afcDeltaTime.log_with_time("Tool sensor after extruder move done")

        self.save_vars()
        # Synchronize and move filament out of the hub.
        cur_lane.unsync_to_extruder()
        if cur_lane.hub != 'direct':
            cur_lane.move_advanced(cur_hub.afc_unload_bowden_length * -1, SpeedMode.LONG, assist_active = AssistActive.YES)
        else:
            cur_lane.move_advanced(cur_lane.dist_hub * -1, SpeedMode.HUB, assist_active = AssistActive.DYNAMIC)

        self.afcDeltaTime.log_with_time("Long retract done")

        # Clear toolhead's loaded state for easier error handling later.
        cur_lane.set_unloaded()

        self.save_vars()

        # Ensure filament is fully cleared from the hub.
        num_tries = 0
        while cur_hub.state:
            cur_lane.move_advanced(cur_lane.short_move_dis * -1, SpeedMode.SHORT, assist_active = AssistActive.YES)
            num_tries += 1
            if num_tries > (cur_hub.afc_unload_bowden_length / cur_lane.short_move_dis):
                # Handle failure if the filament doesn't clear the hub.
                message = 'Hub is not clearing, filament may be stuck in hub'
                message += '\nPlease check to make sure filament has not broken off and caused the sensor to stay stuck'
                message += '\nIf you have to retract filament back, use LANE_MOVE macro for {}.'.format(cur_lane.name)
                if self.function.in_print():
                    # Check to make sure next_lane_loaded is not None before adding instructions on how to manually load next lane
                    if self.next_lane_load is not None:
                        message += "\nOnce hub is clear, manually load {} with {} macro".format(self.next_lane_load, self.lanes[self.next_lane_load].map)
                        message += "\nOnce lane is loaded click resume to continue printing"

                self.error.handle_lane_failure(cur_lane, message)
                return False

        self.afcDeltaTime.log_with_time("Hub cleared")

        #Move to make sure hub path is clear based on the move_clear_dis var
        if cur_lane.hub != 'direct':
            cur_lane.move_advanced(cur_hub.hub_clear_move_dis * -1, SpeedMode.SHORT, assist_active = AssistActive.YES)

            # Cut filament at the hub, if configured.
            if cur_hub.cut:
                if cur_hub.cut_cmd == 'AFC':
                    cur_hub.hub_cut(cur_lane)
                else:
                    self.gcode.run_script_from_command(cur_hub.cut_cmd)

                # Confirm the hub is clear after the cut.
                while cur_hub.state:
                    cur_lane.move_advanced(cur_lane.short_move_dis * -1, SpeedMode.SHORT, assist_active = AssistActive.YES)
                    num_tries += 1
                    # TODO: Figure out max number of tries
                    if num_tries > (cur_hub.afc_unload_bowden_length / cur_lane.short_move_dis):
                        message = 'HUB NOT CLEARING after hub cut\n'
                        self.error.handle_lane_failure(cur_lane, message)
                        return False

                self.afcDeltaTime.log_with_time("Hub cut done")

        # Finalize unloading and reset lane state.
        cur_lane.loaded_to_hub = True
        self.function.afc_led(cur_lane.led_ready, cur_lane.led_index)
        cur_lane.status = AFCLaneState.NONE

        if cur_lane.hub == 'direct':
            while cur_lane.load_state:
                cur_lane.move_advanced(cur_lane.short_move_dis * -1, SpeedMode.SHORT, assist_active = AssistActive.YES)
            cur_lane.move_advanced(cur_lane.short_move_dis * -5, SpeedMode.SHORT)

        cur_lane.do_enable(False)
        cur_lane.unit_obj.return_to_home()

        self.afc_stats.tc_tool_unload.increase_count()
<<<<<<< HEAD
=======
        cur_lane.espooler.stats.update_database()
>>>>>>> 1abc286c

        self.save_vars()
        unload_time = self.afcDeltaTime.log_major_delta("Lane {} unload done".format(cur_lane.name))
        self.afc_stats.average_tool_unload_time.average_time(unload_time)
        self.current_state = State.IDLE
        return True

    cmd_CHANGE_TOOL_help = "change filaments in tool head"
    def cmd_CHANGE_TOOL(self, gcmd):
        """
        This function handles the tool change process. It retrieves the lane specified by the 'LANE' parameter,
        checks the filament sensor, saves the current position, and performs the tool change by unloading the
        current lane and loading the new lane.

        Optionally setting PURGE_LENGTH parameter to pass a value into poop macro.

        Usage
        -----
        `CHANGE_TOOL LANE=<lane> PURGE_LENGTH=<purge_length>(optional value)`

        Example
        ------
        ```
        CHANGE_TOOL LANE=lane1 PURGE_LENGTH=100
        ```
        """
        self.afcDeltaTime.set_start_time()
        # Check if the bypass filament sensor detects filament; if so, abort the tool change.
        if self._check_bypass(unload=False): return

        if not self.function.check_homed():
            return False

        purge_length = gcmd.get('PURGE_LENGTH', None)

        # Klipper macros that start with a single letter (ie T0) parse the parameter values with the equals sign
        # for some sort of backwards compatibility, so for example: T0 PURGE_LENGTH=200, the purge_length would be
        # equal to "=200". So run this check to remove it:
        if purge_length is not None:
            if purge_length.startswith('='):
                purge_length = purge_length[1:]

        command_line = gcmd.get_commandline()
        self.logger.debug("CHANGE_TOOL: cmd-{}".format(command_line))

        # Remove everything after ; since it could contain strings like CHANGE in a comment and should be ignored
        command = re.sub( ';.*', '', command_line)
        command = command.split(' ')[0].upper()
        tmp = gcmd.get_commandline()
        cmd = tmp.upper()
        Tcmd = ''
        if 'CHANGE' in command:
            lane = gcmd.get('LANE', None)
            if lane is not None:
                for key in self.tool_cmds.keys():
                    if self.tool_cmds[key].upper() == lane.upper():
                        Tcmd = key
                        break
        else:
            Tcmd = command

        if Tcmd == '':
            self.error.AFC_error("I did not understand the change -- " + cmd, pause=self.function.in_print())
            return

        self.CHANGE_TOOL(self.lanes[self.tool_cmds[Tcmd]], purge_length)

    def CHANGE_TOOL(self, cur_lane, purge_length=None, restore_pos=True):
        # Check if the bypass filament sensor detects filament; if so, abort the tool change.
        if self._check_bypass(unload=False): return

        self.next_lane_load = cur_lane.name

        # If the requested lane is not the current lane, proceed with the tool change.
        if cur_lane.name != self.current:
            # Save the current toolhead position to allow restoration after the tool change.
            self.save_pos()
            # Set the in_toolchange flag to prevent overwriting the saved position during potential failures.
            self.in_toolchange = True

            # Check if the lane has completed the preparation process required for tool changes.
            if cur_lane._afc_prep_done:
                # Log the tool change operation for debugging or informational purposes.
                self.logger.info("Tool Change - {} -> {}".format(self.current, cur_lane.name))
                if not self.error_state and self.number_of_toolchanges != 0 and self.current_toolchange != self.number_of_toolchanges:
                    self.current_toolchange += 1
                    self.logger.raw("//      Change {} out of {}".format(self.current_toolchange, self.number_of_toolchanges))

                # If a current lane is loaded, unload it first.
                if self.current is not None:
                    c_lane = self.current
                    if c_lane not in self.lanes:
                        self.error.AFC_error('{} Unknown'.format(c_lane))
                        return
                    if not self.TOOL_UNLOAD(self.lanes[c_lane]):
                        # Abort if the unloading process fails.
                        msg = (' UNLOAD error NOT CLEARED')
                        self.error.fix(msg, self.lanes[c_lane])  #send to error handling
                        return

            # Load the new lane and restore the toolhead position if successful.
            if self.TOOL_LOAD(cur_lane, purge_length) and not self.error_state:
                if restore_pos:
                    self.restore_pos()
                total_time = self.afcDeltaTime.log_total_time("Total change time:")
                self.afc_stats.average_toolchange_time.average_time(total_time)
                self.in_toolchange = False
                # Setting next lane load as none since toolchange was successful
                self.next_lane_load = None
                self.afc_stats.increase_toolcount_change()
            else:
                # Error happened, reset toolchanges without error count
                self.afc_stats.reset_toolchange_wo_error()
        else:
            self.logger.info("{} already loaded".format(cur_lane.name))
<<<<<<< HEAD
            if not self.error_state and self.current_toolchange == -1: #and self.number_of_toolchanges != 0 and self.current_toolchange != self.number_of_toolchanges:
=======
            if not self.error_state and self.current_toolchange == -1:
>>>>>>> 1abc286c
                self.current_toolchange += 1

        self.function.log_toolhead_pos("Final Change Tool: Error State: {}, Is Paused {}, Position_saved {}, in toolchange: {}, POS: ".format(
                self.error_state, self.function.is_paused(), self.position_saved, self.in_toolchange ))

    def _get_message(self):
        """
        Helper function to return a message from the error message queue
        : return Dictionary in {"message":"", "type":""} format
        """
        message = {"message":"", "type":""}
        try:
            message['message'], message["type"] = self.message_queue.pop(0)
        except IndexError:
            pass
        return message

    def get_status(self, eventtime=None):
        """
        Displays current status of AFC for webhooks
        """
        str = {}
        str['current_load']             = self.current
        str['current_lane']             = self.current_loading
        str['next_lane']                = self.next_lane_load
        str['current_state']            = self.current_state
        str["current_toolchange"]       = self.current_toolchange
        str["number_of_toolchanges"]    = self.number_of_toolchanges
        str['spoolman']                 = self.spoolman
        str["td1_present"]              = self.td1_present
        str["lane_data_enabled"]        = self.lane_data_enabled
        str['error_state']              = self.error_state
        str["bypass_state"]             = bool(self._get_bypass_state())
        str["quiet_mode"]               = bool(self._get_quiet_mode())
        str["position_saved"]           = self.position_saved

        unitdisplay =[]
        for UNIT in self.units.keys():
            CUR_UNIT=self.units[UNIT]
            type  =CUR_UNIT.type.replace(" ","_")
            unitdisplay.append(type.replace("'","") + " " + CUR_UNIT.name)
        str['units'] = list(unitdisplay)
        str['lanes'] = list(self.lanes.keys())
        str["extruders"] = list(self.tools.keys())
        str["hubs"] = list(self.hubs.keys())
        str["buffers"] = list(self.buffers.keys())
        str["message"] = self._get_message()
        return str

    def _webhooks_status(self, web_request):
        """
        Webhooks callback for <ip_address>/printer/afc/status, and displays current AFC status for everything
        """
        str = {}
        numoflanes = 0
        for unit in self.units.values():
            str.update({unit.name: { "system": {}}})
            name=[]
            for lane in unit.lanes.values():
                str[unit.name][lane.name]=lane.get_status()
                numoflanes +=1
                name.append(lane.name)
            str[unit.name]['system']['type']        = unit.type
            str[unit.name]['system']['hub_loaded'] = unit.hub_obj.state if unit.hub_obj is not None else None

        str["system"]                           = {}
        str["system"]['current_load']           = self.current
        str["system"]['num_units']              = len(self.units)
        str["system"]['num_lanes']              = numoflanes
        str["system"]['num_extruders']          = len(self.tools)
        str["system"]['spoolman']               = self.spoolman
        str["system"]["td1_present"]            = self.td1_present
        str["system"]["lane_data_enabled"]      = self.lane_data_enabled
        str["system"]["current_toolchange"]     = self.current_toolchange
        str["system"]["number_of_toolchanges"]  = self.number_of_toolchanges
        str["system"]["extruders"]              = {}
        str["system"]["hubs"]                   = {}
        str["system"]["buffers"]                = {}

        for extruder in self.tools.values():
            str["system"]["extruders"][extruder.name] = extruder.get_status()

        for hub in self.hubs.values():
            str["system"]["hubs"][hub.name] = hub.get_status()

        for buffer in self.buffers.values():
            str["system"]["buffers"][buffer.name] = buffer.get_status()

        web_request.send( {"status:" : {"AFC": str}})

    cmd_AFC_STATUS_help = "Return current status of AFC"
    def cmd_AFC_STATUS(self, gcmd):
        """
        This function generates a status message for each unit and lane, indicating the preparation,
        loading, hub, and tool states. The status message is formatted with HTML tags for display.

        Usage
        -----
        `AFC_STATUS`

        Example
        -----
        ```
        AFC_STATUS
        ```
        """
        status_msg = ''

        for unit in self.units.values():
            # Find the maximum length of lane names to determine the column width
            max_lane_length = max(len(lane) for lane in unit.lanes.keys())

            status_msg += '<span class=info--text>{} Status</span>\n'.format(unit.name)

            # Create a dynamic format string that adjusts based on lane name length
            header_format = '{:<{}} | Prep | Load |\n'
            status_msg += header_format.format("LANE", max_lane_length)

            for cur_lane in unit.lanes.values():
                lane_msg = ''
                if self.current is not None:
                    if self.current == cur_lane.name:
                        if not cur_lane.get_toolhead_pre_sensor_state() or not cur_lane.hub_obj.state:
                            lane_msg += '<span class=warning--text>{:<{}} </span>'.format(cur_lane.name, max_lane_length)
                        else:
                            lane_msg += '<span class=success--text>{:<{}} </span>'.format(cur_lane.name, max_lane_length)
                    else:
                        lane_msg += '{:<{}} '.format(cur_lane.name, max_lane_length)
                else:
                    lane_msg += '{:<{}} '.format(cur_lane.name, max_lane_length)

                if cur_lane.prep_state:
                    lane_msg += '| <span class=success--text><--></span> |'
                else:
                    lane_msg += '|  <span class=error--text>xx</span>  |'
                if cur_lane.load_state:
                    lane_msg += ' <span class=success--text><--></span> |\n'
                else:
                    lane_msg += '  <span class=error--text>xx</span>  |\n'
                status_msg += lane_msg

            if cur_lane.hub_obj.state:
                status_msg += 'HUB: <span class=success--text><-></span>'
            else:
                status_msg += 'HUB: <span class=error--text>x</span>'

            extruder_msg = '  Tool: <span class=error--text>x</span>'
            if cur_lane.extruder_obj.tool_start != "buffer":
                if cur_lane.extruder_obj.tool_start_state:
                    extruder_msg = '  Tool: <span class=success--text><-></span>'
            else:
                if cur_lane.tool_loaded and cur_lane.extruder_obj.lane_loaded in self.units[unit]:
                    if cur_lane.get_toolhead_pre_sensor_state():
                        extruder_msg = '  Tool: <span class=success--text><-></span>'

            status_msg += extruder_msg
            if cur_lane.extruder_obj.tool_start == 'buffer':
                status_msg += '\n<span class=info--text>Ram sensor enabled</span>\n'

        self.logger.raw(status_msg)

    cmd_TURN_OFF_AFC_LED_help = "Turns off all LEDs for AFC_led configurations"
    def cmd_TURN_OFF_AFC_LED(self, gcmd: Any) -> None:
        """
        This macro handles turning off all LEDs for AFC_led configurations. Color for LEDs are saved if colors
        are changed while they are turned off.

        Usage
        -----
        `TURN_OFF_AFC_LED`

        Example
        -----
        ```
        TURN_OFF_AFC_LED
        ```
        """
        for led in self.led_obj.values():
            led.turn_off_leds()

    cmd_TURN_ON_AFC_LED_help = "Turns on all LEDs for AFC_led configurations and restores state"
    def cmd_TURN_ON_AFC_LED(self, gcmd):
        """
        This macro handles turning on all LEDs for AFC_led configurations. LEDs are restored to last previous state.

        Usage
        -----
        `TURN_ON_AFC_LED`

        Example
        -----
        ```
        TURN_ON_AFC_LED
        ```
        """
        for led in self.led_obj.values():
            led.turn_on_leds()

<<<<<<< HEAD
    def cmd_PRINT_AFC_STATS(self, gcmd):
        self.afc_stats.print_stats(self)
=======
    cmd_AFC_STATS_help ="Prints AFC toolchange statistics to console"
    cmd_AFC_STATS_options = {"SHORT": {"type": "int", "default": 1}}
    def cmd_AFC_STATS(self, gcmd):
        """
        This macro handles printing toolchange statistics to console.

        Optional Values
        ----
        Set SHORT=1 to have a smaller print that fits better on smaller screens. Setting `print_short_stats`
        variable in `[AFC]` section in the AFC.cfg file to True will always print statistics in short form.

        Usage
        -----
        `AFC_STATS SHORT=<1|0>`

        Example
        -----
        ```
        AFC_STATS
        ```
        """
        short = bool(gcmd.get_int("SHORT", self.short_stats))

        self.afc_stats.print_stats(afc_obj=self, short=short)

    cmd_AFC_CHANGE_BLADE_help = "Sets cutter blade changed date and resets total count since blade was changed"
    def cmd_AFC_CHANGE_BLADE(self, gcmd):
        """
        This macro handles resetting cut total since blade was last changed and updates the data
        the blade was last changed to current date time when this macro was run.

        Usage
        -----
        `AFC_CHANGE_BLADE`

        Example
        -----
        ```
        AFC_CHANGE_BLADE
        ```
        """
        self.afc_stats.last_blade_changed.set_current_time()
        self.afc_stats.cut_total_since_changed.reset_count()
        self.logger.info("Cutter blade stats reset")
>>>>>>> 1abc286c
<|MERGE_RESOLUTION|>--- conflicted
+++ resolved
@@ -9,15 +9,12 @@
 from configfile import error
 from typing import Any
 
-<<<<<<< HEAD
-=======
 
 ERROR_STR = "Error trying to import {import_lib}, please rerun install-afc.sh script in your AFC-Klipper-Add-On directory then restart klipper\n\n{trace}"
 
 try: from extras.AFC_lane import AFCLaneState, SpeedMode, AssistActive
 except: raise error(ERROR_STR.format(import_lib="AFC_logger", trace=traceback.format_exc()))
 
->>>>>>> 1abc286c
 try: from extras.AFC_logger import AFC_logger
 except: raise error(ERROR_STR.format(import_lib="AFC_logger", trace=traceback.format_exc()))
 
@@ -27,13 +24,8 @@
 try: from extras.AFC_utils import add_filament_switch, AFC_moonraker
 except: raise error(ERROR_STR.format(import_lib="AFC_utils", trace=traceback.format_exc()))
 
-<<<<<<< HEAD
-try: from extras.AFC_utils import add_filament_switch, AFC_moonraker, AFCStats
-except: raise error("Error trying to import AFC_utils, please rerun install-afc.sh script in your AFC-Klipper-Add-On directory then restart klipper")
-=======
 try: from extras.AFC_stats import AFCStats
 except: raise error(ERROR_STR.format(import_lib="AFC_stats", trace=traceback.format_exc()))
->>>>>>> 1abc286c
 
 AFC_VERSION="1.0.14"
 
@@ -73,7 +65,6 @@
         # Registering webhooks endpoint for <ip_address>/printer/afc/status
         self.webhooks.register_endpoint("afc/status", self._webhooks_status)
 
-<<<<<<< HEAD
         self.current            = None
         self.current_loading    = None
         self.next_lane_load     = None
@@ -86,17 +77,6 @@
         self.lane_data_enabled  = False
         self.prep_done          = False         # Variable used to hold of save_vars function from saving too early and overriding save before prep can be ran
         self.in_print_timer     = None
-=======
-        self.current        = None
-        self.current_loading= None
-        self.next_lane_load = None
-        self.error_state    = False
-        self.current_state  = State.INIT
-        self.position_saved = False
-        self.spoolman       = None
-        self.prep_done      = False         # Variable used to hold of save_vars function from saving too early and overriding save before prep can be ran
-        self.in_print_timer = None
->>>>>>> 1abc286c
 
         # Objects for everything configured for AFC
         self.units      = {}
@@ -304,17 +284,10 @@
         try:
             self.moonraker = AFC_moonraker( moonraker_port, self.logger )
             self.spoolman = self.moonraker.get_spoolman_server()
-<<<<<<< HEAD
             self.td1_defined, self._td1_present, self.lane_data_enabled = self.moonraker.check_for_td1()
-            self.afc_stats = AFCStats(self.moonraker)
-        except Exception as e:
-            self.logger.debug("Spoolman error: {}".format(e))
-            self.logger.debug(traceback.format_exc())
-=======
             self.afc_stats = AFCStats(self.moonraker, self.logger, self.tool_cut_threshold)
         except Exception as e:
             self.logger.debug("Moonraker/Spoolman/afc_stats error: {}\n{}".format(e, traceback.format_exc()))
->>>>>>> 1abc286c
             self.spoolman = None                      # set to none if not found
 
         # Check if hardware bypass is configured, if not create a virtual bypass sensor
@@ -330,13 +303,6 @@
         self.gcode.register_command('TOOL_UNLOAD',          self.cmd_TOOL_UNLOAD,           desc=self.cmd_TOOL_UNLOAD_help)
         self.gcode.register_command('CHANGE_TOOL',          self.cmd_CHANGE_TOOL,           desc=self.cmd_CHANGE_TOOL_help)
         self.gcode.register_command('SET_AFC_TOOLCHANGES',  self.cmd_SET_AFC_TOOLCHANGES,   desc=self.cmd_SET_AFC_TOOLCHANGES_help)
-<<<<<<< HEAD
-        self.gcode.register_command('UNSET_LANE_LOADED',    self.cmd_UNSET_LANE_LOADED,     desc=self.cmd_UNSET_LANE_LOADED_help)
-        self.gcode.register_command('TURN_OFF_AFC_LED',     self.cmd_TURN_OFF_AFC_LED,      desc=self.cmd_TURN_OFF_AFC_LED_help)
-        self.gcode.register_command('TURN_ON_AFC_LED',      self.cmd_TURN_ON_AFC_LED,       desc=self.cmd_TURN_ON_AFC_LED_help)
-        self.gcode.register_command("PRINT_AFC_STATS",      self.cmd_PRINT_AFC_STATS)
-=======
->>>>>>> 1abc286c
         self.current_state = State.IDLE
 
     def print_version(self, console_only=False):
@@ -361,25 +327,6 @@
                 self._td1_present = present
 
         return present
-
-    def _reset_file_callback(self):
-        # Set timer to check back to see if printer is printing. This is needed as file and print status is set after
-        #  this callback
-        self.in_print_timer = self.reactor.register_timer( self.in_print_reactor_timer, self.reactor.monotonic() + 5 )
-        self.ERROR.reset_failure()
-
-    def in_print_reactor_timer(self, eventtime):
-        # Remove timer from reactor
-        self.reactor.unregister_timer(self.in_print_timer)
-        # Check to see if printer is printing and return filament
-        in_print, print_filename = self.FUNCTION.in_print(return_file=True)
-        self.logger.debug("In print: {}, Filename: {}".format(in_print, print_filename))
-        if in_print:
-            # Gather file filament change count from moonraker
-            self.number_of_toolchanges  = self.moonraker.get_file_filament_change_count(print_filename)
-            self.current_toolchange     = -1 # Reset
-
-        return self.reactor.NEVER
 
     def _reset_file_callback(self):
         """
@@ -658,18 +605,12 @@
 
         """
         number_of_toolchanges  = gcmd.get_int("TOOLCHANGES")
-<<<<<<< HEAD
-        # self.current_toolchange     = 0 # Reset back to one
-        if number_of_toolchanges > 0:
-            self.logger.info("Total number of toolchanges set to {}".format(number_of_toolchanges))
-=======
         if number_of_toolchanges > 0:
             warning_text  = "Please remove SET_AFC_TOOLCHANGES from your slicers 'Change Filament G-Code' section as SET_AFC_TOOLCHANGES "
             warning_text += "is now deprecated and number of toolchanges will be fetched from files metadata in moonraker when a print starts.\n"
             warning_text += "Verify that moonrakers version is at least v0.9.3-64 to utilize this feature."
             self.logger.info(f"<span class=warning--text>{warning_text}</span>")
             self.message_queue.append((warning_text, "warning"))
->>>>>>> 1abc286c
 
     cmd_LANE_MOVE_help = "Lane Manual Movements"
     cmd_LANE_MOVE_options = {"LANE": {"type": "string", "default": "lane1"}, "DISTANCE": {"type": "int", "default": 20}}
@@ -974,13 +915,8 @@
                 cur_lane.move_advanced(cur_lane.dist_hub * -1, SpeedMode.HUB, assist_active = AssistActive.DYNAMIC)
             cur_lane.loaded_to_hub = False
             while cur_lane.load_state:
-<<<<<<< HEAD
-               cur_lane.move(cur_hub.move_dis * -1, cur_lane.short_moves_speed, cur_lane.short_moves_accel, True)
-            cur_lane.move(cur_hub.move_dis * -1.5, cur_lane.short_moves_speed, cur_lane.short_moves_accel)
-=======
                 cur_lane.move_advanced(cur_hub.move_dis * -1, SpeedMode.SHORT, assist_active = AssistActive.YES)
             cur_lane.move_advanced(cur_hub.move_dis * -5, SpeedMode.SHORT)
->>>>>>> 1abc286c
             cur_lane.do_enable(False)
             cur_lane.status = AFCLaneState.NONE
             cur_lane.unit_obj.return_to_home()
@@ -1216,10 +1152,6 @@
             cur_lane.lane_load_count.increase_count()
             cur_lane.espooler.stats.update_database()
 
-            # Increment stat counts
-            self.afc_stats.tc_load.increase_count()
-            cur_lane.lane_stats.increment_lane_count()
-
         else:
             # Handle errors if the hub is not clear or the lane is not ready for loading.
             if cur_hub.state:
@@ -1485,10 +1417,7 @@
         cur_lane.unit_obj.return_to_home()
 
         self.afc_stats.tc_tool_unload.increase_count()
-<<<<<<< HEAD
-=======
         cur_lane.espooler.stats.update_database()
->>>>>>> 1abc286c
 
         self.save_vars()
         unload_time = self.afcDeltaTime.log_major_delta("Lane {} unload done".format(cur_lane.name))
@@ -1604,11 +1533,7 @@
                 self.afc_stats.reset_toolchange_wo_error()
         else:
             self.logger.info("{} already loaded".format(cur_lane.name))
-<<<<<<< HEAD
             if not self.error_state and self.current_toolchange == -1: #and self.number_of_toolchanges != 0 and self.current_toolchange != self.number_of_toolchanges:
-=======
-            if not self.error_state and self.current_toolchange == -1:
->>>>>>> 1abc286c
                 self.current_toolchange += 1
 
         self.function.log_toolhead_pos("Final Change Tool: Error State: {}, Is Paused {}, Position_saved {}, in toolchange: {}, POS: ".format(
@@ -1807,10 +1732,6 @@
         for led in self.led_obj.values():
             led.turn_on_leds()
 
-<<<<<<< HEAD
-    def cmd_PRINT_AFC_STATS(self, gcmd):
-        self.afc_stats.print_stats(self)
-=======
     cmd_AFC_STATS_help ="Prints AFC toolchange statistics to console"
     cmd_AFC_STATS_options = {"SHORT": {"type": "int", "default": 1}}
     def cmd_AFC_STATS(self, gcmd):
@@ -1854,5 +1775,4 @@
         """
         self.afc_stats.last_blade_changed.set_current_time()
         self.afc_stats.cut_total_since_changed.reset_count()
-        self.logger.info("Cutter blade stats reset")
->>>>>>> 1abc286c
+        self.logger.info("Cutter blade stats reset")