# Armored Turtle Automated Filament Control
#
# Copyright (C) 2024 Armored Turtle
#

import json, gc
import re
import traceback
from configfile import error
from typing import Any


ERROR_STR = "Error trying to import {import_lib}, please rerun install-afc.sh script in your AFC-Klipper-Add-On directory then restart klipper\n\n{trace}"

try: from extras.AFC_lane import AFCLaneState, SpeedMode, AssistActive
except: raise error(ERROR_STR.format(import_lib="AFC_logger", trace=traceback.format_exc()))

try: from extras.AFC_logger import AFC_logger
except: raise error(ERROR_STR.format(import_lib="AFC_logger", trace=traceback.format_exc()))

try: from extras.AFC_functions import afcDeltaTime
except: raise error(ERROR_STR.format(import_lib="AFC_functions", trace=traceback.format_exc()))

try: from extras.AFC_utils import add_filament_switch, AFC_moonraker
except: raise error(ERROR_STR.format(import_lib="AFC_utils", trace=traceback.format_exc()))

try: from extras.AFC_stats import AFCStats
except: raise error(ERROR_STR.format(import_lib="AFC_stats", trace=traceback.format_exc()))

AFC_VERSION="1.0.20"

# Class for holding different states so its clear what all valid states are
class State:
    INIT            = "Initialized"
    IDLE            = "Idle"
    ERROR           = "Error"
    LOADING         = "Loading"
    UNLOADING       = "Unloading"
    EJECTING_LANE   = "Ejecting"
    MOVING_LANE     = "Moving"
    RESTORING_POS   = "Restoring"

def load_config(config):
    return afc(config)

class afc:
    def __init__(self, config):
        self.config  = config
        self.printer = config.get_printer()
        self.reactor = self.printer.get_reactor()
        self.webhooks = self.printer.lookup_object('webhooks')
        self.printer.register_event_handler("klippy:connect",self.handle_connect)
        self.logger  = AFC_logger(self.printer, self)

        self.spool      = self.printer.load_object(config, 'AFC_spool')
        self.error      = self.printer.load_object(config, 'AFC_error')
        self.function   = self.printer.load_object(config, 'AFC_functions')
        self.function.afc = self
        self.gcode      = self.printer.lookup_object('gcode')

        # Registering stepper callback so that mux macro can be set properly with valid lane names
        self.printer.register_event_handler("afc_stepper:register_macros",self.register_lane_macros)
        # Registering for sdcard reset file so that error_state can be reset when starting a print
<<<<<<< HEAD
        self.printer.register_event_handler("virtual_sdcard:reset_file",self.ERROR.reset_failure)
        self.printer.register_event_handler("extruder:activate_extruder", self.FUNCTION.handle_activate_extruder)
=======
        self.printer.register_event_handler("virtual_sdcard:reset_file", self._reset_file_callback)
>>>>>>> 9dc88d81
        # Registering webhooks endpoint for <ip_address>/printer/afc/status
        self.webhooks.register_endpoint("afc/status", self._webhooks_status)

        self.current        = None
        self.current_loading= None
        self.next_lane_load = None
        self.error_state    = False
        self.current_state  = State.INIT
        self.position_saved = False
        self.spoolman       = None
        self.prep_done      = False         # Variable used to hold of save_vars function from saving too early and overriding save before prep can be ran
        self.in_print_timer = None

        # Objects for everything configured for AFC
        self.units      = {}
        self.tools      = {}
        self.lanes      = {}
        self.hubs       = {}
        self.buffers    = {}
        self.tool_cmds  = {}
        self.led_obj    = {}
        self.bypass     = None
        self.bypass_last_state = False
        self.message_queue = []
        self.monitoring = False
        self.number_of_toolchanges  = 0
        self.current_toolchange     = 0

        # tool position when tool change was requested
        self.change_tool_pos = None
        self.in_toolchange = False
        self.tool_start = None

        # Save/resume pos variables
        self.base_position = [0.0, 0.0, 0.0, 0.0]
        self.last_gcode_position = [0.0, 0.0, 0.0, 0.0]
        self.last_toolhead_position = [0.0, 0.0, 0.0, 0.0]
        self.homing_position = [0.0, 0.0, 0.0, 0.0]
        self.speed              = 25.
        self.speed_factor       = 1./60.
        self.absolute_coord     = True
        self.absolute_extrude   = True
        self.extrude_factor     = 1.

        # Config get section
        self.moonraker_port         = config.get("moonraker_port", None)             # Port to connect to when interacting with moonraker. Used when there are multiple moonraker/klipper instances on a single host
        self.unit_order_list        = config.get('unit_order_list','')
        self.VarFile                = config.get('VarFile','../printer_data/config/AFC/AFC.var')# Path to the variables file for AFC configuration.
        self.cfgloc                 = self._remove_after_last(self.VarFile,"/")
        self.default_material_temps = config.getlists("default_material_temps",
                                                      ("default: 235", "PLA:210", "PETG:235", "ABS:235", "ASA:235"))# Default temperature to set extruder when loading/unloading lanes. Material needs to be either manually set or uses material from spoolman if extruder temp is not set in spoolman.
        self.default_material_temps = list(self.default_material_temps) if self.default_material_temps is not None else None
        self.default_material_type  = config.get("default_material_type", None)     # Default material type to assign to a spool once loaded into a lane
        self.common_density_values  = config.getlists("common_density_values",
                                                      ("PLA:1.24", "PETG:1.23", "ABS:1.04", "ASA:1.07"))
        self.common_density_values  = list(self.common_density_values)

        #LED SETTINGS
        self.ind_lights = None
        # led_name is not used, either use or needs to be removed, removing this would break everyones config as well
        self.led_name               = config.get('led_name',None)
        self.led_off                = "0,0,0,0"
        self.led_fault              = config.get('led_fault','1,0,0,0')             # LED color to set when faults occur in lane        (R,G,B,W) 0 = off, 1 = full brightness.
        self.led_ready              = config.get('led_ready','1,1,1,1')             # LED color to set when lane is ready               (R,G,B,W) 0 = off, 1 = full brightness.
        self.led_not_ready          = config.get('led_not_ready','1,1,0,0')         # LED color to set when lane not ready              (R,G,B,W) 0 = off, 1 = full brightness.
        self.led_loading            = config.get('led_loading','1,0,0,0')           # LED color to set when lane is loading             (R,G,B,W) 0 = off, 1 = full brightness.
        self.led_prep_loaded        = config.get('led_loading','1,1,0,0')           # LED color to set when lane is loaded              (R,G,B,W) 0 = off, 1 = full brightness.
        self.led_unloading          = config.get('led_unloading','1,1,.5,0')        # LED color to set when lane is unloading           (R,G,B,W) 0 = off, 1 = full brightness.
        self.led_tool_loaded        = config.get('led_tool_loaded','1,1,0,0')       # LED color to set when lane is loaded into tool    (R,G,B,W) 0 = off, 1 = full brightness.
        self.led_advancing          = config.get('led_buffer_advancing','0,0,1,0')  # LED color to set when buffer is advancing         (R,G,B,W) 0 = off, 1 = full brightness.
        self.led_trailing           = config.get('led_buffer_trailing','0,1,0,0')   # LED color to set when buffer is trailing          (R,G,B,W) 0 = off, 1 = full brightness.
        self.led_buffer_disabled    = config.get('led_buffer_disable', '0,0,0,0.25')# LED color to set when buffer is disabled          (R,G,B,W) 0 = off, 1 = full brightness.
        self.led_spool_illum        = config.get('led_spool_illuminate', "1,1,1,1") # LED color to illuminate under spool

        # TOOL Cutting Settings
        self.tool                   = ''
        self.tool_cut               = config.getboolean("tool_cut", False)          # Set to True to enable toolhead cutting
        self.tool_cut_threshold     = config.getint("tool_cut_threshold", 10000)
        self.tool_cut_cmd           = config.get('tool_cut_cmd', None)              # Macro to use when doing toolhead cutting. Change macro name if you would like to use your own cutting macro

        # CHOICES
        self.park                   = config.getboolean("park", False)              # Set to True to enable parking during unload
        self.park_cmd               = config.get('park_cmd', None)                  # Macro to use when parking. Change macro name if you would like to use your own park macro
        self.kick                   = config.getboolean("kick", False)              # Set to True to enable poop kicking after lane loads
        self.kick_cmd               = config.get('kick_cmd', None)                  # Macro to use when kicking. Change macro name if you would like to use your own kick macro
        self.wipe                   = config.getboolean("wipe", False)              # Set to True to enable nozzle wiping after lane loads
        self.wipe_cmd               = config.get('wipe_cmd', None)                  # Macro to use when nozzle wiping. Change macro name if you would like to use your own wipe macro
        self.poop                   = config.getboolean("poop", False)              # Set to True to enable pooping(purging color) after lane loads
        self.poop_cmd               = config.get('poop_cmd', None)                  # Macro to use when pooping. Change macro name if you would like to use your own poop/purge macro

        self.post_load_macro        = config.get("post_load_macro", None)
        self.post_unload_macro      = config.get("post_unload_macro", None)

        self.form_tip               = config.getboolean("form_tip", False)          # Set to True to tip forming when unloading lanes
        self.form_tip_cmd           = config.get('form_tip_cmd', None)              # Macro to use when tip forming. Change macro name if you would like to use your own tip forming macro

        # MOVE SETTINGS
        self.quiet_mode             = False                                         # Flag indicating if quiet move is enabled or not
        self.auto_home              = config.getboolean("auto_home", False)          # Flag indicating if homing needs to be done if printer is not already homed
        self.show_quiet_mode        = config.getboolean("show_quiet_mode", True)    # Flag indicating if quiet move is enabled or not
        self.quiet_moves_speed      = config.getfloat("quiet_moves_speed", 50)      # Max speed in mm/s to move filament during quietmode
        self.long_moves_speed       = config.getfloat("long_moves_speed", 100)      # Speed in mm/s to move filament when doing long moves
        self.long_moves_accel       = config.getfloat("long_moves_accel", 400)      # Acceleration in mm/s squared when doing long moves
        self.short_moves_speed      = config.getfloat("short_moves_speed", 25)      # Speed in mm/s to move filament when doing short moves
        self.short_moves_accel      = config.getfloat("short_moves_accel", 400)     # Acceleration in mm/s squared when doing short moves
        self.short_move_dis         = config.getfloat("short_move_dis", 10)         # Move distance in mm for failsafe moves.
        self.tool_homing_distance   = config.getfloat("tool_homing_distance", 200)  # Distance over which toolhead homing is to be attempted.
        self.max_move_dis           = config.getfloat("max_move_dis", 999999)       # Maximum distance to move filament. AFC breaks filament moves over this number into multiple moves. Useful to lower this number if running into timer too close errors when doing long filament moves.
        self.n20_break_delay_time   = config.getfloat("n20_break_delay_time", 0.200)# Time to wait between breaking n20 motors(nSleep/FWD/RWD all 1) and then releasing the break to allow coasting.

        self.tool_max_unload_attempts= config.getint('tool_max_unload_attempts', 2) # Max number of attempts to unload filament from toolhead when using buffer as ramming sensor
        self.tool_max_load_checks   = config.getint('tool_max_load_checks', 4)      # Max number of attempts to check to make sure filament is loaded into toolhead extruder when using buffer as ramming sensor

        self.rev_long_moves_speed_factor 	= config.getfloat("rev_long_moves_speed_factor", 1.)     # scalar speed factor when reversing filamentalist

        self.z_hop                  = config.getfloat("z_hop", 0)                   # Height to move up before and after a tool change completes
        self.xy_resume              = config.getboolean("xy_resume", False)         # Need description or remove as this is currently an unused variable
        self.resume_speed           = config.getfloat("resume_speed", self.speed)   # Speed mm/s of resume move. Set to 0 to use gcode speed
        self.error_timeout          = config.getfloat("error_timeout", 36000)      # Timeout in seconds to pause before erroring out when AFC is in error state
        self.resume_z_speed         = config.getfloat("resume_z_speed", self.speed) # Speed mm/s of resume move in Z. Set to 0 to use gcode speed

        self.global_print_current   = config.getfloat("global_print_current", None) # Global variable to set steppers current to a specified current when printing. Going lower than 0.6 may result in TurtleNeck buffer's not working correctly

        self.enable_sensors_in_gui  = config.getboolean("enable_sensors_in_gui", False) # Set to True to show all sensor switches as filament sensors in mainsail/fluidd gui
        self.load_to_hub            = config.getboolean("load_to_hub", True)        # Fast loads filament to hub when inserted, set to False to disable. This is a global setting and can be overridden at AFC_stepper
        self.disable_homing_check   = config.getboolean("disable_homing_check", False)# Disables homing check when doing toolchanges. Only use this if you are using a toolchanger and don't need to home to unload toolheads
        self.assisted_unload        = config.getboolean("assisted_unload", True)    # If True, the unload retract is assisted to prevent loose windings, especially on full spools. This can prevent loops from slipping off the spool
        self.bypass_pause           = config.getboolean("pause_when_bypass_active", False) # When true AFC pauses print when change tool is called and bypass is loaded
        self.unload_on_runout       = config.getboolean("unload_on_runout", False)  # When True AFC will unload lane and then pause when runout is triggered and spool to swap to is not set(infinite spool)
        self.short_stats            = config.getboolean("print_short_stats", False) # Set to true to print AFC_STATS in short form instead of wide form, printing short form is better for smaller in width consoles
        # Setting to True enables espooler assist while printing
        self.enable_assist          = config.getboolean("enable_assist",        True)
        # Weight spool has to be below to activate print assist
        self.enable_assist_weight   = config.getfloat("enable_assist_weight",   5000.0)

        self.debug                  = config.getboolean('debug', False)             # Setting to True turns on more debugging to show on console
        # Get debug and cast to boolean
        self.logger.set_debug( self.debug )
        self._update_trsync(config)

        # Setup pin so a virtual filament sensor can be added for bypass and quiet mode
        self.printer.lookup_object("pins").register_chip("afc_virtual_bypass", self)
        self.printer.lookup_object("pins").register_chip("afc_quiet_mode", self)

        # Printing here will not display in console, but it will go to klippy.log
        self.print_version()

        self.BASE_UNLOAD_FILAMENT    = 'UNLOAD_FILAMENT'
        self.RENAMED_UNLOAD_FILAMENT = '_AFC_RENAMED_{}_'.format(self.BASE_UNLOAD_FILAMENT)

        self.afcDeltaTime = afcDeltaTime(self)

        # Register AFC macros
        self.show_macros = config.getboolean('show_macros',
                                             True)  # Show internal python AFC_ macros in the web interfaces (Mainsail/Fluidd)

        self.function.register_commands(self.show_macros, 'AFC_STATS', self.cmd_AFC_STATS, self.cmd_AFC_STATS_help,
                                        self.cmd_AFC_STATS_options)
        self.function.register_commands(self.show_macros, 'AFC_QUIET_MODE', self.cmd_AFC_QUIET_MODE,
                                        self.cmd_AFC_QUIET_MODE_help, self.cmd_AFC_QUIET_MODE_options)
        self.function.register_commands(self.show_macros, 'AFC_STATUS', self.cmd_AFC_STATUS,
                                        self.cmd_AFC_STATUS_help)
        self.function.register_commands(self.show_macros, 'TURN_ON_AFC_LED', self.cmd_TURN_ON_AFC_LED,
                                        self.cmd_TURN_ON_AFC_LED_help)
        self.function.register_commands(self.show_macros, 'TURN_OFF_AFC_LED', self.cmd_TURN_OFF_AFC_LED,
                                        self.cmd_TURN_OFF_AFC_LED_help)
        self.function.register_commands(self.show_macros, 'AFC_CHANGE_BLADE', self.cmd_AFC_CHANGE_BLADE,
                                        self.cmd_AFC_CHANGE_BLADE_help)
        self.function.register_commands(self.show_macros, 'AFC_TOGGLE_MACRO', self.cmd_AFC_TOGGLE_MACRO,
                                        self.cmd_AFC_TOGGLE_MACRO_help, self.cmd_AFC_TOGGLE_MACRO_options)
        self.function.register_commands(self.show_macros, 'UNSET_LANE_LOADED', self.cmd_UNSET_LANE_LOADED,
                                        self.cmd_UNSET_LANE_LOADED_help)

    def _remove_after_last(self, string, char):
        last_index = string.rfind(char)
        if last_index != -1:
            return string[:last_index + 1]
        else:
            return string

    def _update_trsync(self, config):
        # Logic to update trsync values
        update_trsync = config.getboolean("trsync_update", False)                   # Set to true to enable updating trsync value in klipper mcu. Enabling this and updating the timeouts can help with Timer Too Close(TTC) errors
        if update_trsync:
            try:
                import mcu
                trsync_value = config.getfloat("trsync_timeout", 0.05)              # Timeout value to update in klipper mcu. Klippers default value is 0.025
                trsync_single_value = config.getfloat("trsync_single_timeout", 0.5) # Single timeout value to update in klipper mcu. Klippers default value is 0.250
                self.logger.info("Applying TRSYNC update")

                # Making sure value exists as kalico(danger klipper) does not have TRSYNC_TIMEOUT value
                if hasattr(mcu, "TRSYNC_TIMEOUT"): mcu.TRSYNC_TIMEOUT = max(mcu.TRSYNC_TIMEOUT, trsync_value)
                else : self.logger.info("TRSYNC_TIMEOUT does not exist in mcu file, not updating")

                if hasattr(mcu, "TRSYNC_SINGLE_MCU_TIMEOUT"): mcu.TRSYNC_SINGLE_MCU_TIMEOUT = max(mcu.TRSYNC_SINGLE_MCU_TIMEOUT, trsync_single_value)
                else : self.logger.info("TRSYNC_SINGLE_MCU_TIMEOUT does not exist in mcu file, not updating")
            except Exception as e:
                self.logger.info("Unable to update TRSYNC_TIMEOUT: {}".format(e))

    def register_config_callback(self, option):
        # Function needed for virtual pins, does nothing
        return

    def register_lane_macros(self, lane_obj):
        """
        Callback function to register macros with proper lane names so that klipper errors out correctly when users supply lanes that
        are not valid

        :param lane_obj: object for lane to register
        """
        self.gcode.register_mux_command('LANE_MOVE',    "LANE", lane_obj.name, self.cmd_LANE_MOVE,      desc=self.cmd_LANE_MOVE_help)
        self.gcode.register_mux_command('LANE_UNLOAD',  "LANE", lane_obj.name, self.cmd_LANE_UNLOAD,    desc=self.cmd_LANE_UNLOAD_help)
        self.gcode.register_mux_command('HUB_LOAD',     "LANE", lane_obj.name, self.cmd_HUB_LOAD,       desc=self.cmd_HUB_LOAD_help)
        self.gcode.register_mux_command('TOOL_LOAD',    "LANE", lane_obj.name, self.cmd_TOOL_LOAD,      desc=self.cmd_TOOL_LOAD_help)

    def handle_connect(self):
        """
        Handle the connection event.
        This function is called when the printer connects. It looks up the toolhead object
        and assigns it to the instance variable `self.toolhead`.
        """
        self.toolhead   = self.printer.lookup_object('toolhead')
        self.idle       = self.printer.lookup_object('idle_timeout')
        self.gcode_move = self.printer.lookup_object('gcode_move')

        moonraker_port = ""
        if self.moonraker_port is not None: moonraker_port = ":{}".format(self.moonraker_port)

        try:
            self.moonraker = AFC_moonraker( moonraker_port, self.logger )
            self.spoolman = self.moonraker.get_spoolman_server()
            self.afc_stats = AFCStats(self.moonraker, self.logger, self.tool_cut_threshold)
        except Exception as e:
            self.logger.debug("Moonraker/Spoolman/afc_stats error: {}\n{}".format(e, traceback.format_exc()))
            self.spoolman = None                      # set to none if not found

        # Check if hardware bypass is configured, if not create a virtual bypass sensor
        try:
            self.bypass = self.printer.lookup_object('filament_switch_sensor bypass').runout_helper
        except:
            self.bypass = add_filament_switch("filament_switch_sensor virtual_bypass", "afc_virtual_bypass:virtual_bypass", self.printer ).runout_helper

        if self.show_quiet_mode:
            self.quiet_switch = add_filament_switch("filament_switch_sensor quiet_mode", "afc_quiet_mode:afc_quiet_mode", self.printer ).runout_helper

        # Register G-Code commands for macros we don't want to show up in mainsail/fluidd
        self.gcode.register_command('TOOL_UNLOAD',          self.cmd_TOOL_UNLOAD,           desc=self.cmd_TOOL_UNLOAD_help)
        self.gcode.register_command('CHANGE_TOOL',          self.cmd_CHANGE_TOOL,           desc=self.cmd_CHANGE_TOOL_help)
        self.gcode.register_command('SET_AFC_TOOLCHANGES',  self.cmd_SET_AFC_TOOLCHANGES,   desc=self.cmd_SET_AFC_TOOLCHANGES_help)
        self.gcode.register_command('AFC_CLEAR_MESSAGE',    self.cmd_AFC_CLEAR_MESSAGE,     desc=self.cmd_AFC_CLEAR_MESSAGE_help)
        self.gcode.register_command('_AFC_TEST_MESSAGES',   self.cmd__AFC_TEST_MESSAGES,    desc=self.cmd__AFC_TEST_MESSAGES_help)
        self.current_state = State.IDLE

    def print_version(self, console_only=False):
        """
        Calculated AFC git version and displays to console and log
        """
        import subprocess
        import os
        afc_dir  = os.path.dirname(os.path.realpath(__file__))
        git_hash = subprocess.check_output(['git', '-C', '{}'.format(afc_dir), 'rev-parse', '--short', 'HEAD']).decode('ascii').strip()
        git_commit_num = subprocess.check_output(['git', '-C', '{}'.format(afc_dir), 'rev-list', 'HEAD', '--count']).decode('ascii').strip()
        string  = "AFC Version: v{}-{}-{}".format(AFC_VERSION, git_commit_num, git_hash)

        self.logger.info(string, console_only)

    def _reset_file_callback(self):
        """
        Set timer to check back to see if printer is printing. This is needed as file and print status is set after
        this callback.

        AFC errors are also reset as well as pause states are cleared in klipper's pause_resume module
        """
        self.in_print_timer = self.reactor.register_timer( self.in_print_reactor_timer, self.reactor.monotonic() + 5 )
        self.error.reset_failure()
        self.gcode.run_script_from_command("CLEAR_PAUSE")
        self.number_of_toolchanges = 0
        self.current_toolchange    = -1
        self.save_vars()

    def in_print_reactor_timer(self, eventtime):
        """
        Print timer callback to check if printer is currently in a print. If printer is in a print,
        current filename is looked up and metadata is pulled from moonraker to get total filament change
        count. Once this is done timer callback is stopped and unregistered.
        """
        # Remove timer from reactor
        self.reactor.unregister_timer(self.in_print_timer)
        # Check to see if printer is printing and return filament
        in_print, print_filename = self.function.in_print(return_file=True)
        self.logger.debug("In print: {}, Filename: {}".format(in_print, print_filename))
        if in_print:
            # Gather file filament change count from moonraker
            self.number_of_toolchanges  = self.moonraker.get_file_filament_change_count(print_filename)
            self.current_toolchange     = -1 # Reset
            self.logger.info("Total number of toolchanges set to {}".format(self.number_of_toolchanges))

        return self.reactor.NEVER

    def _get_default_material_temps(self, cur_lane):
        """
        Helper function to get material temperatures

        Defaults to min extrude temperature + 5 if nothing is found.

        Returns value that user has inputted if using spoolman, or tries to parse manually entered values
        in AFC.cfg and sees if a temperature exists for filament material.

        :param cur_lane: Current lane object
        :return truple : float for temperature to heat extruder to,
                         bool True if user is using min_extruder_temp value
        """
        try:
            # Try to get default value from list, if it does not exist then default to min_extrude_temp + 5
            temp_value = [val for val in self.default_material_temps if 'default' in val][0].split(":")[1]
        except:
            temp_value = self.heater.min_extrude_temp + 5

        using_min_value = True  # Set it true if default temp/spoolman temps are not being used
        if cur_lane.extruder_temp is not None:
            temp_value = cur_lane.extruder_temp
            using_min_value = False
        elif self.default_material_temps is not None and cur_lane.material is not None:
            for mat in self.default_material_temps:
                m = mat.split(":")
                if m[0] in cur_lane.material:
                    temp_value = m[1]
                    using_min_value = False
                    break
        return float(temp_value), using_min_value

    def _check_extruder_temp(self, cur_lane):
        """
        Helper function that check to see if extruder needs to be heated, and wait for hotend to get to temp if needed
        """

        # Prepare extruder and heater.
        extruder = self.toolhead.get_extruder()
        self.heater = extruder.get_heater()
        pheaters = self.printer.lookup_object('heaters')
        wait = False

        # If extruder can extruder and printing return and do not update temperature, don't want to modify extruder temperature during prints
        if self.heater.can_extrude and self.function.is_printing():
            return
        target_temp, using_min_value = self._get_default_material_temps(cur_lane)

        current_temp = self.heater.get_temp(self.reactor.monotonic())

        # Check if the current temp is below the set temp, if it is heat to set temp
        if current_temp[0] < (self.heater.target_temp-5):
            wait = False
            pheaters.set_temperature(extruder.get_heater(), current_temp[0], wait=wait)
            self.logger.info('Current temp {:.1f} is below set temp {}'.format(current_temp[0], target_temp))

        # Check to make sure temp is with +/-5 of target temp, not setting if temp is over target temp and using min_extrude_temp value
        if self.heater.target_temp <= (target_temp-5) or (self.heater.target_temp >= (target_temp+5) and not using_min_value):
            wait = False if self.heater.target_temp >= (target_temp+5) else True

            self.logger.info('Setting extruder temperature to {} {}'.format(target_temp, "and waiting for extruder to reach temperature" if wait else ""))
            pheaters.set_temperature(extruder.get_heater(), target_temp, wait=wait)

        return wait

    def _set_quiet_mode(self, val):
        """
        Helper function to set quiet mode to on or off

        :param val: on or off switch
        """
        if self.show_quiet_mode:
            self.quiet_switch.sensor_enabled = val
            self.quiet_switch.filament_present = val
        else:
            self.quiet_mode = val

    def _get_quiet_mode(self):
        """
        Helper function to return if quiet is on or off

        :return Returns current state of quiet switch
        """
        if self.show_quiet_mode:
            try:
                state = self.quiet_switch.sensor_enabled
                self.quiet_switch.filament_present = state
                return state
            except:
                return False
        else:
            return self.quiet_mode

    def _get_bypass_state(self):
        """
        Helper function to return if filament is present in bypass sensor

        :return Returns current state of bypass sensor. If bypass sensor does not exist, always returns False
        """
        bypass_state = False

        try:
            if 'virtual' in self.bypass.name:
                bypass_state = self.bypass.sensor_enabled
                # Update filament present to match enable button so it updates in guis
                self.bypass.filament_present = bypass_state

                if self.bypass_last_state != bypass_state:
                    self.bypass_last_state = bypass_state
                    self.save_vars()

            else:
                bypass_state = self.bypass.filament_present
        except:
            pass

        return bypass_state

    def _check_bypass(self, unload=False):
        """
        Helper function that checks if bypass has filament loaded

        :param unload: Set True if user is trying to unload, when set to True and filament is loaded AFC runs users renamed stock UNLOAD_FILAMENT macro
        :return        Returns true if filament is present in sensor
        """
        try:
            if self._get_bypass_state():
                if unload:
                    self.logger.info("Bypass detected, calling manual unload filament routine")
                    self.gcode.run_script_from_command(self.RENAMED_UNLOAD_FILAMENT)
                    self.logger.info("Filament unloaded")
                else:
                    msg = "Filament loaded in bypass, not doing tool load"
                    # If printing report as error, only pause if in a print and bypass_pause variable is True
                    self.error.AFC_error(msg, pause= (self.function.in_print() and self.bypass_pause), level=2)
                return True
        except:
            pass
        return False

    cmd_AFC_TOGGLE_MACRO_help = "Enable/disable TOOL_CUT/PARK/POOP/KICK/WIPE/FORM_TIP macros"
    cmd_AFC_TOGGLE_MACRO_options = {"TOOL_CUT": {"type": "int", "default": 0},
                                    "PARK": {"type": "int", "default": 0},
                                    "POOP": {"type": "int", "default": 0},
                                    "KICK": {"type": "int", "default": 0},
                                    "WIPE": {"type": "int", "default": 0},
                                    "FORM_TIP": {"type": "int", "default": 0}}
    def cmd_AFC_TOGGLE_MACRO(self, gcmd):
        """
        Enable/disable TOOL_CUT/PARK/POOP/KICK/WIPE/FORM_TIP macros.

        Usage
        -------
        `AFC_TOGGLE_MACRO TOOL_CUT=<0/1> PARK=<0/1> POOP=<0/1> KICK=<0/1> WIPE=<0/1> FORM_TIP=<0/1> `

        Example
        -------
        ```
        AFC_TOGGLE_MACRO TOOL_CUT=0
        ```
        """
        self.tool_cut = bool(gcmd.get_int("TOOL_CUT", self.tool_cut, minval=0, maxval=1))
        self.park = bool(gcmd.get_int("PARK", self.park, minval=0, maxval=1))
        self.kick = bool(gcmd.get_int("KICK", self.kick, minval=0, maxval=1))
        self.poop = bool(gcmd.get_int("POOP", self.poop, minval=0, maxval=1))
        self.wipe = bool(gcmd.get_int("WIPE", self.wipe, minval=0, maxval=1))
        self.form_tip = bool(gcmd.get_int("FORM_TIP", self.form_tip, minval=0, maxval=1))

        self.logger.info("Tool Cut {}, Park {}".format(self.tool_cut, self.park))
        self.logger.info("Kick {}, Poop {}".format(self.kick, self.poop))
        self.logger.info("Wipe {}, Form tip {}".format(self.tool_cut, self.form_tip))

    cmd_AFC_QUIET_MODE_help = "Set quiet mode speed and enable/disable quiet mode"
    cmd_AFC_QUIET_MODE_options = {"SPEED": {"type": "float", "default": 50},
                                  "ENABLE": {"type": "int", "default": 0}}
    def cmd_AFC_QUIET_MODE(self, gcmd):
        """
        Set lower speed on any filament moves.

        Mainly this would be used to turn down motor noise during late quiet runs. Only exceptions are during bowden calibration and lane reset, which are manually triggered

        Usage
        -------
        `AFC_QUIET_MODE SPEED=<new quietmode speed> ENABLE=<1 or 0>`

        Example
        -------
        ```
        AFC_QUIET_MODE SPEED=75 ENABLE=1
        ```
        """
        self._set_quiet_mode(bool(gcmd.get_int("ENABLE", self._get_quiet_mode(), minval=0, maxval=1)))
        self.quiet_moves_speed = gcmd.get_float("SPEED", self.quiet_moves_speed, minval=10, maxval=400)
        self.logger.info("QuietMode {}, max speed of {} mm/sec".format(self._get_quiet_mode(), self.quiet_moves_speed))

    cmd_UNSET_LANE_LOADED_help = "Removes active lane loaded from toolhead loaded status"
    def cmd_UNSET_LANE_LOADED(self, gcmd):
        """
        Unsets the current lane from AFC loaded status.

        Mainly this would be used if AFC thinks that there is a lane loaded into the toolhead but nothing is actually
        loaded.

        Usage
        -------
        `UNSET_LANE_LOADED`

        Example
        -------
        ```
        UNSET_LANE_LOADED
        ```
        """
        self.function.unset_lane_loaded()

    cmd_SET_AFC_TOOLCHANGES_help = "Sets number of toolchanges for AFC to keep track of"
    def cmd_SET_AFC_TOOLCHANGES(self, gcmd):
        """
        This macro can be used to set the total number of tool changes from the slicer. AFC will keep track of tool changes and print out
        the current tool change number when a T(n) command is called from G-code.

        The following call can be added to the slicer by adding the following lines to the Change filament G-code section in your slicer.

        You may already have `T[next_extruder]`, just make sure the tool change call is after your T(n) call:

        `T[next_extruder] { if toolchange_count == 1 }SET_AFC_TOOLCHANGES TOOLCHANGES=[total_toolchanges]{endif }`

        The following can also be added to your `PRINT_END` section in your slicer to set the number of tool changes back to zero:

        `SET_AFC_TOOLCHANGES TOOLCHANGES=0`

        Usage
        -----
        `SET_AFC_TOOLCHANGES TOOLCHANGES=<number>`

        Example
        -------
        ```
        SET_AFC_TOOLCHANGES TOOLCHANGES=100
        ```

        """
        number_of_toolchanges  = gcmd.get_int("TOOLCHANGES")
        if number_of_toolchanges > 0:
            warning_text  = "Please remove SET_AFC_TOOLCHANGES from your slicers 'Change Filament G-Code' section as SET_AFC_TOOLCHANGES "
            warning_text += "is now deprecated and number of toolchanges will be fetched from files metadata in moonraker when a print starts.\n"
            warning_text += "Verify that moonrakers version is at least v0.9.3-64 to utilize this feature."
            self.logger.info(f"<span class=warning--text>{warning_text}</span>")
            self.message_queue.append((warning_text, "warning"))

    cmd_LANE_MOVE_help = "Lane Manual Movements"
    cmd_LANE_MOVE_options = {"LANE": {"type": "string", "default": "lane1"}, "DISTANCE": {"type": "int", "default": 20}}
    def cmd_LANE_MOVE(self, gcmd):
        """
        This function handles the manual movement of a specified lane. It retrieves the lane
        specified by the 'LANE' parameter and moves it by the distance specified by the 'DISTANCE' parameter.

        Distance's lower than 200 moves extruder at short_move_speed/accel, values above 200 move extruder at long_move_speed/accel

        Usage
        -----
        `LANE_MOVE LANE=<lane> DISTANCE=<distance>`

        Example
        -----
        ```
        LANE_MOVE LANE=lane1 DISTANCE=100
        ```
        """
        if self.function.is_printing():
            self.error.AFC_error("Cannot move lane while printer is printing", pause=False)
            return
        lane = gcmd.get('LANE', None)
        distance = gcmd.get_float('DISTANCE', 0)
        if lane not in self.lanes:
            self.logger.info('{} Unknown'.format(lane))
            return
        cur_lane = self.lanes[lane]
        self.current_state = State.MOVING_LANE

        speed_mode = SpeedMode.SHORT
        if abs(distance) >= 200: speed_mode = SpeedMode.LONG

        cur_lane.set_load_current() # Making current is set correctly when doing lane moves
        cur_lane.do_enable(True)
        cur_lane.move_advanced(distance, speed_mode, assist_active = AssistActive.YES)
        cur_lane.do_enable(False)
        self.current_state = State.IDLE
        cur_lane.unit_obj.return_to_home()
        # Put CAM back to lane if its loaded to toolhead
        self.function.select_loaded_lane()

    def _get_resume_speed(self):
        """
        Common function for return resume speed
        """
        return self.resume_speed if self.resume_speed > 0 else self.speed

    def _get_resume_speedz(self):
        """
        Common function for return resume z speed
        """
        return self.resume_z_speed if self.resume_z_speed > 0 else self.speed

    def move_z_pos(self, z_amount, string=""):
        """
        Common function helper to move z, also does a check for max z so toolhead does not exceed max height

        :param z_amount: amount to add to the base position
        :param string: String to write to log, this can be used

        :return newpos: Position list with updated z position
        """
        max_z = self.toolhead.get_status(0)['axis_maximum'][2]
        newpos = self.gcode_move.last_position

        # Determine z movement, get the min value to not exceed max z movement
        newpos[2] = min(max_z - 1, z_amount)

        self.gcode_move.move_with_transform(newpos, self._get_resume_speedz())

        self.function.log_toolhead_pos(f"move_z_pos({string}): ")

        return newpos[2]

    def move_e_pos( self, e_amount, speed, log_string="", wait_tool=False):
        """
        Common function helper to move extruder position

        :param e_amount: Amount to move extruder either positive(extruder) or negative(retract)
        :param speed: Speed to perform move at
        :param log_string: Additional string or name to log to logger when recording toolhead position in log
        :param wait_tool: Set to True to wait on toolhead moves
        """
        newpos = self.gcode_move.last_position
        newpos[3] += e_amount

        self.gcode_move.move_with_transform(newpos, speed)

        if wait_tool: self.toolhead.wait_moves()

    def save_pos(self):
        """
        Only save previous location on the first toolchange call to keep an error state from overwriting the location
        """
        if not self.in_toolchange:
            if not self.error_state and not self.function.is_paused() and not self.position_saved:
                self.position_saved         = True
                self.last_toolhead_position = self.toolhead.get_position()
                self.base_position          = list(self.gcode_move.base_position)
                self.last_gcode_position    = list(self.gcode_move.last_position)
                self.homing_position        = list(self.gcode_move.homing_position)
                self.speed                  = self.gcode_move.speed
                self.speed_factor           = self.gcode_move.speed_factor
                self.absolute_coord         = self.gcode_move.absolute_coord
                self.absolute_extrude       = self.gcode_move.absolute_extrude
                self.extrude_factor         = self.gcode_move.extrude_factor
                msg = "Saving position {}".format(self.last_toolhead_position)
                msg += " Base position: {}".format(self.base_position)
                msg += " last_gcode_position: {}".format(self.last_gcode_position)
                msg += " homing_position: {}".format(self.homing_position)
                msg += " speed: {}".format(self.speed)
                msg += " speed_factor: {}".format(self.speed_factor)
                msg += " absolute_coord: {}".format(self.absolute_coord)
                msg += " absolute_extrude: {}".format(self.absolute_extrude)
                msg += " extrude_factor: {}\n".format(self.extrude_factor)
                self.logger.debug(msg)
            else:
                self.function.log_toolhead_pos("Not Saving, Error State: {}, Is Paused {}, Position_saved {}, POS: ".format(self.error_state, self.function.is_paused(), self.position_saved))
        else:
            self.function.log_toolhead_pos("Not Saving In a toolchange, Error State: {}, Is Paused {}, Position_saved {}, in toolchange: {}, POS: ".format(
                self.error_state, self.function.is_paused(), self.position_saved, self.in_toolchange ))

    def restore_pos(self, move_z_first=True):
        """
        restore_pos function restores the previous saved position, speed and coord type. The resume uses
        the z_hop value to lift, move to previous x,y coords, then lower to saved z position.

        :param move_z_first: Enable to move z before moving x,y
        """
        msg = "Restoring Position {}".format(self.last_toolhead_position)
        msg += " Base position: {}".format(self.base_position)
        msg += " last_gcode_position: {}".format(self.last_gcode_position)
        msg += " homing_position: {}".format(self.homing_position)
        msg += " speed: {}".format(self.speed)
        msg += " speed_factor: {}".format(self.speed_factor)
        msg += " absolute_coord: {}".format(self.absolute_coord)
        msg += " absolute_extrude: {}".format(self.absolute_extrude)
        msg += " extrude_factor: {}\n".format(self.extrude_factor)
        self.logger.debug(msg)
        self.function.log_toolhead_pos("Resume initial pos: ")

        self.current_state = State.RESTORING_POS
        newpos = self.gcode_move.last_position

        # Move toolhead to previous z location with z-hop added
        if move_z_first:
            newpos[2] = self.move_z_pos(self.last_gcode_position[2] + self.z_hop, "restore_pos")

        # Move to previous x,y location
        newpos[:2] = self.last_gcode_position[:2]
        self.gcode_move.move_with_transform(newpos, self._get_resume_speed() )
        self.function.log_toolhead_pos("Resume prev xy: ")

        # Update GCODE STATE variables
        self.gcode_move.base_position       = list(self.base_position)
        self.gcode_move.homing_position     = list(self.homing_position)

        # Restore absolute coords
        self.gcode_move.absolute_coord      = self.absolute_coord
        self.gcode_move.absolute_extrude    = self.absolute_extrude
        self.gcode_move.extrude_factor      = self.extrude_factor
        self.gcode_move.speed               = self.speed
        self.gcode_move.speed_factor        = self.speed_factor

        # Restore the relative E position
        e_diff = self.gcode_move.last_position[3] - self.last_gcode_position[3]
        self.gcode_move.base_position[3] += e_diff
        self.gcode_move.last_position[:3] = self.last_gcode_position[:3]

        # Return to previous xyz
        self.gcode_move.move_with_transform(self.gcode_move.last_position, self._get_resume_speedz() )
        self.function.log_toolhead_pos("Resume final z, Error State: {}, Is Paused {}, Position_saved {}, in toolchange: {}, POS: ".format(self.error_state, self.function.is_paused(), self.position_saved, self.in_toolchange))

        self.current_state = State.IDLE
        self.position_saved = False

    def save_vars(self):
        """
        save_vars function saves lane variables to var file and prints with indents to
                  make it more readable for users
        """

        # Return early if prep is not done so that file is not overridden until prep is at least done
        if not self.prep_done: return
        str = {}
        for UNIT in self.units.keys():
            cur_unit=self.units[UNIT]
            str[cur_unit.name]={}
            name=[]
            for NAME in cur_unit.lanes:
                cur_lane=self.lanes[NAME]
                str[cur_unit.name][cur_lane.name]=cur_lane.get_status(save_to_file=True)
                name.append(cur_lane.name)

        str["system"]={}
        str["system"]['current_load']= self.FUNCTION.get_current_lane()
        str["system"]['num_units'] = len(self.units)
        str["system"]['num_lanes'] = len(self.lanes)
        str["system"]['num_extruders'] = len(self.tools)
        str["system"]["extruders"]={}
        str["system"]["bypass"] = {"enabled": self._get_bypass_state() }

        for extrude in self.tools.keys():
            cur_extruder = self.tools[extrude]
            str["system"]["extruders"][cur_extruder.name]={}
            str["system"]["extruders"][cur_extruder.name]['lane_loaded'] = cur_extruder.lane_loaded

        try:
            with open(self.VarFile+ '.unit', 'w') as f:
                f.write(json.dumps(str, indent=4))
        except Exception as e:
            self.logger.error("Error happened when trying to save variables, check AFC.log for error")
            self.logger.debug(f"Error:{e}\n{traceback.format_exc()}", only_debug=True)

    # HUB COMMANDS
    cmd_HUB_LOAD_help = "Load lane into hub"
    def cmd_HUB_LOAD(self, gcmd):
        """
        This function handles the loading of a specified lane into the hub. It performs
        several checks and movements to ensure the lane is properly loaded.

        Usage
        -----
        `HUB_LOAD LANE=<lane>`

        Example
        -----
        ```
        HUB_LOAD LANE=lane1
        ```
        """

        if self.function.is_printing():
            self.error.AFC_error("Cannot load lane to hub while printer is printing", pause=False)
            return

        lane = gcmd.get('LANE', None)
        if lane not in self.lanes:
            self.logger.info('{} Unknown'.format(lane))
            return
        cur_lane = self.lanes[lane]
        cur_hub = cur_lane.hub_obj
        if not cur_lane.prep_state: return
        cur_lane.status = AFCLaneState.HUB_LOADING
        if not cur_lane.load_state:
            cur_lane.do_enable(True)
            while not cur_lane.load_state:
                cur_lane.move_advanced( cur_hub.move_dis, SpeedMode.SHORT)
        if not cur_lane.loaded_to_hub:
            cur_lane.move_advanced(cur_lane.dist_hub, SpeedMode.HUB, assist_active = AssistActive.DYNAMIC)
        while not cur_hub.state:
            cur_lane.move_advanced(cur_hub.move_dis, SpeedMode.SHORT)
        while cur_hub.state:
            cur_lane.move_advanced(cur_hub.move_dis * -1, SpeedMode.SHORT)
        cur_lane.status = AFCLaneState.NONE
        cur_lane.do_enable(False)
        cur_lane.loaded_to_hub = True
        self.save_vars()
        cur_lane.unit_obj.return_to_home()
        # Put CAM back to lane if its loaded to toolhead
        self.function.select_loaded_lane()

    cmd_LANE_UNLOAD_help = "Unload lane from extruder"
    def cmd_LANE_UNLOAD(self, gcmd):
        """
        This function handles the unloading of a specified lane from the extruder. It performs
        several checks and movements to ensure the lane is properly unloaded.

        Usage
        -----
        `LANE_UNLOAD LANE=<lane>`

        Example
        -----
        ```
        LANE_UNLOAD LANE=lane1
        ```

        """
        if self.function.is_printing():
            self.error.AFC_error("Cannot eject lane while printer is printing", pause=False)
            return

        lane = gcmd.get('LANE', None)
        if lane not in self.lanes:
            self.logger.info('{} Unknown'.format(lane))
            return
        cur_lane = self.lanes[lane]
        self.LANE_UNLOAD( cur_lane )

    def LANE_UNLOAD(self, cur_lane):
        cur_hub = cur_lane.hub_obj

        self.current_state = State.EJECTING_LANE

<<<<<<< HEAD
        if CUR_LANE.name != CUR_LANE.extruder_obj.lane_loaded and CUR_LANE.hub != 'direct':
=======
        if cur_lane.name != self.current and cur_lane.hub != 'direct':
>>>>>>> 9dc88d81
            # Setting status as ejecting so if filament is removed and de-activates the prep sensor while
            # extruder motors are still running it does not trigger infinite spool or pause logic
            # once user removes filament lanes status will go to None
            cur_lane.status = AFCLaneState.EJECTING
            self.save_vars()
            cur_lane.do_enable(True)
            if cur_lane.loaded_to_hub:
                cur_lane.move_advanced(cur_lane.dist_hub * -1, SpeedMode.HUB, assist_active = AssistActive.DYNAMIC)
            cur_lane.loaded_to_hub = False
            while cur_lane.load_state:
                cur_lane.move_advanced(cur_hub.move_dis * -1, SpeedMode.SHORT, assist_active = AssistActive.YES)
            cur_lane.move_advanced(cur_hub.move_dis * -5, SpeedMode.SHORT)
            cur_lane.do_enable(False)
            cur_lane.status = AFCLaneState.NONE
            cur_lane.unit_obj.return_to_home()
            # Put CAM back to lane if its loaded to toolhead
            self.function.select_loaded_lane()
            self.save_vars()

            # Removing spool from vars since it was ejected
            self.spool.set_spoolID(cur_lane, "")
            self.logger.info("LANE {} eject done".format(cur_lane.name))
            self.function.afc_led(cur_lane.led_not_ready, cur_lane.led_index)

<<<<<<< HEAD
        elif CUR_LANE.name == CUR_LANE.extruder_obj.lane_loaded:
            self.logger.info("LANE {} is loaded in toolhead, can't unload.".format(CUR_LANE.name))
=======
        elif cur_lane.name == self.current:
            self.logger.info("LANE {} is loaded in toolhead, can't unload.".format(cur_lane.name))
>>>>>>> 9dc88d81

        elif cur_lane.hub == 'direct':
            self.logger.info("LANE {} is a direct lane must be tool unloaded.".format(cur_lane.name))

        self.current_state = State.IDLE

    cmd_TOOL_LOAD_help = "Load lane into tool"
    def cmd_TOOL_LOAD(self, gcmd):
        """
        This function handles the loading of a specified lane into the tool. It retrieves
        the lane specified by the 'LANE' parameter and calls the TOOL_LOAD method to perform
        the loading process.

        Optionally setting PURGE_LENGTH parameter to pass a value into poop macro.

        Usage
        -----
        `TOOL_LOAD LANE=<lane> PURGE_LENGTH=<purge_length>(optional value)`

        Example
        -----
        ```
        TOOL_LOAD LANE=lane1 PURGE_LENGTH=80
        ```
        """
        self.afcDeltaTime.set_start_time()
        lane = gcmd.get('LANE', None)
        if lane not in self.lanes:
            self.logger.info('{} Unknown'.format(lane))
            return

<<<<<<< HEAD
        CUR_LANE = self.lanes[lane]
        if CUR_LANE.extruder_obj.lane_loaded:
            self.ERROR.AFC_error("Cannot load {}, {} currently loaded".format(lane, CUR_LANE.extruder_obj.lane_loaded), pause=self.FUNCTION.in_print())
            return

        purge_length = gcmd.get('PURGE_LENGTH', None)
        
        self.TOOL_LOAD(CUR_LANE, purge_length)
=======
        if self.current is not None:
            self.error.AFC_error("Cannot load {}, {} currently loaded".format(lane, self.current), pause=self.function.in_print())
            return

        purge_length = gcmd.get('PURGE_LENGTH', None)
        cur_lane = self.lanes[lane]
        self.TOOL_LOAD(cur_lane, purge_length)
>>>>>>> 9dc88d81

    def TOOL_LOAD(self, cur_lane, purge_length=None):
        """
        This function handles the loading of a specified lane into the tool. It performs
        several checks and movements to ensure the lane is properly loaded.

        :param cur_lane: The lane object to be loaded into the tool.
        :param purge_length: Amount of filament to poop (optional).

        :return bool: True if load was successful, False if an error occurred.
        """
        if not self.function.check_homed():
            return False

        if cur_lane is None:
            self.error.AFC_error("No lane provided to load, not loading any lane.", pause=self.function.in_print())
            # Exit early if no lane is provided.
            return False

        # TODO: add check to make sure current extruder is not loaded with a lane, mainly for scenarios with multuple toolheads

        # Check if the bypass filament sensor is triggered; abort loading if filament is already present.
        if self._check_bypass(): return False

        # Lookup extruder and hub objects associated with the lane.
        cur_hub = cur_lane.hub_obj

        # Check if the lane is in a state ready to load and hub is clear.
        if (cur_lane.load_state and not cur_hub.state) or cur_lane.hub == 'direct':

<<<<<<< HEAD
        # Lookup extruder and hub objects associated with the lane.
        CUR_HUB = CUR_LANE.hub_obj
        CUR_EXTRUDER = CUR_LANE.extruder_obj

        self.current_state = State.LOADING
        self.current_loading = CUR_LANE.name

        # Switching toolhead extruders, this is mainly for setups with multiple extruders
        CUR_LANE.activate_toolhead_extruder()

        # Set the lane status to 'loading' and activate the loading LED.
        CUR_LANE.status = 'Tool Loading'
        self.save_vars()
        self.FUNCTION.afc_led(CUR_LANE.led_loading, CUR_LANE.led_index)
=======
            self.logger.info("Loading {}".format(cur_lane.name))

            # Verify that printer is in absolute mode
            self.function.check_absolute_mode("TOOL_LOAD")

>>>>>>> 9dc88d81

            cur_extruder = cur_lane.extruder_obj
            self.current_state = State.LOADING
            self.current_loading = cur_lane.name

            # Set the lane status to 'loading' and activate the loading LED.
            cur_lane.status = AFCLaneState.TOOL_LOADING
            self.save_vars()
            cur_lane.unit_obj.lane_loading( cur_lane )

            if self._check_extruder_temp(cur_lane):
                self.afcDeltaTime.log_with_time("Done heating toolhead")

            # Enable the lane for filament movement.
            cur_lane.do_enable(True)

            # Move filament to the hub if it's not already loaded there.
            if not cur_lane.loaded_to_hub or cur_lane.hub == 'direct':
                cur_lane.move_advanced(cur_lane.dist_hub, SpeedMode.HUB, assist_active = AssistActive.DYNAMIC)
                self.afcDeltaTime.log_with_time("Loaded to hub")

            cur_lane.loaded_to_hub = True
            hub_attempts = 0

            # Ensure filament moves past the hub.
            while not cur_hub.state and cur_lane.hub != 'direct':
                if hub_attempts == 0:
                    cur_lane.move_advanced(cur_hub.move_dis, SpeedMode.SHORT)
                else:
                    cur_lane.move_advanced(cur_lane.short_move_dis, SpeedMode.SHORT)
                hub_attempts += 1
                if hub_attempts > 20:
                    message = 'filament did not trigger hub sensor, CHECK FILAMENT PATH\n||=====||==>--||-----||\nTRG   LOAD   HUB   TOOL.'
                    if self.function.in_print():
                        message += '\nOnce issue is resolved please manually load {} with {} macro and click resume to continue printing.'.format(cur_lane.name, cur_lane.map)
                        message += '\nIf you have to retract filament back, use LANE_MOVE macro for {}.'.format(cur_lane.name)
                    self.error.handle_lane_failure(cur_lane, message)
                    return False

            self.afcDeltaTime.log_with_time("Filament loaded to hub")

            # Move filament towards the toolhead.
            if cur_lane.hub != 'direct':
                cur_lane.move_advanced(cur_hub.afc_bowden_length, SpeedMode.LONG, assist_active = AssistActive.YES)

            # Ensure filament reaches the toolhead.
            tool_attempts = 0
            if cur_extruder.tool_start:
                while not cur_lane.get_toolhead_pre_sensor_state():
                    tool_attempts += 1
                    cur_lane.move(cur_lane.short_move_dis, cur_extruder.tool_load_speed, cur_lane.long_moves_accel)
                    if tool_attempts > int(self.tool_homing_distance/cur_lane.short_move_dis):
                        message = 'filament failed to trigger pre extruder gear toolhead sensor, CHECK FILAMENT PATH\n||=====||====||==>--||\nTRG   LOAD   HUB   TOOL'
                        message += '\nTo resolve set lane loaded with `SET_LANE_LOADED LANE={}` macro.'.format(cur_lane.name)
                        message += '\nManually move filament with LANE_MOVE macro for {} until filament is right before toolhead extruder gears,'.format(cur_lane.name)
                        message += '\n then load into extruder gears with extrude button in your gui of choice until the color fully changes'
                        if self.function.in_print():
                            message += '\nOnce filament is fully loaded click resume to continue printing'
                        self.error.handle_lane_failure(cur_lane, message)
                        return False

            self.afcDeltaTime.log_with_time("Filament loaded to pre-sensor")

            # Synchronize lane's extruder stepper and finalize tool loading.
            cur_lane.status = AFCLaneState.TOOL_LOADED
            self.save_vars()
            cur_lane.sync_to_extruder()

            if cur_extruder.tool_end:
                while not cur_extruder.tool_end_state:
                    tool_attempts += 1
                    self.move_e_pos( cur_lane.short_move_dis, cur_extruder.tool_load_speed, "Tool end", wait_tool=True )
                    if tool_attempts > 20:
                        message = 'filament failed to trigger post extruder gear toolhead sensor, CHECK FILAMENT PATH\n||=====||====||==>--||\nTRG   LOAD   HUB   TOOL'
                        message += '\nTo resolve set lane loaded with `SET_LANE_LOADED LANE={}` macro.'.format(cur_lane.name)
                        message += '\nAlso might be a good idea to verify that post extruder gear toolhead sensor is working.'
                        if self.function.in_print():
                            message += '\nOnce issue is resolved click resume to continue printing'
                        self.error.handle_lane_failure(cur_lane, message)
                        return False

                self.afcDeltaTime.log_with_time("Filament loaded to post-sensor")

            # Adjust tool position for loading.
            self.move_e_pos( cur_extruder.tool_stn, cur_extruder.tool_load_speed, "tool stn" )

            self.afcDeltaTime.log_with_time("Filament loaded to nozzle")

            # Check if ramming is enabled, if it is, go through ram load sequence.
            # Lane will load until Advance sensor is True
            # After the tool_stn distance the lane will retract off the sensor to confirm load and reset buffer
            if cur_extruder.tool_start == "buffer":
                cur_lane.unsync_to_extruder()
                load_checks = 0
                while cur_lane.get_toolhead_pre_sensor_state():
                    cur_lane.move_advanced(cur_lane.short_move_dis * -1, SpeedMode.SHORT)
                    load_checks += 1
                    self.reactor.pause(self.reactor.monotonic() + 0.1)
                    if load_checks > self.tool_max_load_checks:
                        msg = ''
                        msg += "Buffer did not become compressed after {} short moves.\n".format(self.tool_max_load_checks)
                        msg += "Tool may not be loaded"
                        self.logger.info("<span class=warning--text>{}</span>".format(msg))
                        break
                cur_lane.sync_to_extruder()
            # Update tool and lane status.
            cur_lane.set_loaded()
            cur_lane.enable_buffer()
            self.save_vars()

            # Activate the tool-loaded LED and handle filament operations if enabled.
            cur_lane.unit_obj.lane_tool_loaded( cur_lane )
            if self.poop:
                if purge_length is not None:
                    self.gcode.run_script_from_command("%s %s=%s" % (self.poop_cmd, 'PURGE_LENGTH', purge_length))

                else:
                    self.gcode.run_script_from_command(self.poop_cmd)

                self.afcDeltaTime.log_with_time("TOOL_LOAD: After poop")
                self.function.log_toolhead_pos()

                if self.wipe:
                    self.gcode.run_script_from_command(self.wipe_cmd)
                    self.afcDeltaTime.log_with_time("TOOL_LOAD: After first wipe")
                    self.function.log_toolhead_pos()

            if self.kick:
                self.gcode.run_script_from_command(self.kick_cmd)
                self.afcDeltaTime.log_with_time("TOOL_LOAD: After kick")
                self.function.log_toolhead_pos()

            if self.wipe:
                self.gcode.run_script_from_command(self.wipe_cmd)
                self.afcDeltaTime.log_with_time("TOOL_LOAD: After second wipe")
                self.function.log_toolhead_pos()

            # Update lane and extruder state for tracking.
            cur_extruder.lane_loaded = cur_lane.name
            self.spool.set_active_spool(cur_lane.spool_id)
            cur_lane.unit_obj.lane_tool_loaded( cur_lane )
            self.save_vars()
            self.current_state = State.IDLE
            load_time = self.afcDeltaTime.log_major_delta("{} is now loaded in toolhead".format(cur_lane.name), False)
            self.afc_stats.average_tool_load_time.average_time(load_time)

            # Increment stat counts
            self.afc_stats.tc_tool_load.increase_count()
            cur_lane.lane_load_count.increase_count()
            cur_lane.espooler.stats.update_database()

            if self.post_load_macro is not None:
                self.gcode.run_script_from_command(self.post_load_macro)
                # TODO: Add afcDeltaTime log

        else:
            # Handle errors if the hub is not clear or the lane is not ready for loading.
            if cur_hub.state:
                message = 'Hub not clear when trying to load.\nPlease check that hub does not contain broken filament and is clear'
                if self.function.in_print():
                    message += '\nOnce issue is resolved please manually load {} with {} macro and click resume to continue printing.'.format(cur_lane.name, cur_lane.map)
                self.error.handle_lane_failure(cur_lane, message)
                return False
            if not cur_lane.load_state:
                message = 'Current lane not loaded, LOAD TRIGGER NOT TRIGGERED\n||==>--||----||-----||\nTRG   LOAD   HUB   TOOL'
                message += '\nPlease load lane before continuing.'
                if self.function.in_print():
                    message += '\nOnce issue is resolved please manually load {} with {} macro and click resume to continue printing.'.format(cur_lane.name, cur_lane.map)
                self.error.handle_lane_failure(cur_lane, message)
                return False
        return True

    cmd_TOOL_UNLOAD_help = "Unload from tool head"
    def cmd_TOOL_UNLOAD(self, gcmd):
        """
        This function handles the unloading of a specified lane from the tool head. It retrieves
        the lane specified by the 'LANE' parameter or uses the currently loaded lane if no parameter
        is provided, and calls the TOOL_UNLOAD method to perform the unloading process.

        Usage
        -----
        `TOOL_UNLOAD LANE=<lane>`

        Example
        -----
        ```
        TOOL_UNLOAD LANE=lane1
        ```
        """
        self.afcDeltaTime.set_start_time()
        # TODO figure this out if moving to CUR_LANE.extruder_obj.lane_loaded structure, maybe get current extruder from toolhead?
        # How would you deal with multiple extruders....
        # Check if the bypass filament sensor detects filament; if so unload filament and abort the tool load.
        if self._check_bypass(unload=True): return False

        lane = gcmd.get('LANE', self.current)
        if lane is None:
            return
        if lane not in self.lanes:
            self.logger.info('{} Unknown'.format(lane))
            return
        cur_lane = self.lanes[lane]
        self.TOOL_UNLOAD(cur_lane)

        # User manually unloaded spool from toolhead, remove spool from active status
        self.spool.set_active_spool(None)

    def TOOL_UNLOAD(self, cur_lane):
        """
        This function handles the unloading of a specified lane from the tool. It performs
        several checks and movements to ensure the lane is properly unloaded.

        :param cur_lane: The lane object to be unloaded from the tool.

        :return bool: True if unloading was successful, False if an error occurred.
        """
        # Check if the bypass filament sensor detects filament; if so unload filament and abort the tool load.
        if self._check_bypass(unload=True): return False

        if not self.function.check_homed():
            return False

        if cur_lane is None:
            # If no lane is provided, exit the function early with a failure.
            self.error.AFC_error("No lane is currently loaded, nothing to unload", pause=self.function.in_print())
            return False

        self.current_state  = State.UNLOADING
        self.current_loading = cur_lane.name
        self.logger.info("Unloading {}".format(cur_lane.name))
        cur_lane.status = AFCLaneState.TOOL_UNLOADING
        self.save_vars()

        # Verify that printer is in absolute mode
        self.function.check_absolute_mode("TOOL_UNLOAD")

        # Lookup current extruder and hub objects using the lane's information.
        cur_hub = cur_lane.hub_obj
        cur_extruder = cur_lane.extruder_obj

        # Switching toolhead extruders, this is mainly for setups with multiple extruders
        CUR_LANE.activate_toolhead_extruder()

        # Prepare the extruder and heater for unloading.
        if self._check_extruder_temp(cur_lane):
            self.afcDeltaTime.log_with_time("Done heating toolhead")

        # Quick pull to prevent oozing.
        self.move_e_pos( -2, cur_extruder.tool_unload_speed, "Quick Pull", wait_tool=False)
        self.function.log_toolhead_pos("TOOL_UNLOAD quick pull: ")

        # Perform Z-hop to avoid collisions during unloading.
        pos = self.gcode_move.last_position
        pos[2] += self.z_hop
        self.move_z_pos(pos[2], "Tool_Unload quick pull")

        # Disable the buffer if it's active.
        cur_lane.disable_buffer()

        # Activate LED indicator for unloading.
        self.function.afc_led(cur_lane.led_unloading, cur_lane.led_index)

        if cur_lane.extruder_stepper.motion_queue != cur_lane.extruder_name:
            # Synchronize the extruder stepper with the lane.
            cur_lane.sync_to_extruder()

        # Enable the lane for unloading operations.
        cur_lane.do_enable(True)

        # Perform filament cutting and parking if specified.
        if self.tool_cut:
            self.afc_stats.increase_cut_total()
            self.gcode.run_script_from_command(self.tool_cut_cmd)
            self.afcDeltaTime.log_with_time("TOOL_UNLOAD: After cut")
            self.function.log_toolhead_pos()

            if self.park:
                self.gcode.run_script_from_command(self.park_cmd)
                self.afcDeltaTime.log_with_time("TOOL_UNLOAD: After park")
                self.function.log_toolhead_pos()

        # Form filament tip if necessary.
        if self.form_tip:
            if self.park:
                self.gcode.run_script_from_command(self.park_cmd)
                self.afcDeltaTime.log_with_time("TOOL_UNLOAD: After form tip park")
                self.function.log_toolhead_pos()

            if self.form_tip_cmd == "AFC":
                self.tip = self.printer.lookup_object('AFC_form_tip')
                self.tip.tip_form()
                self.afcDeltaTime.log_with_time("TOOL_UNLOAD: After afc form tip")
                self.function.log_toolhead_pos()

            else:
                self.gcode.run_script_from_command(self.form_tip_cmd)
                self.afcDeltaTime.log_with_time("TOOL_UNLOAD: After custom form tip")
                self.function.log_toolhead_pos()

        # Attempt to unload the filament from the extruder, retrying if needed.
        num_tries = 0
        if cur_extruder.tool_start == "buffer":
            # if ramming is enabled, AFC will retract to collapse buffer before unloading
            cur_lane.unsync_to_extruder()
            while not cur_lane.get_trailing():
                # attempt to return buffer to trailing pin
                cur_lane.move_advanced(cur_lane.short_move_dis * -1, SpeedMode.SHORT)
                num_tries += 1
                self.reactor.pause(self.reactor.monotonic() + 0.1)
                if num_tries > self.tool_max_unload_attempts:
                    msg = ''
                    msg += "Buffer did not become compressed after {} short moves.\n".format(self.tool_max_unload_attempts)
                    msg += "Increasing 'tool_max_unload_attempts' may improve loading reliability"
                    self.logger.info("<span class=warning--text>{}</span>".format(msg))
                    break
            cur_lane.sync_to_extruder(False)
            with cur_lane.assist_move(cur_extruder.tool_unload_speed, True, cur_lane.assisted_unload):
                self.move_e_pos( cur_extruder.tool_stn_unload * -1, cur_extruder.tool_unload_speed, "Buffer Move")

            self.function.log_toolhead_pos("Buffer move after ")
        else:
            while cur_lane.get_toolhead_pre_sensor_state() or cur_extruder.tool_end_state:
                num_tries += 1
                if num_tries > self.tool_max_unload_attempts:
                    # Handle failure if the filament cannot be unloaded.
                    message = 'Failed to unload filament from toolhead. Filament stuck in toolhead.'
                    if self.function.in_print():
                        message += "\nRetract filament fully with retract button in gui of choice to remove from extruder gears if needed,"
                        message += "\n  and then use LANE_MOVE to fully retract behind hub so its not triggered anymore."
                        message += "\nThen Manually run UNSET_LANE_LOADED to let AFC know nothing is loaded into toolhead"
                        # Check to make sure next_lane_loaded is not None before adding instructions on how to manually load next lane
                        if self.next_lane_load is not None:
                            message += "\nThen manually load {} with {} macro".format(self.next_lane_load, self.lanes[self.next_lane_load].map)
                            message += "\nOnce lane is loaded click resume to continue printing"
                    self.error.handle_lane_failure(cur_lane, message)
                    return False
                cur_lane.sync_to_extruder()

                with cur_lane.assist_move(cur_extruder.tool_unload_speed, True, cur_lane.assisted_unload):
                    self.move_e_pos( cur_extruder.tool_stn_unload * -1, cur_extruder.tool_unload_speed, "Sensor move", wait_tool=True)

                self.function.log_toolhead_pos("Sensor move after ")

        self.afcDeltaTime.log_with_time("Unloaded from toolhead")

        # Move filament past the sensor after the extruder, if applicable.
        if cur_extruder.tool_sensor_after_extruder > 0:
            with cur_lane.assist_move(cur_extruder.tool_unload_speed, True, cur_lane.assisted_unload):
                self.move_e_pos(cur_extruder.tool_sensor_after_extruder * -1, cur_extruder.tool_unload_speed, "After extruder")

            self.afcDeltaTime.log_with_time("Tool sensor after extruder move done")

        self.save_vars()
        # Synchronize and move filament out of the hub.
        cur_lane.unsync_to_extruder()
        if cur_lane.hub != 'direct':
            cur_lane.move_advanced(cur_hub.afc_unload_bowden_length * -1, SpeedMode.LONG, assist_active = AssistActive.YES)
        else:
            cur_lane.move_advanced(cur_lane.dist_hub * -1, SpeedMode.HUB, assist_active = AssistActive.DYNAMIC)

        self.afcDeltaTime.log_with_time("Long retract done")

        # Clear toolhead's loaded state for easier error handling later.
        cur_lane.set_unloaded()

        self.save_vars()

        # Ensure filament is fully cleared from the hub.
        num_tries = 0
        while cur_hub.state:
            cur_lane.move_advanced(cur_lane.short_move_dis * -1, SpeedMode.SHORT, assist_active = AssistActive.YES)
            num_tries += 1
            if num_tries > (cur_hub.afc_unload_bowden_length / cur_lane.short_move_dis):
                # Handle failure if the filament doesn't clear the hub.
                message = 'Hub is not clearing, filament may be stuck in hub'
                message += '\nPlease check to make sure filament has not broken off and caused the sensor to stay stuck'
                message += '\nIf you have to retract filament back, use LANE_MOVE macro for {}.'.format(cur_lane.name)
                if self.function.in_print():
                    # Check to make sure next_lane_loaded is not None before adding instructions on how to manually load next lane
                    if self.next_lane_load is not None:
                        message += "\nOnce hub is clear, manually load {} with {} macro".format(self.next_lane_load, self.lanes[self.next_lane_load].map)
                        message += "\nOnce lane is loaded click resume to continue printing"

                self.error.handle_lane_failure(cur_lane, message)
                return False

        self.afcDeltaTime.log_with_time("Hub cleared")

        #Move to make sure hub path is clear based on the move_clear_dis var
        if cur_lane.hub != 'direct':
            cur_lane.move_advanced(cur_hub.hub_clear_move_dis * -1, SpeedMode.SHORT, assist_active = AssistActive.YES)

            # Cut filament at the hub, if configured.
            if cur_hub.cut:
                if cur_hub.cut_cmd == 'AFC':
                    cur_hub.hub_cut(cur_lane)
                else:
                    self.gcode.run_script_from_command(cur_hub.cut_cmd)

                # Confirm the hub is clear after the cut.
                while cur_hub.state:
                    cur_lane.move_advanced(cur_lane.short_move_dis * -1, SpeedMode.SHORT, assist_active = AssistActive.YES)
                    num_tries += 1
                    # TODO: Figure out max number of tries
                    if num_tries > (cur_hub.afc_unload_bowden_length / cur_lane.short_move_dis):
                        message = 'HUB NOT CLEARING after hub cut\n'
                        self.error.handle_lane_failure(cur_lane, message)
                        return False

                self.afcDeltaTime.log_with_time("Hub cut done")

        # Finalize unloading and reset lane state.
        cur_lane.loaded_to_hub = True
        cur_lane.unit_obj.lane_tool_unloaded(cur_lane)
        cur_lane.status = AFCLaneState.NONE

        if cur_lane.hub == 'direct':
            while cur_lane.load_state:
                cur_lane.move_advanced(cur_lane.short_move_dis * -1, SpeedMode.SHORT, assist_active = AssistActive.YES)
            cur_lane.move_advanced(cur_lane.short_move_dis * -5, SpeedMode.SHORT)

        cur_lane.do_enable(False)
        cur_lane.unit_obj.return_to_home()

<<<<<<< HEAD
        if self.post_unload_macro is not None:
            self.gcode.run_script_from_command(self.post_unload_macro)
            # TODO: Add afcDeltaTime log

        CUR_LANE.do_enable(False)
        CUR_LANE.unit_obj.return_to_home()
=======
        self.afc_stats.tc_tool_unload.increase_count()
        cur_lane.espooler.stats.update_database()
>>>>>>> 9dc88d81

        self.save_vars()
        unload_time = self.afcDeltaTime.log_major_delta("Lane {} unload done".format(cur_lane.name))
        self.afc_stats.average_tool_unload_time.average_time(unload_time)
        self.current_state = State.IDLE
        return True

    cmd_CHANGE_TOOL_help = "change filaments in tool head"
    def cmd_CHANGE_TOOL(self, gcmd):
        """
        This function handles the tool change process. It retrieves the lane specified by the 'LANE' parameter,
        checks the filament sensor, saves the current position, and performs the tool change by unloading the
        current lane and loading the new lane.

        Optionally setting PURGE_LENGTH parameter to pass a value into poop macro.

        Usage
        -----
        `CHANGE_TOOL LANE=<lane> PURGE_LENGTH=<purge_length>(optional value)`

        Example
        ------
        ```
        CHANGE_TOOL LANE=lane1 PURGE_LENGTH=100
        ```
        """
        self.afcDeltaTime.set_start_time()
        # Check if the bypass filament sensor detects filament; if so, abort the tool change.
        if self._check_bypass(unload=False): return

        if not self.function.check_homed():
            return False

        purge_length = gcmd.get('PURGE_LENGTH', None)

        # Klipper macros that start with a single letter (ie T0) parse the parameter values with the equals sign
        # for some sort of backwards compatibility, so for example: T0 PURGE_LENGTH=200, the purge_length would be
        # equal to "=200". So run this check to remove it:
        if purge_length is not None:
            if purge_length.startswith('='):
                purge_length = purge_length[1:]

        command_line = gcmd.get_commandline()
        self.logger.debug("CHANGE_TOOL: cmd-{}".format(command_line))

        # Remove everything after ; since it could contain strings like CHANGE in a comment and should be ignored
        command = re.sub( ';.*', '', command_line)
        command = command.split(' ')[0].upper()
        tmp = gcmd.get_commandline()
        cmd = tmp.upper()
        Tcmd = ''
        if 'CHANGE' in command:
            lane = gcmd.get('LANE', None)
            if lane is not None:
                for key in self.tool_cmds.keys():
                    if self.tool_cmds[key].upper() == lane.upper():
                        Tcmd = key
                        break
        else:
            Tcmd = command

        if Tcmd == '':
            self.error.AFC_error("I did not understand the change -- " + cmd, pause=self.function.in_print())
            return

        self.CHANGE_TOOL(self.lanes[self.tool_cmds[Tcmd]], purge_length)

    def CHANGE_TOOL(self, cur_lane, purge_length=None, restore_pos=True):
        # Check if the bypass filament sensor detects filament; if so, abort the tool change.
        if self._check_bypass(unload=False): return

        self.next_lane_load = cur_lane.name

        # If the requested lane is not the current lane, proceed with the tool change.
        if cur_lane.name != self.current:
            # Save the current toolhead position to allow restoration after the tool change.
            self.save_pos()
            # Set the in_toolchange flag to prevent overwriting the saved position during potential failures.
            self.in_toolchange = True

            # Check if the lane has completed the preparation process required for tool changes.
            if cur_lane._afc_prep_done:
                # Log the tool change operation for debugging or informational purposes.
                self.logger.info("Tool Change - {} -> {}".format(self.current, cur_lane.name))
                if not self.error_state and self.number_of_toolchanges != 0 and self.current_toolchange != self.number_of_toolchanges:
                    self.current_toolchange += 1
                    self.logger.raw("//      Change {} out of {}".format(self.current_toolchange, self.number_of_toolchanges))

                # If a current lane is loaded, unload it first.
                if self.current is not None:
                    c_lane = self.current
                    if c_lane not in self.lanes:
                        self.error.AFC_error('{} Unknown'.format(c_lane))
                        return
                    if not self.TOOL_UNLOAD(self.lanes[c_lane]):
                        # Abort if the unloading process fails.
                        msg = (' UNLOAD error NOT CLEARED')
                        self.error.fix(msg, self.lanes[c_lane])  #send to error handling
                        return

            # Load the new lane and restore the toolhead position if successful.
            if self.TOOL_LOAD(cur_lane, purge_length) and not self.error_state:
                if restore_pos:
                    self.restore_pos()
                total_time = self.afcDeltaTime.log_total_time("Total change time:")
                self.afc_stats.average_toolchange_time.average_time(total_time)
                self.in_toolchange = False
                # Setting next lane load as none since toolchange was successful
                self.next_lane_load = None
                self.afc_stats.increase_toolcount_change()
            else:
                # Error happened, reset toolchanges without error count
                self.afc_stats.reset_toolchange_wo_error()
        else:
            self.logger.info("{} already loaded".format(cur_lane.name))
            if not self.error_state and self.current_toolchange == -1:
                self.current_toolchange += 1

        self.function.log_toolhead_pos("Final Change Tool: Error State: {}, Is Paused {}, Position_saved {}, in toolchange: {}, POS: ".format(
                self.error_state, self.function.is_paused(), self.position_saved, self.in_toolchange ))

    def _get_message(self, clear=False):
        """
        Helper function to return a message from the error message queue

        :param clear: Set to true to pop the first item out of the list
        : return Dictionary in {"message":"", "type":""} format
        """
        message = {"message":"", "type":""}
        try:
            message['message'], message["type"] = self.message_queue[0]
            if clear:
                message['message'], message["type"] = self.message_queue.pop(0)
        except IndexError:
            pass
        return message

    def get_status(self, eventtime=None):
        """
        Displays current status of AFC for webhooks
        """
        str = {}
        str['current_load']             = self.FUNCTION.get_current_lane() # self.current
        str['current_lane']             = self.current_loading
        str['next_lane']                = self.next_lane_load
        str['current_state']            = self.current_state
        str["current_toolchange"]       = self.current_toolchange
        str["number_of_toolchanges"]    = self.number_of_toolchanges
        str['spoolman']                 = self.spoolman
        str['error_state']              = self.error_state
        str["bypass_state"]             = bool(self._get_bypass_state())
        str["quiet_mode"]               = bool(self._get_quiet_mode())
        str["position_saved"]           = self.position_saved

        unitdisplay =[]
        for UNIT in self.units.keys():
            CUR_UNIT=self.units[UNIT]
            type  =CUR_UNIT.type.replace(" ","_")
            unitdisplay.append(type.replace("'","") + " " + CUR_UNIT.name)
        str['units'] = list(unitdisplay)
        str['lanes'] = list(self.lanes.keys())
        str["extruders"] = list(self.tools.keys())
        str["hubs"] = list(self.hubs.keys())
        str["buffers"] = list(self.buffers.keys())
        str["message"] = self._get_message()
        return str

    def _webhooks_status(self, web_request):
        """
        Webhooks callback for <ip_address>/printer/afc/status, and displays current AFC status for everything
        """
        str = {}
        numoflanes = 0
        str["gc_stats"] = "{}".format(gc.get_stats())
        str["gc_count"] = "{}".format(gc.get_count())
        str["_check_gc"] = self.reactor._check_gc
        for unit in self.units.values():
            str.update({unit.name: { "system": {}}})
            name=[]
            for lane in unit.lanes.values():
                str[unit.name][lane.name]=lane.get_status()
                numoflanes +=1
                name.append(lane.name)
            str[unit.name]['system']['type']       = unit.type
            str[unit.name]['system']['hub_loaded'] = unit.hub_obj.state if unit.hub_obj is not None else None

        str["system"]                           = {}
        str["system"]['current_load']           = self.FUNCTION.get_current_lane()
        str["system"]['num_units']              = len(self.units)
        str["system"]['num_lanes']              = numoflanes
        str["system"]['num_extruders']          = len(self.tools)
        str["system"]['spoolman']               = self.spoolman
        str["system"]["current_toolchange"]     = self.current_toolchange
        str["system"]["number_of_toolchanges"]  = self.number_of_toolchanges
        str["system"]["extruders"]              = {}
        str["system"]["hubs"]                   = {}
        str["system"]["buffers"]                = {}

        for extruder in self.tools.values():
            str["system"]["extruders"][extruder.name] = extruder.get_status()

        for hub in self.hubs.values():
            str["system"]["hubs"][hub.name] = hub.get_status()

        for buffer in self.buffers.values():
            str["system"]["buffers"][buffer.name] = buffer.get_status()

        web_request.send( {"status:" : {"AFC": str}})

    cmd_AFC_STATUS_help = "Return current status of AFC"
    def cmd_AFC_STATUS(self, gcmd):
        """
        This function generates a status message for each unit and lane, indicating the preparation,
        loading, hub, and tool states. The status message is formatted with HTML tags for display.

        Usage
        -----
        `AFC_STATUS`

        Example
        -----
        ```
        AFC_STATUS
        ```
        """
        status_msg = ''

        for unit in self.units.values():
            # Find the maximum length of lane names to determine the column width
            max_lane_length = max(len(lane) for lane in unit.lanes.keys())

            status_msg += '<span class=info--text>{} Status</span>\n'.format(unit.name)

            # Create a dynamic format string that adjusts based on lane name length
            header_format = '{:<{}} | Prep | Load |\n'
            status_msg += header_format.format("LANE", max_lane_length)

            for cur_lane in unit.lanes.values():
                lane_msg = ''
                if self.current is not None:
                    if self.current == cur_lane.name:
                        if not cur_lane.get_toolhead_pre_sensor_state() or not cur_lane.hub_obj.state:
                            lane_msg += '<span class=warning--text>{:<{}} </span>'.format(cur_lane.name, max_lane_length)
                        else:
                            lane_msg += '<span class=success--text>{:<{}} </span>'.format(cur_lane.name, max_lane_length)
                    else:
                        lane_msg += '{:<{}} '.format(cur_lane.name, max_lane_length)
                else:
                    lane_msg += '{:<{}} '.format(cur_lane.name, max_lane_length)

                if cur_lane.prep_state:
                    lane_msg += '| <span class=success--text><--></span> |'
                else:
                    lane_msg += '|  <span class=error--text>xx</span>  |'
                if cur_lane.load_state:
                    lane_msg += ' <span class=success--text><--></span> |\n'
                else:
                    lane_msg += '  <span class=error--text>xx</span>  |\n'
                status_msg += lane_msg

            if cur_lane.hub_obj.state:
                status_msg += 'HUB: <span class=success--text><-></span>'
            else:
                status_msg += 'HUB: <span class=error--text>x</span>'

            extruder_msg = '  Tool: <span class=error--text>x</span>'
            if cur_lane.extruder_obj.tool_start != "buffer":
                if cur_lane.extruder_obj.tool_start_state:
                    extruder_msg = '  Tool: <span class=success--text><-></span>'
            else:
                if cur_lane.tool_loaded and cur_lane.extruder_obj.lane_loaded in self.units[unit]:
                    if cur_lane.get_toolhead_pre_sensor_state():
                        extruder_msg = '  Tool: <span class=success--text><-></span>'

            status_msg += extruder_msg
            if cur_lane.extruder_obj.tool_start == 'buffer':
                status_msg += '\n<span class=info--text>Ram sensor enabled</span>\n'

        self.logger.raw(status_msg)

    cmd_TURN_OFF_AFC_LED_help = "Turns off all LEDs for AFC_led configurations"
    def cmd_TURN_OFF_AFC_LED(self, gcmd: Any) -> None:
        """
        This macro handles turning off all LEDs for AFC_led configurations. Color for LEDs are saved if colors
        are changed while they are turned off.

        Usage
        -----
        `TURN_OFF_AFC_LED`

        Example
        -----
        ```
        TURN_OFF_AFC_LED
        ```
        """
        for led in self.led_obj.values():
            led.turn_off_leds()

    cmd_TURN_ON_AFC_LED_help = "Turns on all LEDs for AFC_led configurations and restores state"
    def cmd_TURN_ON_AFC_LED(self, gcmd):
        """
        This macro handles turning on all LEDs for AFC_led configurations. LEDs are restored to last previous state.

        Usage
        -----
        `TURN_ON_AFC_LED`

        Example
        -----
        ```
        TURN_ON_AFC_LED
        ```
        """
        for led in self.led_obj.values():
            led.turn_on_leds()

    cmd_AFC_STATS_help ="Prints AFC toolchange statistics to console"
    cmd_AFC_STATS_options = {"SHORT": {"type": "int", "default": 1}}
    def cmd_AFC_STATS(self, gcmd):
        """
        This macro handles printing toolchange statistics to console.

        Optional Values
        ----
        Set SHORT=1 to have a smaller print that fits better on smaller screens. Setting `print_short_stats`
        variable in `[AFC]` section in the AFC.cfg file to True will always print statistics in short form.

        Usage
        -----
        `AFC_STATS SHORT=<1|0>`

        Example
        -----
        ```
        AFC_STATS
        ```
        """
        short = bool(gcmd.get_int("SHORT", self.short_stats))

        self.afc_stats.print_stats(afc_obj=self, short=short)

    cmd_AFC_CHANGE_BLADE_help = "Sets cutter blade changed date and resets total count since blade was changed"
    def cmd_AFC_CHANGE_BLADE(self, gcmd):
        """
        This macro handles resetting cut total since blade was last changed and updates the data
        the blade was last changed to current date time when this macro was run.

        Usage
        -----
        `AFC_CHANGE_BLADE`

        Example
        -----
        ```
        AFC_CHANGE_BLADE
        ```
        """
        self.afc_stats.last_blade_changed.set_current_time()
        self.afc_stats.cut_total_since_changed.reset_count()
        self.logger.info("Cutter blade stats reset")

    cmd_AFC_CLEAR_MESSAGE_help = "Macro to clear error and warning message from AFC message queue"
    def cmd_AFC_CLEAR_MESSAGE(self, gcmd):
        self._get_message(clear=True)

    cmd__AFC_TEST_MESSAGES_help = "Macro to send test messages for testing"
    def cmd__AFC_TEST_MESSAGES(self, gcmd):
        self.logger.error("Test Message 1")
        self.logger.error("Test Message 2")
        self.logger.error("Test Message 3")<|MERGE_RESOLUTION|>--- conflicted
+++ resolved
@@ -3,7 +3,7 @@
 # Copyright (C) 2024 Armored Turtle
 #
 
-import json, gc
+import json
 import re
 import traceback
 from configfile import error
@@ -61,12 +61,8 @@
         # Registering stepper callback so that mux macro can be set properly with valid lane names
         self.printer.register_event_handler("afc_stepper:register_macros",self.register_lane_macros)
         # Registering for sdcard reset file so that error_state can be reset when starting a print
-<<<<<<< HEAD
-        self.printer.register_event_handler("virtual_sdcard:reset_file",self.ERROR.reset_failure)
-        self.printer.register_event_handler("extruder:activate_extruder", self.FUNCTION.handle_activate_extruder)
-=======
         self.printer.register_event_handler("virtual_sdcard:reset_file", self._reset_file_callback)
->>>>>>> 9dc88d81
+        self.printer.register_event_handler("extruder:activate_extruder", self.function.handle_activate_extruder)
         # Registering webhooks endpoint for <ip_address>/printer/afc/status
         self.webhooks.register_endpoint("afc/status", self._webhooks_status)
 
@@ -404,6 +400,7 @@
         """
 
         # Prepare extruder and heater.
+        # This will need to be done a different way for multiple toolhead extruders
         extruder = self.toolhead.get_extruder()
         self.heater = extruder.get_heater()
         pheaters = self.printer.lookup_object('heaters')
@@ -812,7 +809,7 @@
                 name.append(cur_lane.name)
 
         str["system"]={}
-        str["system"]['current_load']= self.FUNCTION.get_current_lane()
+        str["system"]['current_load']= self.function.get_current_lane()
         str["system"]['num_units'] = len(self.units)
         str["system"]['num_lanes'] = len(self.lanes)
         str["system"]['num_extruders'] = len(self.tools)
@@ -912,11 +909,7 @@
 
         self.current_state = State.EJECTING_LANE
 
-<<<<<<< HEAD
-        if CUR_LANE.name != CUR_LANE.extruder_obj.lane_loaded and CUR_LANE.hub != 'direct':
-=======
-        if cur_lane.name != self.current and cur_lane.hub != 'direct':
->>>>>>> 9dc88d81
+        if cur_lane.name != cur_lane.extruder_obj.lane_loaded and cur_lane.hub != 'direct':
             # Setting status as ejecting so if filament is removed and de-activates the prep sensor while
             # extruder motors are still running it does not trigger infinite spool or pause logic
             # once user removes filament lanes status will go to None
@@ -941,13 +934,8 @@
             self.logger.info("LANE {} eject done".format(cur_lane.name))
             self.function.afc_led(cur_lane.led_not_ready, cur_lane.led_index)
 
-<<<<<<< HEAD
-        elif CUR_LANE.name == CUR_LANE.extruder_obj.lane_loaded:
-            self.logger.info("LANE {} is loaded in toolhead, can't unload.".format(CUR_LANE.name))
-=======
-        elif cur_lane.name == self.current:
+        elif cur_lane.name == cur_lane.extruder_obj.lane_loaded:
             self.logger.info("LANE {} is loaded in toolhead, can't unload.".format(cur_lane.name))
->>>>>>> 9dc88d81
 
         elif cur_lane.hub == 'direct':
             self.logger.info("LANE {} is a direct lane must be tool unloaded.".format(cur_lane.name))
@@ -979,24 +967,14 @@
             self.logger.info('{} Unknown'.format(lane))
             return
 
-<<<<<<< HEAD
-        CUR_LANE = self.lanes[lane]
-        if CUR_LANE.extruder_obj.lane_loaded:
-            self.ERROR.AFC_error("Cannot load {}, {} currently loaded".format(lane, CUR_LANE.extruder_obj.lane_loaded), pause=self.FUNCTION.in_print())
+        cur_lane = self.lanes[lane]
+        if cur_lane.extruder_obj.lane_loaded:
+            self.error.AFC_error("Cannot load {}, {} currently loaded".format(lane, cur_lane.extruder_obj.lane_loaded), pause=self.function.in_print())
             return
 
         purge_length = gcmd.get('PURGE_LENGTH', None)
-        
-        self.TOOL_LOAD(CUR_LANE, purge_length)
-=======
-        if self.current is not None:
-            self.error.AFC_error("Cannot load {}, {} currently loaded".format(lane, self.current), pause=self.function.in_print())
-            return
-
-        purge_length = gcmd.get('PURGE_LENGTH', None)
-        cur_lane = self.lanes[lane]
+
         self.TOOL_LOAD(cur_lane, purge_length)
->>>>>>> 9dc88d81
 
     def TOOL_LOAD(self, cur_lane, purge_length=None):
         """
@@ -1027,32 +1005,18 @@
         # Check if the lane is in a state ready to load and hub is clear.
         if (cur_lane.load_state and not cur_hub.state) or cur_lane.hub == 'direct':
 
-<<<<<<< HEAD
-        # Lookup extruder and hub objects associated with the lane.
-        CUR_HUB = CUR_LANE.hub_obj
-        CUR_EXTRUDER = CUR_LANE.extruder_obj
-
-        self.current_state = State.LOADING
-        self.current_loading = CUR_LANE.name
-
-        # Switching toolhead extruders, this is mainly for setups with multiple extruders
-        CUR_LANE.activate_toolhead_extruder()
-
-        # Set the lane status to 'loading' and activate the loading LED.
-        CUR_LANE.status = 'Tool Loading'
-        self.save_vars()
-        self.FUNCTION.afc_led(CUR_LANE.led_loading, CUR_LANE.led_index)
-=======
             self.logger.info("Loading {}".format(cur_lane.name))
 
             # Verify that printer is in absolute mode
             self.function.check_absolute_mode("TOOL_LOAD")
 
->>>>>>> 9dc88d81
-
             cur_extruder = cur_lane.extruder_obj
+
             self.current_state = State.LOADING
             self.current_loading = cur_lane.name
+
+            # Switching toolhead extruders, this is mainly for setups with multiple extruders
+            cur_lane.activate_toolhead_extruder()
 
             # Set the lane status to 'loading' and activate the loading LED.
             cur_lane.status = AFCLaneState.TOOL_LOADING
@@ -1239,7 +1203,7 @@
         ```
         """
         self.afcDeltaTime.set_start_time()
-        # TODO figure this out if moving to CUR_LANE.extruder_obj.lane_loaded structure, maybe get current extruder from toolhead?
+        # TODO figure this out if moving to cur_lane.extruder_obj.lane_loaded structure, maybe get current extruder from toolhead?
         # How would you deal with multiple extruders....
         # Check if the bypass filament sensor detects filament; if so unload filament and abort the tool load.
         if self._check_bypass(unload=True): return False
@@ -1290,7 +1254,7 @@
         cur_extruder = cur_lane.extruder_obj
 
         # Switching toolhead extruders, this is mainly for setups with multiple extruders
-        CUR_LANE.activate_toolhead_extruder()
+        cur_lane.activate_toolhead_extruder()
 
         # Prepare the extruder and heater for unloading.
         if self._check_extruder_temp(cur_lane):
@@ -1470,20 +1434,15 @@
                 cur_lane.move_advanced(cur_lane.short_move_dis * -1, SpeedMode.SHORT, assist_active = AssistActive.YES)
             cur_lane.move_advanced(cur_lane.short_move_dis * -5, SpeedMode.SHORT)
 
-        cur_lane.do_enable(False)
-        cur_lane.unit_obj.return_to_home()
-
-<<<<<<< HEAD
         if self.post_unload_macro is not None:
             self.gcode.run_script_from_command(self.post_unload_macro)
             # TODO: Add afcDeltaTime log
 
-        CUR_LANE.do_enable(False)
-        CUR_LANE.unit_obj.return_to_home()
-=======
+        cur_lane.do_enable(False)
+        cur_lane.unit_obj.return_to_home()
+
         self.afc_stats.tc_tool_unload.increase_count()
         cur_lane.espooler.stats.update_database()
->>>>>>> 9dc88d81
 
         self.save_vars()
         unload_time = self.afcDeltaTime.log_major_delta("Lane {} unload done".format(cur_lane.name))
@@ -1626,7 +1585,7 @@
         Displays current status of AFC for webhooks
         """
         str = {}
-        str['current_load']             = self.FUNCTION.get_current_lane() # self.current
+        str['current_load']             = self.function.get_current_lane() # self.current
         str['current_lane']             = self.current_loading
         str['next_lane']                = self.next_lane_load
         str['current_state']            = self.current_state
@@ -1657,9 +1616,6 @@
         """
         str = {}
         numoflanes = 0
-        str["gc_stats"] = "{}".format(gc.get_stats())
-        str["gc_count"] = "{}".format(gc.get_count())
-        str["_check_gc"] = self.reactor._check_gc
         for unit in self.units.values():
             str.update({unit.name: { "system": {}}})
             name=[]
@@ -1671,7 +1627,7 @@
             str[unit.name]['system']['hub_loaded'] = unit.hub_obj.state if unit.hub_obj is not None else None
 
         str["system"]                           = {}
-        str["system"]['current_load']           = self.FUNCTION.get_current_lane()
+        str["system"]['current_load']           = self.function.get_current_lane()
         str["system"]['num_units']              = len(self.units)
         str["system"]['num_lanes']              = numoflanes
         str["system"]['num_extruders']          = len(self.tools)
