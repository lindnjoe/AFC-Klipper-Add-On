--- conflicted
+++ resolved
@@ -27,7 +27,7 @@
 try: from extras.AFC_stats import AFCStats
 except: raise error(ERROR_STR.format(import_lib="AFC_stats", trace=traceback.format_exc()))
 
-AFC_VERSION="1.0.25"
+AFC_VERSION="1.0.26"
 
 # Class for holding different states so its clear what all valid states are
 class State:
@@ -440,7 +440,7 @@
         pheaters = self.printer.lookup_object('heaters')
         wait = False
 
-        # If extruder can extrude and printing return and do not update temperature, don't want to modify extruder temperature during prints
+        # If extruder can extrude and printing, return and do not update temperature. Don't want to modify extruder temperature during prints
         if self.heater.can_extrude and self.function.is_printing():
             return
         target_temp, using_min_value = self._get_default_material_temps(cur_lane)
@@ -1445,7 +1445,7 @@
             if cur_extruder.tool_start == "buffer":
                 # if ramming is enabled, AFC will retract to collapse buffer before unloading
                 cur_lane.unsync_to_extruder()
-                while not cur_lane.get_trailing():
+                while not cur_lane.get_trailing() and self.tool_max_unload_attempts > 0:
                     # attempt to return buffer to trailing pin
                     cur_lane.move_advanced(cur_lane.short_move_dis * -1, SpeedMode.SHORT)
                     num_tries += 1
@@ -1453,9 +1453,18 @@
                     if num_tries > self.tool_max_unload_attempts:
                         msg = ''
                         msg += "Buffer did not become compressed after {} short moves.\n".format(self.tool_max_unload_attempts)
-                        msg += "Increasing 'tool_max_unload_attempts' may improve loading reliability"
-                        self.logger.info("<span class=warning--text>{}</span>".format(msg))
-                        break
+                        msg += "Setting and increasing 'tool_max_unload_attempts' in AFC.cfg may improve unloading reliability\n\n"
+                        msg += "Please check to make sure filament is unloaded from the toolhead's extruder. If filament is still\n"
+                        msg += "loaded manually retract back until its free, then run UNSET_LANE_LOADED and then do manual\n"
+                        msg += "moves with BT_LANE_MOVE until filament is retracted behind your hub. Or you can run AFC_RESET\n"
+                        msg += f"and select {cur_lane.name}, then AFC will slowly move lane until hub is no longer triggered.\n"
+                        if self.next_lane_load is not None:
+                            msg += f"\nOnce lane is behind hub and hub is no longer triggered manually load {self.next_lane_load}\n"
+                            msg += f"with {self.lanes[self.next_lane_load].map} macro.\n"
+                            if self.function.in_print():
+                                msg += "Once lane is loaded click resume to continue printing"
+                        self.error.handle_lane_failure(cur_lane, msg)
+                        return False
                 cur_lane.sync_to_extruder(False)
                 with cur_lane.assist_move(cur_extruder.tool_unload_speed, True, cur_lane.assisted_unload):
                     self.move_e_pos( cur_extruder.tool_stn_unload * -1, cur_extruder.tool_unload_speed, "Buffer Move")
@@ -1474,66 +1483,16 @@
                             # Check to make sure next_lane_loaded is not None before adding instructions on how to manually load next lane
                             if self.next_lane_load is not None:
                                 message += "\nThen manually load {} with {} macro".format(self.next_lane_load, self.lanes[self.next_lane_load].map)
-                                message += "\nOnce lane is loaded click resume to continue printing"
+                                if self.function.in_print():
+                                    message += "\nOnce lane is loaded click resume to continue printing"
                         self.error.handle_lane_failure(cur_lane, message)
                         return False
                     cur_lane.sync_to_extruder()
 
-<<<<<<< HEAD
                     with cur_lane.assist_move(cur_extruder.tool_unload_speed, True, cur_lane.assisted_unload):
                         self.move_e_pos( cur_extruder.tool_stn_unload * -1, cur_extruder.tool_unload_speed, "Sensor move", wait_tool=True)
 
                     self.function.log_toolhead_pos("Sensor move after ")
-=======
-        # Attempt to unload the filament from the extruder, retrying if needed.
-        num_tries = 0
-        if cur_extruder.tool_start == "buffer":
-            # if ramming is enabled, AFC will retract to collapse buffer before unloading
-            cur_lane.unsync_to_extruder()
-            while not cur_lane.get_trailing() and self.tool_max_unload_attempts > 0:
-                # attempt to return buffer to trailing pin
-                cur_lane.move_advanced(cur_lane.short_move_dis * -1, SpeedMode.SHORT)
-                num_tries += 1
-                self.reactor.pause(self.reactor.monotonic() + 0.1)
-                if num_tries > self.tool_max_unload_attempts:
-                    msg = ''
-                    msg += "Buffer did not become compressed after {} short moves.\n".format(self.tool_max_unload_attempts)
-                    msg += "Setting and increasing 'tool_max_unload_attempts' in AFC.cfg may improve unloading reliability\n\n"
-                    msg += "Please check to make sure filament is unloaded from the toolhead's extruder. If filament is still\n"
-                    msg += "loaded manually retract back until its free, then run UNSET_LANE_LOADED and then do manual\n"
-                    msg += "moves with BT_LANE_MOVE until filament is retracted behind your hub. Or you can run AFC_RESET\n"
-                    msg += f"and select {cur_lane.name}, then AFC will slowly move lane until hub is no longer triggered.\n"
-                    if self.next_lane_load is not None:
-                        msg += f"\nOnce lane is behind hub and hub is no longer triggered manually load {self.next_lane_load}\n"
-                        msg += f"with {self.lanes[self.next_lane_load].map} macro.\n"
-                        if self.function.in_print():
-                            msg += "Once lane is loaded click resume to continue printing"
-                    self.error.handle_lane_failure(cur_lane, msg)
-                    return False
-            cur_lane.sync_to_extruder(False)
-            with cur_lane.assist_move(cur_extruder.tool_unload_speed, True, cur_lane.assisted_unload):
-                self.move_e_pos( cur_extruder.tool_stn_unload * -1, cur_extruder.tool_unload_speed, "Buffer Move")
-
-            self.function.log_toolhead_pos("Buffer move after ")
-        else:
-            while cur_lane.get_toolhead_pre_sensor_state() or cur_extruder.tool_end_state:
-                num_tries += 1
-                if num_tries > self.tool_max_unload_attempts:
-                    # Handle failure if the filament cannot be unloaded.
-                    message = 'Failed to unload filament from toolhead. Filament stuck in toolhead.'
-                    if self.function.in_print():
-                        message += "\nRetract filament fully with retract button in gui of choice to remove from extruder gears if needed,"
-                        message += "\n  and then use LANE_MOVE to fully retract behind hub so its not triggered anymore."
-                        message += "\nThen Manually run UNSET_LANE_LOADED to let AFC know nothing is loaded into toolhead"
-                        # Check to make sure next_lane_loaded is not None before adding instructions on how to manually load next lane
-                        if self.next_lane_load is not None:
-                            message += "\nThen manually load {} with {} macro".format(self.next_lane_load, self.lanes[self.next_lane_load].map)
-                            if self.function.in_print():
-                                message += "\nOnce lane is loaded click resume to continue printing"
-                    self.error.handle_lane_failure(cur_lane, message)
-                    return False
-                cur_lane.sync_to_extruder()
->>>>>>> 1a83bc1a
 
             self.afcDeltaTime.log_with_time("Unloaded from toolhead")
 
@@ -1572,40 +1531,17 @@
                         # Check to make sure next_lane_loaded is not None before adding instructions on how to manually load next lane
                         if self.next_lane_load is not None:
                             message += "\nOnce hub is clear, manually load {} with {} macro".format(self.next_lane_load, self.lanes[self.next_lane_load].map)
-                            message += "\nOnce lane is loaded click resume to continue printing"
-
-<<<<<<< HEAD
+                            if self.function.in_print():
+                                message += "\nOnce lane is loaded click resume to continue printing"
+
                     self.error.handle_lane_failure(cur_lane, message)
                     return False
-=======
-        # Clear toolhead's loaded status for easier error handling later.
-        cur_lane.set_unloaded()
->>>>>>> 1a83bc1a
 
             self.afcDeltaTime.log_with_time("Hub cleared")
 
-<<<<<<< HEAD
             #Move to make sure hub path is clear based on the move_clear_dis var
             if cur_lane.hub != 'direct':
                 cur_lane.move_advanced(cur_hub.hub_clear_move_dis * -1, SpeedMode.SHORT, assist_active = AssistActive.YES)
-=======
-        # Ensure filament is fully cleared from the hub.
-        num_tries = 0
-        while cur_hub.state:
-            cur_lane.move_advanced(cur_lane.short_move_dis * -1, SpeedMode.SHORT, assist_active = AssistActive.YES)
-            num_tries += 1
-            if num_tries > (cur_hub.afc_unload_bowden_length / cur_lane.short_move_dis):
-                # Handle failure if the filament doesn't clear the hub.
-                message = 'Hub is not clearing, filament may be stuck in hub'
-                message += '\nPlease check to make sure filament has not broken off and caused the sensor to stay stuck'
-                message += '\nIf you have to retract filament back, use LANE_MOVE macro for {}.'.format(cur_lane.name)
-                if self.function.in_print():
-                    # Check to make sure next_lane_loaded is not None before adding instructions on how to manually load next lane
-                    if self.next_lane_load is not None:
-                        message += "\nOnce hub is clear, manually load {} with {} macro".format(self.next_lane_load, self.lanes[self.next_lane_load].map)
-                        if self.function.in_print():
-                            message += "\nOnce lane is loaded click resume to continue printing"
->>>>>>> 1a83bc1a
 
                 # Cut filament at the hub, if configured.
                 if cur_hub.cut:
