# Armored Turtle Automated Filament Changer
#
# Copyright (C) 2024 Armored Turtle
#
# This file may be distributed under the terms of the GNU GPLv3 license.
import traceback
import logging
import inspect

from configparser import Error as error

try: from extras.AFC_utils import ERROR_STR
except: raise error("Error when trying to import AFC_utils.ERROR_STR\n{trace}".format(trace=traceback.format_exc()))

try: from extras.AFC import State
except: raise error(ERROR_STR.format(import_lib="AFC", trace=traceback.format_exc()))

try: from extras.AFC_lane import AFCLaneState
except: raise error(ERROR_STR.format(import_lib="AFC_lane", trace=traceback.format_exc()))

def load_config(config):
    return afcError(config)

class afcError:
    def __init__(self, config):
        self.printer = config.get_printer()
        self.printer.register_event_handler("klippy:connect", self.handle_connect)
        self.errorLog= {}
        self.pause= False

    def handle_connect(self):
        """
        Handle the connection event.
        This function is called when the printer connects. It looks up AFC info
        and assigns it to the instance variable `self.AFC`.
        """
        self.afc            = self.printer.lookup_object('AFC')
        self.pause_resume   = self.printer.lookup_object("pause_resume")
<<<<<<< HEAD
        self.logger         = self.AFC.logger
=======
        self.logger         = self.afc.logger
        self.error_timeout  = self.afc.error_timeout
        self.idle_timeout_obj = self.printer.lookup_object("idle_timeout")
        self.idle_timeout_val = self.idle_timeout_obj.idle_timeout

>>>>>>> 9dc88d81
        # Constant variable for renaming RESUME macro
        self.BASE_RESUME_NAME       = 'RESUME'
        self.AFC_RENAME_RESUME_NAME = '_AFC_RENAMED_{}_'.format(self.BASE_RESUME_NAME)
        self.BASE_PAUSE_NAME        = 'PAUSE'
        self.AFC_RENAME_PAUSE_NAME  = '_AFC_RENAMED_{}_'.format(self.BASE_PAUSE_NAME)

        self.afc.gcode.register_command('RESET_FAILURE', self.cmd_RESET_FAILURE, desc=self.cmd_RESET_FAILURE_help)
        self.afc.gcode.register_command('AFC_RESUME', self.cmd_AFC_RESUME, desc=self.cmd_AFC_RESUME_help)

    def fix(self, problem, LANE):
        self.pause= True
        self.afc = self.printer.lookup_object('AFC')
        error_handled = False
        if problem is None:
            self.PauseUserIntervention('Paused for unknown error')
        if problem=='toolhead':
            error_handled = self.ToolHeadFix(LANE)
        else:
            self.PauseUserIntervention(problem)
        if not error_handled:
            self.afc.function.afc_led(self.afc.led_fault, LANE.led_index)

        return error_handled

    def ToolHeadFix(self, cur_lane):
        if cur_lane.get_toolhead_pre_sensor_state():   #toolhead has filament
            if cur_lane.extruder_obj.lane_loaded == cur_lane.name:   #var has right lane loaded
                if not cur_lane.load_state: #Lane has filament
                    self.PauseUserIntervention('Filament not loaded in Lane')
                else:
                    self.PauseUserIntervention('no error detected')
            else:
                self.PauseUserIntervention('laneloaded does not match extruder')

        else: #toolhead empty
            if cur_lane.load_state: #Lane has filament
                while cur_lane.load_state:  # slowly back filament up to lane extruder
                    cur_lane.move(-5, self.afc.short_moves_speed, self.afc.short_moves_accel, True)
                while not cur_lane.load_state:  # reload lane extruder
                    cur_lane.move(5, self.afc.short_moves_speed, self.afc.short_moves_accel, True)

                cur_lane.tool_load = False
                cur_lane.loaded_to_hub = False
                cur_lane.extruder_obj.lane_loaded = ''
                self.afc.save_vars()
                self.pause = False
                return True

            else:
                self.PauseUserIntervention('Filament not loaded in Lane')

    def PauseUserIntervention(self,message):
        #pause for user intervention
        self.logger.error(message)
        if self.afc.function.is_homed() and not self.afc.function.is_paused():
            self.afc.save_pos()
            if self.pause:
                self.pause_print()

    def pause_print(self):
        """
        pause_print function verifies that the printer is homed and not currently paused before calling
        the base pause command
        """
        self.set_error_state( True )
        self.logger.info ('PAUSING')
        self.afc.gcode.run_script_from_command('PAUSE')
        self.logger.debug("After User Pause")
        self.afc.function.log_toolhead_pos()

    def set_error_state(self, state=False):
        logging.warning("AFC debug: setting error state {}".format(state))
        # Only save position on first error state call
        if state and not self.afc.error_state:
            self.afc.save_pos()
        self.afc.error_state = state
        self.afc.current_state = State.ERROR if state else State.IDLE

    def AFC_error(self, msg, pause=True, level=1):
        # Print to logger since respond_raw does not write to logger
        logging.warning(msg)
        # Handle AFC errors
        self.logger.error( message=msg, stack_name=inspect.stack()[level].function )
        if pause: self.pause_print()

    cmd_RESET_FAILURE_help = "CLEAR STATUS ERROR"
    def cmd_RESET_FAILURE(self, gcmd):
        """
        This function clears the error state of the AFC system by setting the error state to False.

        Usage
        -----
        `RESET_FAILURE`

        Example
        -----
        `RESET_FAILURE`
        """
        self.reset_failure()

    def reset_failure(self):
        """
        Common function to reset error_state, pause, and position_saved variables
        """
        self.logger.debug("Resetting failures")
        self.set_error_state(False)
        self.pause              = False
        self.afc.position_saved = False
        self.afc.in_toolchange  = False

    cmd_AFC_RESUME_help = "Clear error state and restores position before resuming the print"
    def cmd_AFC_RESUME(self, gcmd):
        """
        During the PREP phase of startup, the user's RESUME macro is renamed and replaced with AFC_RESUME.
        This function clears the error state of the AFC system, sets the in_toolchange flag to False,
        runs the resume script, and restores the toolhead position to the last saved position.

        This is not a macro that should normally need to be called by the user.

        Usage
        -----
        `AFC_RESUME`

        Example
        -----
        ```
        AFC_RESUME
        ```
        """
        self.afc.in_toolchange = False
        if not self.afc.function.is_paused():
            self.logger.debug("AFC_RESUME: Printer not paused, not executing resume code")
            return

        # Save current pause state
        temp_is_paused = self.afc.function.is_paused()

        # Verify that printer is in absolute mode
        self.afc.function.check_absolute_mode("AFC_RESUME")

        move_z_pos = self.afc.last_gcode_position[2] + self.afc.z_hop
        # Check if current position is below saved gcode position, if its lower first raise z above last saved
        #   position so that toolhead does not crash into part
        if self.afc.gcode_move.last_position[2] <= move_z_pos:
            self.afc.move_z_pos(move_z_pos, "AFC_RESUME")
        else:
            self.logger.debug(f"AFC_RESUME: not moving in z cur_pos:{self.afc.gcode_move.last_position} move_z_pos:{move_z_pos}")

        self.logger.debug("AFC_RESUME: Before User Restore")
        self.afc.function.log_toolhead_pos()
        self.afc.gcode.run_script_from_command("{macro_name} {user_params}".format(macro_name=self.AFC_RENAME_RESUME_NAME, user_params=gcmd.get_raw_command_parameters()))

        # The only time our resume should restore position is if there was an error that caused the pause
        if self.afc.error_state or temp_is_paused or self.afc.position_saved:
            self.set_error_state(False)
            self.afc.restore_pos(False)
            self.pause = False

        self.logger.debug("RESUME-Error State: {}, Is Paused {}, Position_saved {}, in toolchange: {}".format(
            self.afc.error_state, self.afc.function.is_paused(), self.afc.position_saved, self.afc.in_toolchange ))

    cmd_AFC_PAUSE_help = "Pauses print, raises z by z-hop amount, and then calls users pause macro"
    def cmd_AFC_PAUSE(self, gcmd):
        """
        During the PREP phase of startup, the user's PAUSE macro is renamed and replaced with AFC_PAUSE.
        This function pauses the print, raises the Z axis by the z-hop amount, and then calls the user's pause macro.

        This is not a macro that should normally need to be called by the user.

        Usage
        -----
        `AFC_PAUSE`

        Example
        -----
        ```
        AFC_PAUSE
        ```
        """
        # Check to make sure printer is not already paused
        if not self.afc.function.is_paused():
            self.logger.debug("AFC_PAUSE: Pausing")
            # Save position
            self.afc.save_pos()
            # Need to pause as soon as possible to stop more gcode from executing, this needs to be done before movement in Z
            self.pause_resume.send_pause_command()
            # Verify that printer is in absolute mode
            self.afc.function.check_absolute_mode("AFC_PAUSE")
            move_z_pos = self.afc.last_gcode_position[2] + self.afc.z_hop
            # Check to see if current position is less than saved postion plus z-hop
            if self.afc.gcode_move.last_position[2] <= move_z_pos:
                # Move Z up by z-hop value
                self.afc.move_z_pos(move_z_pos, "AFC_PAUSE")
            else:
                self.logger.debug(f"AFC_PAUSE: not moving in z cur_pos:{self.afc.gcode_move.last_position} move_z_pos:{move_z_pos}")
            # Call users PAUSE
            self.afc.gcode.run_script_from_command("{macro_name} {user_params}".format(macro_name=self.AFC_RENAME_PAUSE_NAME, user_params=gcmd.get_raw_command_parameters()))

            timeout_to_use = max(self.error_timeout, self.idle_timeout_val)
            self.afc.gcode.run_script_from_command(f"SET_IDLE_TIMEOUT TIMEOUT={timeout_to_use}")

        else:
            self.logger.debug("AFC_PAUSE: Not Pausing")

        self.logger.debug("PAUSE-Error State: {}, Is Paused {}, Position_saved {}, in toolchange: {}".format(
            self.afc.error_state, self.afc.function.is_paused(), self.afc.position_saved, self.afc.in_toolchange ))


    handle_lane_failure_help = "Get load errors, stop stepper and respond error"
    def handle_lane_failure(self, cur_lane, message, pause=True):
        # Disable the stepper for this lane
        cur_lane.do_enable(False)
        cur_lane.status = AFCLaneState.ERROR
        msg = "{} {}".format(cur_lane.name, message)
        self.AFC_error(msg, pause, level=2)
        self.afc.function.afc_led(self.afc.led_fault, cur_lane.led_index)<|MERGE_RESOLUTION|>--- conflicted
+++ resolved
@@ -36,15 +36,11 @@
         """
         self.afc            = self.printer.lookup_object('AFC')
         self.pause_resume   = self.printer.lookup_object("pause_resume")
-<<<<<<< HEAD
-        self.logger         = self.AFC.logger
-=======
         self.logger         = self.afc.logger
         self.error_timeout  = self.afc.error_timeout
         self.idle_timeout_obj = self.printer.lookup_object("idle_timeout")
         self.idle_timeout_val = self.idle_timeout_obj.idle_timeout
 
->>>>>>> 9dc88d81
         # Constant variable for renaming RESUME macro
         self.BASE_RESUME_NAME       = 'RESUME'
         self.AFC_RENAME_RESUME_NAME = '_AFC_RENAMED_{}_'.format(self.BASE_RESUME_NAME)
