# Armored Turtle Automated Filament Changer
#
# Copyright (C) 2024 Armored Turtle
#
# This file may be distributed under the terms of the GNU GPLv3 license.

from configparser import Error as error

ADVANCE_STATE_NAME = "Expanded"
TRAILING_STATE_NAME = "Compressed"
CHECK_RUNOUT_TIMEOUT = .5

class AFCtrigger:

    def __init__(self, config):
        self.printer       = config.get_printer()
        self.reactor       = self.printer.get_reactor()
        self.gcode         = self.printer.lookup_object('gcode')
        self.name          = config.get_name().split(' ')[-1]
        self.AFC           = self.printer.lookup_object('AFC')
        self.turtleneck    = False
        self.belay         = False
        self.last_state    = False
        self.enable        = False
        self.printer_ready = False
        self.is_printing   = False
        self.debug         = config.getboolean("debug", False)
        self.buttons       = self.printer.load_object(config, "buttons")

        # CLOG SETTINGS
        self.estimated_print_time = None
        self.min_event_systime    = self.reactor.NEVER
        # error sensitivity, 0 disables, 1 is the most, 10 is the least
        self.error_sensitivity    = config.getfloat("filament_error_sensitivity", default=0, minval=0, maxval=10)
        self.fault_sensitivity    = self.error_sensitivity * 10
        self.filament_error_pos   = None
        self.past_position        = None

        # LED SETTINGS
        self.led_index = config.get('led_index', None)
        self.led = False
        if self.led_index is not None:
            self.led = True
            self.led_index = config.get('led_index')

        # Try and get one of each pin to see how user has configured buffer
        self.advance_pin     = config.get('advance_pin', None)
        self.buffer_distance = config.getfloat('distance', None)

        if self.advance_pin is not None and self.buffer_distance is not None:
            # Throw an error as this is not a valid configuration, only Turtle neck or buffer can be configured not both
            msg = "Turtle neck or buffer can be configured not both, please fix buffer configuration"
            self.gcode._respond_error( msg )
            raise error( msg )

        # Pull config for Turtleneck style buffer (advance and training switches)
        if self.advance_pin is not None:
            self.turtleneck       = True
            self.advance_pin      = config.get('advance_pin')
            self.trailing_pin     = config.get('trailing_pin')
            self.multiplier_high  = config.getfloat("multiplier_high", default=1.1, minval=1.0)
            self.multiplier_low   = config.getfloat("multiplier_low", default=0.9, minval=0.0, maxval=1.0)
            self.velocity         = config.getfloat('velocity', 0)

        # Pull config for Belay style buffer (single switch)
        elif self.buffer_distance is not None:
            self.belay            = True
            self.pin              = config.get('pin')
            self.buffer_distance  = config.getfloat('distance', 0)
            self.velocity         = config.getfloat('velocity', 0)
            self.accel            = config.getfloat('accel', 0)

        # Error if buffer is not configured correctly
        else:
            msg = "Buffer is not configured correctly, please fix configuration"
            self.gcode._respond_error( msg )
            raise error( msg )

        self.printer.register_event_handler("klippy:connect"       , self._handle_ready)
        self.printer.register_event_handler('idle_timeout:printing', self._handle_printing)
        self.printer.register_event_handler('idle_timeout:ready'   , self._handle_printer_ready)
        self.printer.register_event_handler('idle_timeout:idle'    , self._handle_not_printing)

        self.gcode.register_mux_command("QUERY_BUFFER", "BUFFER", self.name, self.cmd_QUERY_BUFFER, desc=self.cmd_QUERY_BUFFER_help)

        # Belay Buffer
        if self.belay:
            self.buttons.register_buttons([self.pin], self.belay_sensor_callback)

        # Turtleneck Buffer
        if self.turtleneck:
            self.buttons.register_buttons([self.advance_pin] , self.advance_callback)
            self.buttons.register_buttons([self.trailing_pin], self.trailing_callback)
            self.gcode.register_mux_command("SET_ROTATION_FACTOR", "AFC_trigger", None, self.cmd_SET_ROTATION_FACTOR, desc=self.cmd_LANE_ROT_FACTOR_help)
            self.gcode.register_mux_command("SET_BUFFER_MULTIPLIER", "AFC_trigger", None, self.cmd_SET_MULTILIER, desc=self.cmd_SET_MULTILIER_help)

    def turtle_fault_enabled(self):
        """Checks if the turtleneck, fault detection. and enabled"""
        return self.turtleneck and self.error_sensitivity > 0 and self.enable

    def _handle_ready(self):
        # set startup delay time
        self.gcode.respond_info('filament error detection enabled')
        self.min_event_systime = self.reactor.monotonic() + 5.
        if self.turtleneck:
            self.extruder = self.printer.lookup_object('toolhead').get_extruder()
            self.estimated_print_time = (self.printer.lookup_object('mcu').estimated_print_time)
            # start process for filament error checking
            if self.error_sensitivity > 0:
                self.update_filament_error_pos()
                # register timer that will run to check buffer state changes
                self.extruder_pos_timer = self.reactor.register_timer(self.extruder_pos_update_event)

    def _handle_printer_ready(self, print_time):
        self.is_printing = False
        self.printer_ready = True
        if self.turtle_fault_enabled():
            self.reactor.update_timer(self.extruder_pos_timer, self.reactor.NEVER)

    def _handle_not_printing(self, print_time):
        self.is_printing = False
        if self.turtle_fault_enabled():
            self.reactor.update_timer(self.extruder_pos_timer, self.reactor.NEVER)

    def _handle_printing(self, print_time):
        if self.printer_ready:
            self.is_printing = True
            self.min_event_systime  = self.reactor.monotonic()

     # Belay Call back
    def belay_sensor_callback(self, eventtime, state):
        if not self.last_state and state:
            if self.printer.state_message == 'Printer is ready' and self.enable:
                cur_stepper = self.printer.lookup_object('AFC_stepper ' + self.AFC.current)
                if cur_stepper.hub.tool_state:
                    if self.AFC.current != None:
                        self.belay_move_lane(state)
        self.last_state = state

    def belay_move_lane(self, state):
        if not self.enable: return
        if self.AFC.current is None: return

        if state:
            tool_loaded = self.AFC.current
            LANE = self.printer.lookup_object('AFC_stepper ' + tool_loaded)
            if LANE.status != 'unloading':
                if self.debug: self.gcode.respond_info("Buffer Triggered, Moving Lane {} forward {}mm".format(tool_loaded, self.buffer_distance))
                LANE.move(self.buffer_distance, self.velocity ,self.accel)

    def enable_buffer(self):
        if self.led:
            self.AFC.afc_led(self.AFC.led_buffer_disabled, self.led_index)
        if self.turtleneck:
            self.enable = True
            multiplier = 1.0
            if self.last_state == ADVANCE_STATE_NAME:
                multiplier = self.multiplier_low
            else:
                multiplier = self.multiplier_high
            self.set_multiplier( multiplier )
            if self.debug: self.gcode.respond_info("{} buffer enabled".format(self.name.upper()))
        elif self.belay:
            self.enable = True
            if self.debug: self.gcode.respond_info("{} buffer enabled".format(self.name.upper()))
            self.belay_move_lane(self.last_state)

    def disable_buffer(self):
        self.enable = False
        if self.debug: self.gcode.respond_info("{} buffer disabled".format(self.name.upper()))
        if self.led:
            self.AFC.afc_led(self.AFC.led_buffer_disabled, self.led_index)
        if self.turtleneck:
            self.reset_multiplier()
            if self.is_printing and self.error_sensitivity > 0:
                self.reactor.update_timer(self.extruder_pos_timer, self.reactor.NEVER)
        self.last_state = False

    # Turtleneck commands
    def set_multiplier(self, multiplier):
        if not self.enable: return
        if self.AFC.current is None: return

        cur_stepper = self.printer.lookup_object('AFC_stepper ' + self.AFC.current)
        cur_stepper.update_rotation_distance( multiplier )
        if self.led:
            if multiplier > 1:
                self.AFC.afc_led(self.AFC.led_trailing, self.led_index)
            elif multiplier < 1:
                self.AFC.afc_led(self.AFC.led_advancing, self.led_index)
        if self.debug:
            stepper = cur_stepper.extruder_stepper.stepper
            self.gcode.respond_info("New rotation distance after applying factor: {}".format(stepper.get_rotation_distance()[0]))

    def reset_multiplier(self):
        if self.debug: self.gcode.respond_info("Buffer multiplier reset")

        cur_stepper = self.printer.lookup_object('AFC_stepper ' + self.AFC.current)
        cur_stepper.update_rotation_distance( 1 )
        self.gcode.respond_info("Rotation distance reset : {}".format(cur_stepper.extruder_stepper.stepper.get_rotation_distance()[0]))

<<<<<<< HEAD
    def advance_callback(self, eventtime, state):
=======
    def advance_callback(self, eventime, state):
>>>>>>> ea8ab5b9
        if self.printer.state_message == 'Printer is ready' and self.enable:
            CUR_LANE = self.printer.lookup_object('AFC_stepper ' + self.AFC.current)
            CUR_EXTRUDER = self.printer.lookup_object('AFC_extruder ' + CUR_LANE.extruder_name)
            if CUR_EXTRUDER.tool_start_state:
<<<<<<< HEAD
                if self.AFC.current != None:
                    if state:
                        CUR_LANE.assist(self.velocity / 100)
                        self.reactor.pause(self.reactor.monotonic() + 1)
                        CUR_LANE.assist(0)
                        if self.debug:
                            self.gcode.respond_info("Buffer Triggered State: Advanced\nWATCHING FOR CLOG")
                        self.set_multiplier( (self.multiplier_low + self.multiplier_low) / 5 )
                        if self.debug: self.gcode.respond_info("Buffer Triggered State: Advanced, setting Extra low")
                        # Start clog watch
                        if self.turtle_fault_enabled():
                            self.update_filament_error_pos(eventtime)
                            self.reactor.update_timer(self.extruder_pos_timer, self.reactor.NOW)
                    else:
                        self.set_multiplier( self.multiplier_low )
                        if self.debug: self.gcode.respond_info("Buffer Triggered State: Off Advanced, cancel clog watch")
                        # if state changed before timer expires, disable clog timer
                        if self.turtle_fault_enabled():
                            self.update_filament_error_pos(eventtime)
                            self.reactor.update_timer(self.extruder_pos_timer, self.reactor.NEVER)
=======
                if self.AFC.current != None and state:
                    CUR_LANE.assist(self.velocity / 100)
                    self.reactor.pause(self.reactor.monotonic() + 1)
                    CUR_LANE.assist(0)
                    self.set_multiplier( self.multiplier_low )
                    if self.debug: self.gcode.respond_info("Buffer Triggered State: Advanced")
>>>>>>> ea8ab5b9

        if state: self.last_state = ADVANCE_STATE_NAME
        if not state: self.last_state = False

<<<<<<< HEAD
    def trailing_callback(self, eventtime, state):
=======
    def trailing_callback(self, eventime, state):
>>>>>>> ea8ab5b9
        if self.printer.state_message == 'Printer is ready' and self.enable:
            CUR_LANE = self.printer.lookup_object('AFC_stepper ' + self.AFC.current)
            CUR_EXTRUDER = self.printer.lookup_object('AFC_extruder ' + CUR_LANE.extruder_name)
            if CUR_EXTRUDER.tool_start_state:
<<<<<<< HEAD
                if self.AFC.current != None:
                    if state:
                        # forward assist to help keep filament on spool loose
                        CUR_LANE.assist(self.velocity / 100)
                        self.reactor.pause(self.reactor.monotonic() + 1)
                        CUR_LANE.assist(0)
                        self.set_multiplier( self.multiplier_high * 1.5)
                        if self.debug:
                            self.gcode.respond_info("Buffer Triggered State: Trailing, setting extra high")
                        if self.turtle_fault_enabled():
                            self.update_filament_error_pos(eventtime)
                            self.reactor.update_timer(self.extruder_pos_timer, self.reactor.NOW)
                    else:
                        self.set_multiplier( self.multiplier_high )
                        if self.debug:
                            self.gcode.respond_info("Buffer Triggered State: Trailing, setting high")
                        # Signal that no error was found
                        if self.turtle_fault_enabled():
                            self.update_filament_error_pos(eventtime)
                            self.reactor.update_timer(self.extruder_pos_timer, self.reactor.NEVER)
=======
                if self.AFC.current != None and state:
                    CUR_LANE.assist(self.velocity / 100)
                    self.reactor.pause(self.reactor.monotonic() + 1)
                    CUR_LANE.assist(0)
                    self.set_multiplier( self.multiplier_high )
                    if self.debug: self.gcode.respond_info("Buffer Triggered State: Trailing")
>>>>>>> ea8ab5b9

        if state: self.last_state = TRAILING_STATE_NAME
        if not state: self.last_state = False

    # get the position of the extruder for error reference
    def get_extruder_pos(self, eventtime=None):
        if eventtime is None:
            eventtime = self.reactor.monotonic()
        print_time = self.estimated_print_time(eventtime)
        last_position = self.extruder.find_past_position(print_time)

        if self.past_position is None or last_position > self.past_position:
            self.past_position = last_position
            if self.debug and last_position > 0: self.gcode.respond_info("Extruder last position: {}".format(last_position))
            return last_position

        else:
            return self.past_position

    # store error length
    def update_filament_error_pos(self, eventtime=None):
        if eventtime is None:
            eventtime = self.reactor.monotonic()
        self.filament_error_pos = (self.get_extruder_pos(eventtime) + self.fault_sensitivity)

    # watch for filament errors
    # if the extruder position is greater then the set error out length pause print
    def extruder_pos_update_event(self, eventtime):
        extruder_pos = self.get_extruder_pos(eventtime)
        # Check for filament problems
        if not self.printer_ready:
            if self.debug: self.gcode.respond_info("Printer not yet ready exiting fault detection")
            return self.reactor.NEVER

        if extruder_pos != None:
            msg = "AFC filament fault detected! Take necessary action."
            self.pause_on_error(msg, extruder_pos > self.filament_error_pos)

        return eventtime + CHECK_RUNOUT_TIMEOUT

    # pause print through AFC_error, check before stops repeat events
    def pause_on_error(self, msg, pause=False):
        eventtime = self.reactor.monotonic()
        CUR_LANE  = self.printer.lookup_object('AFC_stepper ' + self.AFC.current)
        if eventtime < self.min_event_systime or not self.enable:
            return
        if pause:
            if self.last_state == ADVANCE_STATE_NAME:
                msg += '\n CLOG DETECTED'
            if self.last_state == TRAILING_STATE_NAME:
                msg += '\n AFC NOT FEEDING'
            elif CUR_LANE.prep_state == False:
                msg += '\nFilament runout'
            self.min_event_systime = self.reactor.NEVER
            self.AFC.AFC_error( msg, True )

    def buffer_status(self):
        state_info = ''
        if self.turtleneck:
            if self.last_state == TRAILING_STATE_NAME:
                state_info += "Compressed"
            elif self.last_state == ADVANCE_STATE_NAME:
                state_info = "Expanded"
            else:
                state_info += "buffer tube floating in the middle"
        else:
            if self.last_state:
                state_info += "compressed"
            else:
                state_info += "expanded"
        return state_info

    cmd_SET_MULTILIER_help = "live adjust buffer high and low multiplier"
    def cmd_SET_MULTILIER(self, gcmd):
        if self.turtleneck:
            if self.AFC.current != None and self.enable:
                chg_multiplier = gcmd.get('MULTIPLIER', None)
                if chg_multiplier == None:
                    self.gcode.respond_info("Multiplier must be provided, HIGH or LOW")
                    return
                chg_factor = gcmd.get_float('FACTOR')
                if chg_factor <= 0:
                    self.gcode.respond_info("FACTOR must be greater than 0")
                    return
                if chg_multiplier == "HIGH" and chg_factor > 1:
                    self.multiplier_high = chg_factor
                    self.set_multiplier(chg_factor)
                    self.gcode.respond_info("multiplier_high set to {}").format(chg_factor)
                    self.gcode.respond_info('multiplier_high: {} MUST be updated under buffer config for value to be saved').format(chg_factor)
                elif chg_multiplier == "LOW" and chg_factor < 1:
                    self.multiplier_low = chg_factor
                    self.set_multiplier(chg_factor)
                    self.gcode.respond_info("multiplier_low set to {}").format(chg_factor)
                    self.gcode.respond_info('multiplier_low: {} MUST be updated under buffer config for value to be saved').format(chg_factor)

    cmd_LANE_ROT_FACTOR_help = "change rotation distance by factor specified"
    def cmd_SET_ROTATION_FACTOR(self, gcmd):
        """
        Adjusts the rotation distance of the current AFC stepper motor by applying a
        specified factor. If no factor is provided, it defaults to 1.0, which resets
        the rotation distance to the base value.

        Args:
            gcmd: A G-code command object containing the parameters for the factor.
                The 'FACTOR' parameter is used to specify the multiplier for the
                rotation distance.

        Behavior:
            - The FACTOR must be greater than 0.
            - If the buffer is enabled and active, and a valid factor is provided,
            the function adjusts the rotation distance for the current AFC stepper.
            - If FACTOR is 1.0, the rotation distance is reset to the base value.
            - If FACTOR is a valid non-zero number, the rotation distance is updated
            by the provided factor.
            - If FACTOR is 0 or AFC is not enabled, an appropriate message is sent
            back through the G-code interface.
        """
        if self.turtleneck:
            if self.AFC.current != None and self.enable:
                change_factor = gcmd.get_float('FACTOR', 1.0)
                if change_factor <= 0:
                    self.gcode.respond_info("FACTOR must be greater than 0")
                    return
                elif change_factor == 1.0:
                    self.set_multiplier ( 1 )
                    self.gcode.respond_info("Rotation distance reset to base value")
                else:
                    self.set_multiplier( change_factor )
            else:
                self.gcode.respond_info("BUFFER {} NOT ENABLED".format(self.name.upper()))
        else:
            self.gcode.respond_info("BUFFER {} CAN'T CHANGE ROTATION DISTANCE".format(self.name.upper()))

    cmd_QUERY_BUFFER_help = "Report Buffer sensor state"
    def cmd_QUERY_BUFFER(self, gcmd):
        """
        Reports the current state of the buffer sensor and, if applicable, the rotation
        distance of the current AFC stepper motor.

        Behavior:
            - If the `turtleneck` feature is enabled and a tool is loaded, the rotation
            distance of the current AFC stepper motor is reported, along with the
            current state of the buffer sensor.
            - If the `turtleneck` feature is not enabled, only the buffer state is
            reported.
            - Both the buffer state and, if applicable, the stepper motor's rotation
            distance are sent back as G-code responses.
        """
        state_info = self.buffer_status()
        if self.turtleneck:
            if self.enable:
                tool_loaded=self.AFC.current
                LANE = self.printer.lookup_object('AFC_stepper ' + tool_loaded)
                stepper = LANE.extruder_stepper.stepper
                rotation_dist = stepper.get_rotation_distance()[0]
                state_info += ("\n{} Rotation distance: {}".format(LANE.name.upper(), rotation_dist))

        self.gcode.respond_info("{} : {}".format(self.name, state_info))

def load_config_prefix(config):
    return AFCtrigger(config)<|MERGE_RESOLUTION|>--- conflicted
+++ resolved
@@ -199,16 +199,12 @@
         cur_stepper.update_rotation_distance( 1 )
         self.gcode.respond_info("Rotation distance reset : {}".format(cur_stepper.extruder_stepper.stepper.get_rotation_distance()[0]))
 
-<<<<<<< HEAD
+
     def advance_callback(self, eventtime, state):
-=======
-    def advance_callback(self, eventime, state):
->>>>>>> ea8ab5b9
         if self.printer.state_message == 'Printer is ready' and self.enable:
             CUR_LANE = self.printer.lookup_object('AFC_stepper ' + self.AFC.current)
             CUR_EXTRUDER = self.printer.lookup_object('AFC_extruder ' + CUR_LANE.extruder_name)
             if CUR_EXTRUDER.tool_start_state:
-<<<<<<< HEAD
                 if self.AFC.current != None:
                     if state:
                         CUR_LANE.assist(self.velocity / 100)
@@ -229,28 +225,15 @@
                         if self.turtle_fault_enabled():
                             self.update_filament_error_pos(eventtime)
                             self.reactor.update_timer(self.extruder_pos_timer, self.reactor.NEVER)
-=======
-                if self.AFC.current != None and state:
-                    CUR_LANE.assist(self.velocity / 100)
-                    self.reactor.pause(self.reactor.monotonic() + 1)
-                    CUR_LANE.assist(0)
-                    self.set_multiplier( self.multiplier_low )
-                    if self.debug: self.gcode.respond_info("Buffer Triggered State: Advanced")
->>>>>>> ea8ab5b9
 
         if state: self.last_state = ADVANCE_STATE_NAME
         if not state: self.last_state = False
 
-<<<<<<< HEAD
     def trailing_callback(self, eventtime, state):
-=======
-    def trailing_callback(self, eventime, state):
->>>>>>> ea8ab5b9
         if self.printer.state_message == 'Printer is ready' and self.enable:
             CUR_LANE = self.printer.lookup_object('AFC_stepper ' + self.AFC.current)
             CUR_EXTRUDER = self.printer.lookup_object('AFC_extruder ' + CUR_LANE.extruder_name)
             if CUR_EXTRUDER.tool_start_state:
-<<<<<<< HEAD
                 if self.AFC.current != None:
                     if state:
                         # forward assist to help keep filament on spool loose
@@ -271,14 +254,6 @@
                         if self.turtle_fault_enabled():
                             self.update_filament_error_pos(eventtime)
                             self.reactor.update_timer(self.extruder_pos_timer, self.reactor.NEVER)
-=======
-                if self.AFC.current != None and state:
-                    CUR_LANE.assist(self.velocity / 100)
-                    self.reactor.pause(self.reactor.monotonic() + 1)
-                    CUR_LANE.assist(0)
-                    self.set_multiplier( self.multiplier_high )
-                    if self.debug: self.gcode.respond_info("Buffer Triggered State: Trailing")
->>>>>>> ea8ab5b9
 
         if state: self.last_state = TRAILING_STATE_NAME
         if not state: self.last_state = False
