# Armored Turtle Automated Filament Changer
#
# Copyright (C) 2024 Armored Turtle
#
# This file may be distributed under the terms of the GNU GPLv3 license.

# File is used to hold common functions that can be called from anywhere and don't belong to a class
<<<<<<< HEAD
import json
import re
from sys import settrace

=======
import traceback
import json

from datetime import datetime
>>>>>>> 1abc286c
from urllib.request import (
    Request,
    urlopen
)
from urllib.parse import (
    urlencode,
<<<<<<< HEAD
    urljoin
)
=======
    urljoin,
    quote
)

ERROR_STR = "Error trying to import {import_lib}, please rerun install-afc.sh script in your AFC-Klipper-Add-On directory then restart klipper\n\n{trace}"
>>>>>>> 1abc286c

def add_filament_switch( switch_name, switch_pin, printer ):
    """
    Helper function to register pins as filament switch sensor so it will show up in web guis

    :param switch_name: Name of switch to register, should be in the following format: `filament_switch_sensor <name>`
    :param switch_pin: Pin to add to config for switch
    :param printer: printer object

    :return returns filament_switch_sensor object
    """
    import configparser
    import configfile
    ppins = printer.lookup_object('pins')
    ppins.allow_multi_use_pin(switch_pin.strip("!^"))
    filament_switch_config = configparser.RawConfigParser()
    filament_switch_config.add_section( switch_name )
    filament_switch_config.set( switch_name, 'switch_pin', switch_pin)
    filament_switch_config.set( switch_name, 'pause_on_runout', 'False')

    cfg_wrap = configfile.ConfigWrapper( printer, filament_switch_config, {}, switch_name)

    fila = printer.load_object(cfg_wrap, switch_name)
    fila.runout_helper.sensor_enabled = False
    fila.runout_helper.runout_pause = False

    return fila

<<<<<<< HEAD
class AFC_moonraker:
    def __init__(self, port, logger):
        self.port = port
        self.logger = logger
        self.local_host = 'http://localhost{port}'.format( port=port )
        self.database_url = urljoin(self.local_host, "server/database/item")
        self.data_array = {"namespace":"afc_stats", "key":"", "value":""}

    def _get_results(self, url_string):
        try:
            resp = json.load(urlopen(url_string))
        except:
            # TODO: throw error here
            resp = None
        return resp

    def get_spoolman_server(self):
        resp = self._get_results(urljoin(self.local_host, 'server/config'))
        if resp is not None:
            if "spoolman" in resp['result']['orig']:
                return resp['result']['orig']['spoolman']['server']     # check for spoolman and grab url
        else:
            return None

    def check_for_td1(self):
        td1 = False
        td1_defined = False
        lane_data = False
        resp = self._get_results(urljoin(self.local_host, 'server/config'))
        if resp is not None:
            if "td1" in resp['result']['orig']:
                td1_defined = True
                td1_data = self.get_td1_data()
                if td1_data is not None and len(td1_data) > 0:
                    td1 = True

            if "lane_data" in resp['result']['orig']:
                lane_data = True
        return td1_defined, td1, lane_data

    def get_file_filament_change_count(self, filename ):
        change_count = 0
        resp = self._get_results(urljoin(self.local_host, 'server/files/metadata?filename={}'.format(filename)))
        if resp is not None and 'filament_change_count' in resp['result']:
            change_count =  resp['result']['filament_change_count']
        return change_count

    def get_afc_stats(self):
        resp = None
        resp = self._get_results(urljoin(self.database_url, "?namespace=afc_stats"))
        if resp is None:
            self.logger.info("AFC_stats not in database")

        return resp

    def update_afc_stats(self, key, value):
        post_payload = {
            "request_method": "POST",
            "namespace": "afc_stats",
            "key": key,
            "value": value
        }
        req = Request( url=self.database_url, data=urlencode(post_payload).encode())
        resp = self._get_results(req)

    def get_spool(self, id):

=======
def check_and_return( value_str:str, data_values:dict ) -> str:
    """
    Common function to check if value exists in dictionary and returns value if it does.

    :param value_str: Key string to check if value exists in dictionary
    :param data_values: Dictionary of values to check for key

    :return: Returns string of value if found in dictionary
    """
    value = "0"
    if value_str in data_values:
        value = data_values[value_str]

    return value

class AFC_moonraker:
    """
    This class is used to communicate with moonraker to look up information and post
    data into moonrakers database

    Parameters
    ----------------
    port: String
        Port to connect to moonrakers localhost
    logger: AFC_logger
        AFC logger object to log and print to console
    """
    ERROR_STRING = "Error getting data from moonraker, check AFC.log for more information"
    def __init__(self, port:str, logger:object):
        self.port           = port
        self.logger         = logger
        self.local_host     = 'http://localhost{port}'.format( port=port )
        self.database_url   = urljoin(self.local_host, "server/database/item")
        self.afc_stats_key  = "afc_stats"
        self.afc_stats      = None
        self.last_stats_time= None

    def _get_results(self, url_string):
        """
        Helper function to get results, check for errors and return data if successful

        :param url_string: URL encoded string to fetch/post data to moonraker

        :returns: Returns result dictionary if data is valid , returns None if and error occurred
        """
        data = None
        try:
            resp = urlopen(url_string)
            if resp.status >= 200 and resp.status <= 300:
                data = json.load(resp)
            else:
                self.logger.error(self.ERROR_STRING)
                self.logger.debug(f"Response: {resp.status} Reason: {resp.reason}")
        except:
            self.logger.error(self.ERROR_STRING, traceback=traceback.format_exc())
            data = None
        return data['result'] if data is not None else data

    def get_spoolman_server(self)->str:
        """
        Queries moonraker to see if spoolman is configured, returns True when
        spoolman is configured

        :returns: Returns string for spoolmans IP, returns None if its not configured
        """
        resp = self._get_results(urljoin(self.local_host, 'server/config'))
        # Check to make sure response is valid and spoolman exists in dictionary
        if resp is not None and 'orig' in resp and 'spoolman' in resp['orig']:
            return resp['orig']['spoolman']['server']     # check for spoolman and grab url
        else:
            self.logger.debug("Spoolman server is not defined")
            return None

    def get_file_filament_change_count(self, filename:str ):
        """
        Queries moonraker for files metadata and returns filament change count

        :param filename: Filename to query moonraker and pull metadata
        :return: Returns number of filament change counts if `filament_change_count` is in metadata.
                 Returns zero if not found in metadata.
        """
        change_count = 0
        resp = self._get_results(urljoin(self.local_host,
                                    'server/files/metadata?filename={}'.format(quote(filename))))
        if resp is not None and 'filament_change_count' in resp:
            change_count =  resp['filament_change_count']
        else:
            self.logger.debug(f"Filament change count metadata not found for file:{filename}")
        return change_count

    def get_afc_stats(self):
        """
        Queries moonraker database for all `afc_stats` entries and returns results if afc_stats exist.
        Function also caches results and refetches data if cache is older than 60s. This is done to help
        cut down on how much data is fetched from moonraker.

        :return: Dictionary of afc_stats entries, None if afc_stats entry does not exist
        """
        resp = None
        # Initially set to True since first time data always needs to be fetched
        refetch_data = True
        current_time = datetime.now()

        # Check to see if data is older than 60 seconds and refreshes
        if self.last_stats_time is not None:
            refetch_data = False
            delta = current_time - self.last_stats_time
            if delta.seconds > 60:
                refetch_data = True
                self.last_stats_time = current_time
        else:
            self.last_stats_time = datetime.now()

        # Cache results to keep queries to moonraker down
        if self.afc_stats is None or refetch_data:
            resp = self._get_results(urljoin(self.database_url, f"?namespace={self.afc_stats_key}"))
            if resp is not None:
                self.afc_stats = resp
            else:
                self.logger.debug("AFC_stats not in database")

        return self.afc_stats

    def update_afc_stats(self, key, value):
        """
        Updates afc_stats in moonrakers database with key, value pair

        :param key: The key indicating the field where the value should be inserted
        :param value: The value to insert into the database
        """
        resp = None
        post_payload = {
            "request_method": "POST",
            "namespace": self.afc_stats_key,
            "key": key,
            "value": value
        }
        req = Request(self.database_url, urlencode(post_payload).encode())

        resp = self._get_results(req)
        if resp is None:
            self.logger.error(f"Error when trying to update {key} in moonraker, see AFC.log for more info")

    def get_spool(self, id:int):
        """
        Uses moonrakers proxy to query spoolID from spoolman

        :param id: SpoolID to lookup and fetch data from spoolman
        :return: Returns dictionary of spoolID, returns None if error occurred or ID does not exist
        """
        resp = None
>>>>>>> 1abc286c
        request_payload = {
            "request_method": "GET",
            "path": f"/v1/spool/{id}"
        }
        spool_url = urljoin(self.local_host, 'server/spoolman/proxy')
<<<<<<< HEAD
        req = Request( url=spool_url, data=urlencode(request_payload).encode() )
        resp = self._get_results(req)
        return resp['result']

    def get_td1_data(self):
        url = urljoin(self.local_host, "machine/td1_data")
        req = Request(url=url)
        resp = self._get_results(req)
        if resp is not None and "devices" in resp["result"]:
            return resp["result"]["devices"]
        else:
            return None

    def send_lane_data(self, data):
        url = urljoin( self.local_host, '/machine/set_lane_data')
        req = Request( url=url, data=json.dumps(data).encode(),
                       method="POST", headers={"Content-Type": "application/json"})
        if self._get_results(req) is None:
            self.logger.error("Error sending lane data")

def check_and_return( value_str, data_values ):
    value = 0
    if value_str in data_values:
        value = data_values[value_str]

    return value

class AFCStats_var:
    def __init__(self, parent_name, name, data, moonraker):
        self.parent_name = parent_name
        self.name        = name
        self.moonraker   = moonraker

        if data is not None and self.parent_name in data:
            self._value = check_and_return( self.name, data[self.parent_name])
        else:
            self._value = 0
            self.update_database()
    @property
    def value(self):
        return self._value
    @value.setter
    def value(self, value):
        self._value = value
        self.update_database()

    def increase_count(self):
        self.value += 1
        self.update_database()

    def reset_count(self):
        self.value = 0
        self.update_database()

    def update_database(self):
        self.moonraker.update_afc_stats(f"{self.parent_name}.{self.name}", self.value)
        return

    def set_current_time(self):
        from datetime import datetime
        time = datetime.now()
        self._value = time.strftime("%Y-%m-%d %H:%M")
        self.update_database()

class AFCStats:
    def __init__(self, moonraker):

        self.moonraker = moonraker
        afc_stats = self.moonraker.get_afc_stats()

        if afc_stats is not None:
            values = ["values"]
        else:
            values = None

        self.tc_total           = AFCStats_var("toolchange_count", "total", values, self.moonraker)
        self.tc_tool_unload     = AFCStats_var("toolchange_count", "tool_unload", values, self.moonraker)
        self.tc_tool_load       = AFCStats_var("toolchange_count", "tool_load", values, self.moonraker)
        self.tc_without_error   = AFCStats_var("toolchange_count", "changes_without_error", values, self.moonraker)
        self.tc_last_load_error = AFCStats_var("toolchange_count", "last_load_error", values, self.moonraker) # TimeDateValue

        if self.tc_last_load_error.value == 0:
            self.tc_last_load_error.set_current_time()

        self.cut_total                  = AFCStats_var("cut", "cut_total", values, self.moonraker)
        self.cut_total_since_changed    = AFCStats_var("cut", "cut_total_since_changed", values, self.moonraker)
        self.last_blade_changed         = AFCStats_var("cut", "last_blade_changed", values, self.moonraker)
        # self.cut_threshold_for_warning  = AFCStats_var("cut", "cut_total", values, self.moonraker)

        self.average_toolchange_time    = AFCStats_var("average_time", "tool_change", values, self.moonraker)
        self.average_tool_unload_time   = AFCStats_var("average_time", "tool_unload", values, self.moonraker)
        self.average_tool_load_time     = AFCStats_var("average_time", "tool_load",   values, self.moonraker)

    def print_stats(self, afc_obj):
        print_str  = f"{'':{'-'}<87}\n"
        print_str += f"|{'Toolchanges':{' '}^42}|{'Cut':{' '}^42}|\n"
        print_str += f"|{'':{'-'}<85}|\n"
        print_str += f"|{'Total':{' '}>22} : {self.tc_total.value:{' '}<17}|{'Total':{' '}>22} : {self.cut_total.value:{''}<17}|\n"
        print_str += f"|{'Tool Unload':{' '}>22} : {self.tc_tool_unload.value:{' '}<17}|{'Total since changed':{' '}>22} : {self.cut_total_since_changed.value:{''}<17}|\n"
        print_str += f"|{'Tool Load':{' '}>22} : {self.tc_tool_load.value:{' '}<17}|{'Blade last changed':{' '}>22} : {self.last_blade_changed.value:{''}<17}|\n"
        print_str += f"|{'Changes without error':{' '}>22} : {self.tc_without_error.value:{' '}<17}|{'':{''}<42}|\n"
        print_str += f"|{'Last error date':{' '}>22} : {self.tc_last_load_error.value:{' '}<17}|{'':{''}<42}|\n"
        print_str += f"{'':{'-'}<87}\n"

        for lane in afc_obj.lanes.values():
            print_str += f"| {lane.name:{' '}>7} : N20 runtime: {lane.lane_stats.n20_runtime.value:{' '}>6}                Lane change count: {lane.lane_stats.lane_change_count.value:{' '}>6}\n"
        afc_obj.logger.raw(print_str)


# toolchange_count
#   total
#   tool_load
#   tool_unload
#   without_error
#   last_load_error
# cut_count
#   total
#   cut_count_since_changed
#   last_blade_changed
#   number_cut_for_warning - warn user when they are 1000 cuts away
# average_toolchange_time
#   tool_load
#   tool_unload

# Lane specific
#   n20_runtime_per_lane
#     lane1
#     lane2
#     etc....
#   change_count_per_lane
#     lane1
#     lane2
#     etc....
=======
        req = Request( spool_url, urlencode(request_payload).encode() )

        resp = self._get_results(req)
        if resp is not None:
            resp = resp
        else:
            self.logger.info(f"SpoolID: {id} not found")
        return resp
>>>>>>> 1abc286c
<|MERGE_RESOLUTION|>--- conflicted
+++ resolved
@@ -5,33 +5,22 @@
 # This file may be distributed under the terms of the GNU GPLv3 license.
 
 # File is used to hold common functions that can be called from anywhere and don't belong to a class
-<<<<<<< HEAD
-import json
-import re
-from sys import settrace
-
-=======
+
 import traceback
 import json
 
 from datetime import datetime
->>>>>>> 1abc286c
 from urllib.request import (
     Request,
     urlopen
 )
 from urllib.parse import (
     urlencode,
-<<<<<<< HEAD
-    urljoin
-)
-=======
     urljoin,
     quote
 )
 
 ERROR_STR = "Error trying to import {import_lib}, please rerun install-afc.sh script in your AFC-Klipper-Add-On directory then restart klipper\n\n{trace}"
->>>>>>> 1abc286c
 
 def add_filament_switch( switch_name, switch_pin, printer ):
     """
@@ -60,75 +49,7 @@
 
     return fila
 
-<<<<<<< HEAD
-class AFC_moonraker:
-    def __init__(self, port, logger):
-        self.port = port
-        self.logger = logger
-        self.local_host = 'http://localhost{port}'.format( port=port )
-        self.database_url = urljoin(self.local_host, "server/database/item")
-        self.data_array = {"namespace":"afc_stats", "key":"", "value":""}
-
-    def _get_results(self, url_string):
-        try:
-            resp = json.load(urlopen(url_string))
-        except:
-            # TODO: throw error here
-            resp = None
-        return resp
-
-    def get_spoolman_server(self):
-        resp = self._get_results(urljoin(self.local_host, 'server/config'))
-        if resp is not None:
-            if "spoolman" in resp['result']['orig']:
-                return resp['result']['orig']['spoolman']['server']     # check for spoolman and grab url
-        else:
-            return None
-
-    def check_for_td1(self):
-        td1 = False
-        td1_defined = False
-        lane_data = False
-        resp = self._get_results(urljoin(self.local_host, 'server/config'))
-        if resp is not None:
-            if "td1" in resp['result']['orig']:
-                td1_defined = True
-                td1_data = self.get_td1_data()
-                if td1_data is not None and len(td1_data) > 0:
-                    td1 = True
-
-            if "lane_data" in resp['result']['orig']:
-                lane_data = True
-        return td1_defined, td1, lane_data
-
-    def get_file_filament_change_count(self, filename ):
-        change_count = 0
-        resp = self._get_results(urljoin(self.local_host, 'server/files/metadata?filename={}'.format(filename)))
-        if resp is not None and 'filament_change_count' in resp['result']:
-            change_count =  resp['result']['filament_change_count']
-        return change_count
-
-    def get_afc_stats(self):
-        resp = None
-        resp = self._get_results(urljoin(self.database_url, "?namespace=afc_stats"))
-        if resp is None:
-            self.logger.info("AFC_stats not in database")
-
-        return resp
-
-    def update_afc_stats(self, key, value):
-        post_payload = {
-            "request_method": "POST",
-            "namespace": "afc_stats",
-            "key": key,
-            "value": value
-        }
-        req = Request( url=self.database_url, data=urlencode(post_payload).encode())
-        resp = self._get_results(req)
-
-    def get_spool(self, id):
-
-=======
+
 def check_and_return( value_str:str, data_values:dict ) -> str:
     """
     Common function to check if value exists in dictionary and returns value if it does.
@@ -280,153 +201,49 @@
         :return: Returns dictionary of spoolID, returns None if error occurred or ID does not exist
         """
         resp = None
->>>>>>> 1abc286c
         request_payload = {
             "request_method": "GET",
             "path": f"/v1/spool/{id}"
         }
         spool_url = urljoin(self.local_host, 'server/spoolman/proxy')
-<<<<<<< HEAD
-        req = Request( url=spool_url, data=urlencode(request_payload).encode() )
+        req = Request( spool_url, urlencode(request_payload).encode() )
+
         resp = self._get_results(req)
-        return resp['result']
+        if resp is not None:
+            resp = resp
+        else:
+            self.logger.info(f"SpoolID: {id} not found")
+        return resp
+    
+    def check_for_td1(self):
+        td1 = False
+        td1_defined = False
+        lane_data = False
+        resp = self._get_results(urljoin(self.local_host, 'server/config'))
+        if resp is not None:
+            if "td1" in resp['orig']:
+                td1_defined = True
+                td1_data = self.get_td1_data()
+                if td1_data is not None and len(td1_data) > 0:
+                    td1 = True
+
+            if "lane_data" in resp['orig']:
+                lane_data = True
+        return td1_defined, td1, lane_data
 
     def get_td1_data(self):
         url = urljoin(self.local_host, "machine/td1_data")
         req = Request(url=url)
         resp = self._get_results(req)
-        if resp is not None and "devices" in resp["result"]:
-            return resp["result"]["devices"]
+        if resp is not None and "devices" in resp:
+            return resp["devices"]
         else:
             return None
 
     def send_lane_data(self, data):
+        # TODO: need to add a check to see if a user has lane_data enabled
         url = urljoin( self.local_host, '/machine/set_lane_data')
         req = Request( url=url, data=json.dumps(data).encode(),
                        method="POST", headers={"Content-Type": "application/json"})
         if self._get_results(req) is None:
-            self.logger.error("Error sending lane data")
-
-def check_and_return( value_str, data_values ):
-    value = 0
-    if value_str in data_values:
-        value = data_values[value_str]
-
-    return value
-
-class AFCStats_var:
-    def __init__(self, parent_name, name, data, moonraker):
-        self.parent_name = parent_name
-        self.name        = name
-        self.moonraker   = moonraker
-
-        if data is not None and self.parent_name in data:
-            self._value = check_and_return( self.name, data[self.parent_name])
-        else:
-            self._value = 0
-            self.update_database()
-    @property
-    def value(self):
-        return self._value
-    @value.setter
-    def value(self, value):
-        self._value = value
-        self.update_database()
-
-    def increase_count(self):
-        self.value += 1
-        self.update_database()
-
-    def reset_count(self):
-        self.value = 0
-        self.update_database()
-
-    def update_database(self):
-        self.moonraker.update_afc_stats(f"{self.parent_name}.{self.name}", self.value)
-        return
-
-    def set_current_time(self):
-        from datetime import datetime
-        time = datetime.now()
-        self._value = time.strftime("%Y-%m-%d %H:%M")
-        self.update_database()
-
-class AFCStats:
-    def __init__(self, moonraker):
-
-        self.moonraker = moonraker
-        afc_stats = self.moonraker.get_afc_stats()
-
-        if afc_stats is not None:
-            values = ["values"]
-        else:
-            values = None
-
-        self.tc_total           = AFCStats_var("toolchange_count", "total", values, self.moonraker)
-        self.tc_tool_unload     = AFCStats_var("toolchange_count", "tool_unload", values, self.moonraker)
-        self.tc_tool_load       = AFCStats_var("toolchange_count", "tool_load", values, self.moonraker)
-        self.tc_without_error   = AFCStats_var("toolchange_count", "changes_without_error", values, self.moonraker)
-        self.tc_last_load_error = AFCStats_var("toolchange_count", "last_load_error", values, self.moonraker) # TimeDateValue
-
-        if self.tc_last_load_error.value == 0:
-            self.tc_last_load_error.set_current_time()
-
-        self.cut_total                  = AFCStats_var("cut", "cut_total", values, self.moonraker)
-        self.cut_total_since_changed    = AFCStats_var("cut", "cut_total_since_changed", values, self.moonraker)
-        self.last_blade_changed         = AFCStats_var("cut", "last_blade_changed", values, self.moonraker)
-        # self.cut_threshold_for_warning  = AFCStats_var("cut", "cut_total", values, self.moonraker)
-
-        self.average_toolchange_time    = AFCStats_var("average_time", "tool_change", values, self.moonraker)
-        self.average_tool_unload_time   = AFCStats_var("average_time", "tool_unload", values, self.moonraker)
-        self.average_tool_load_time     = AFCStats_var("average_time", "tool_load",   values, self.moonraker)
-
-    def print_stats(self, afc_obj):
-        print_str  = f"{'':{'-'}<87}\n"
-        print_str += f"|{'Toolchanges':{' '}^42}|{'Cut':{' '}^42}|\n"
-        print_str += f"|{'':{'-'}<85}|\n"
-        print_str += f"|{'Total':{' '}>22} : {self.tc_total.value:{' '}<17}|{'Total':{' '}>22} : {self.cut_total.value:{''}<17}|\n"
-        print_str += f"|{'Tool Unload':{' '}>22} : {self.tc_tool_unload.value:{' '}<17}|{'Total since changed':{' '}>22} : {self.cut_total_since_changed.value:{''}<17}|\n"
-        print_str += f"|{'Tool Load':{' '}>22} : {self.tc_tool_load.value:{' '}<17}|{'Blade last changed':{' '}>22} : {self.last_blade_changed.value:{''}<17}|\n"
-        print_str += f"|{'Changes without error':{' '}>22} : {self.tc_without_error.value:{' '}<17}|{'':{''}<42}|\n"
-        print_str += f"|{'Last error date':{' '}>22} : {self.tc_last_load_error.value:{' '}<17}|{'':{''}<42}|\n"
-        print_str += f"{'':{'-'}<87}\n"
-
-        for lane in afc_obj.lanes.values():
-            print_str += f"| {lane.name:{' '}>7} : N20 runtime: {lane.lane_stats.n20_runtime.value:{' '}>6}                Lane change count: {lane.lane_stats.lane_change_count.value:{' '}>6}\n"
-        afc_obj.logger.raw(print_str)
-
-
-# toolchange_count
-#   total
-#   tool_load
-#   tool_unload
-#   without_error
-#   last_load_error
-# cut_count
-#   total
-#   cut_count_since_changed
-#   last_blade_changed
-#   number_cut_for_warning - warn user when they are 1000 cuts away
-# average_toolchange_time
-#   tool_load
-#   tool_unload
-
-# Lane specific
-#   n20_runtime_per_lane
-#     lane1
-#     lane2
-#     etc....
-#   change_count_per_lane
-#     lane1
-#     lane2
-#     etc....
-=======
-        req = Request( spool_url, urlencode(request_payload).encode() )
-
-        resp = self._get_results(req)
-        if resp is not None:
-            resp = resp
-        else:
-            self.logger.info(f"SpoolID: {id} not found")
-        return resp
->>>>>>> 1abc286c
+            self.logger.error("Error sending lane data")