# Armored Turtle Automated Filament Changer
#
# Copyright (C) 2024 Armored Turtle
#
# This file may be distributed under the terms of the GNU GPLv3 license.

<<<<<<< HEAD
import json
=======
>>>>>>> 1abc286c

class AFCSpool:
    def __init__(self, config):
        self.printer = config.get_printer()
        self.printer.register_event_handler("klippy:connect", self.handle_connect)

    def handle_connect(self):
        """
        Handle the connection event.
        This function is called when the printer connects. It looks up the AFC object
        and assigns it to the instance variable `self.AFC`.
        """
        self.afc        = self.printer.lookup_object('AFC')
        self.error      = self.afc.error
        self.reactor    = self.afc.reactor
        self.gcode      = self.afc.gcode
        self.logger     = self.afc.logger

        # Registering stepper callback so that mux macro can be set properly with valid lane names
        self.printer.register_event_handler("afc_stepper:register_macros",self.register_lane_macros)

        self.gcode.register_command("RESET_AFC_MAPPING", self.cmd_RESET_AFC_MAPPING, desc=self.cmd_RESET_AFC_MAPPING_help)

    def register_lane_macros(self, lane_obj):
        """
        Callback function to register macros with proper lane names so that klipper errors out correctly when users supply lanes that
        are not valid

        :param lane_obj: object for lane to register
        """
        self.gcode.register_mux_command('SET_COLOR',    "LANE", lane_obj.name, self.cmd_SET_COLOR,      desc=self.cmd_SET_COLOR_help)
        self.gcode.register_mux_command('SET_WEIGHT',   "LANE", lane_obj.name, self.cmd_SET_WEIGHT,     desc=self.cmd_SET_WEIGHT_help)
        self.gcode.register_mux_command('SET_MATERIAL', "LANE", lane_obj.name, self.cmd_SET_MATERIAL,   desc=self.cmd_SET_MATERIAL_help)
        self.gcode.register_mux_command('SET_SPOOL_ID', "LANE", lane_obj.name, self.cmd_SET_SPOOL_ID,   desc=self.cmd_SET_SPOOL_ID_help)
        self.gcode.register_mux_command('SET_RUNOUT',   "LANE", lane_obj.name, self.cmd_SET_RUNOUT,     desc=self.cmd_SET_RUNOUT_help)
        self.gcode.register_mux_command('SET_MAP',      "LANE", lane_obj.name, self.cmd_SET_MAP,        desc=self.cmd_SET_MAP_help)

    cmd_SET_MAP_help = "Changes T(n) mapping for a lane"
    def cmd_SET_MAP(self, gcmd):
        """
        This function handles changing the GCODE tool change command for a Lane.

        Usage
        -----
        `SET_MAP LANE=<lane> MAP=<cmd>`

        Example
        -----
        ```
        SET_MAP LANE=lane1 MAP=T1
        ```
        """
        lane = gcmd.get('LANE', None)
        if lane is None:
            self.logger.info("No LANE Defined")
            return
        map_cmd = gcmd.get('MAP', None)
        lane_switch=self.afc.tool_cmds[map_cmd]
        self.logger.debug("lane to switch is {}".format(lane_switch))
        if lane not in self.afc.lanes:
            self.logger.info('{} Unknown'.format(lane))
            return
        cur_lane = self.afc.lanes[lane]
        self.afc.tool_cmds[map_cmd]=lane
        map_switch=cur_lane.map
        cur_lane.map=map_cmd
        cur_lane.send_lane_data()

        sw_lane = self.afc.lanes[lane_switch]
        self.afc.tool_cmds[map_switch]=lane_switch
        sw_lane.map=map_switch
        sw_lane.send_lane_data()
        self.afc.save_vars()

    cmd_SET_COLOR_help = "Set filaments color for a lane"
    def cmd_SET_COLOR(self, gcmd):
        """
        This function handles changing the color of a specified lane. It retrieves the lane
        specified by the 'LANE' parameter and sets its color to the value provided by the 'COLOR' parameter.
        The 'COLOR' parameter should be a hex color code.

        Usage
        -----
        `SET_COLOR LANE=<lane> COLOR=<color>`

        Example
        -----
        ```
        SET_COLOR LANE=lane1 COLOR=FF0000
        ```
        """
        lane = gcmd.get('LANE', None)
        if lane is None:
            self.logger.info("No LANE Defined")
            return
        color = gcmd.get('COLOR', '#000000')
        if lane not in self.afc.lanes:
            self.logger.info('{} Unknown'.format(lane))
            return
        cur_lane = self.afc.lanes[lane]
        cur_lane.color = '#{}'.format(color.replace('#',''))
        cur_lane.send_lane_data()
        self.afc.save_vars()

    cmd_SET_WEIGHT_help = "Sets filaments weight for a lane"
    def cmd_SET_WEIGHT(self, gcmd):
        """
        This function handles changing the weight remaining of a spool loaded in a specified lane. It retrieves the lane
        specified by the 'LANE' parameter and sets its weight to the value provided by the 'WEIGHT' parameter.

        Usage
        -----
        `SET_WEIGHT LANE=<lane> WEIGHT=<weight>`

        Example
        -----
        ```
        SET_WEIGHT LANE=lane1 WEIGHT=850
        ```
        """
        lane = gcmd.get('LANE', None)
        if lane is None:
            self.logger.info("No LANE Defined")
            return
        weight = gcmd.get('WEIGHT', '')
        if lane not in self.afc.lanes:
            self.logger.info('{} Unknown'.format(lane))
            return
        cur_lane = self.afc.lanes[lane]
        cur_lane.weight = weight
        self.afc.save_vars()

    cmd_SET_MATERIAL_help = "Sets filaments material for a lane"
    def cmd_SET_MATERIAL(self, gcmd):
        """
        This function handles changing the material of a specified lane. It retrieves the lane
        specified by the 'LANE' parameter and sets its material to the value provided by the 'MATERIAL' parameter.

        Usage
        -----
        `SET_MATERIAL LANE=<lane> MATERIAL=<material>`

        Example
        -----
        ```
        SET_MATERIAL LANE=lane1 MATERIAL=ABS
        ```
        """
        lane = gcmd.get('LANE', None)
        if lane is None:
            self.logger.info("No LANE Defined")
            return
        material = gcmd.get('MATERIAL', '')
        if lane not in self.afc.lanes:
            self.logger.info('{} Unknown'.format(lane))
            return
        cur_lane = self.afc.lanes[lane]
        cur_lane.material = material
        cur_lane.send_lane_data()
        self.afc.save_vars()

    def set_active_spool(self, ID):
        webhooks = self.printer.lookup_object('webhooks')
        if self.afc.spoolman is not None:
            if ID and ID is not None:
                id = int(ID)
            else:
                id = None

            args = {'spool_id' : id }
            try:
                webhooks.call_remote_method("spoolman_set_active_spool", **args)
            except self.printer.command_error as e:
                self.logger.error("Error trying to set active spool \n{}".format(e))

    cmd_SET_SPOOL_ID_help = "Set lanes spoolman ID"
    def cmd_SET_SPOOL_ID(self, gcmd):
        """
        This function handles setting the spool ID for a specified lane. It retrieves the lane
        specified by the 'LANE' parameter and updates its spool ID, material, color, and weight
        based on the information retrieved from the Spoolman API.

        Usage
        -----
        `SET_SPOOL_ID LANE=<lane> SPOOL_ID=<spool_id>`

        Example
        -----
        ```
        SET_SPOOL_ID LANE=lane1 SPOOL_ID=12345
        ```
        """
        if self.afc.spoolman is not None:
            lane = gcmd.get('LANE', None)
            if lane is None:
                self.logger.info("No LANE Defined")
                return
            SpoolID = gcmd.get('SPOOL_ID', '')
            if lane not in self.afc.lanes:
                self.logger.info('{} Unknown'.format(lane))
                return
            cur_lane = self.afc.lanes[lane]
            self.set_spoolID(cur_lane, SpoolID)

    def _get_filament_values( self, filament, field):
        '''
        Helper function for checking if field is set and returns value if it exists,
        otherwise retruns None

        :param filament: Dictionary for filament values
        :param field:    Field name to check for in dictionary
        :return:         Returns value if field exists or None if field does not exist
        '''
        value = None
        if field in filament:
            value = filament[field]
        return value

    def _clear_values(self, cur_lane):
        """
        Helper function for clearing out lane spool values
        """
        cur_lane.spool_id = ''
        cur_lane.material = ''
        cur_lane.color = ''
        cur_lane.weight = ''
        cur_lane.extruder_temp = None
        cur_lane.bed_temp = None
        cur_lane.material = None

    def set_spoolID(self, cur_lane, SpoolID, save_vars=True):
        if self.afc.spoolman is not None:
            if SpoolID !='':
                try:
                    result = self.afc.moonraker.get_spool(SpoolID)
                    cur_lane.spool_id = SpoolID

                    cur_lane.material       = self._get_filament_values(result['filament'], 'material')
                    cur_lane.extruder_temp  = self._get_filament_values(result['filament'], 'settings_extruder_temp')
                    cur_lane.bed_temp       = self._get_filament_values(result['filament'], 'settings_bed_temp')
                    cur_lane.weight         = self._get_filament_values(result, 'remaining_weight')
                    # Check to see if filament is defined as multi color and take the first color for now
                    # Once support for multicolor is added this needs to be updated
                    if "multi_color_hexes" in result['filament']:
                        cur_lane.color = '#{}'.format(self._get_filament_values(result['filament'], 'multi_color_hexes').split(",")[0])
                    else:
                        cur_lane.color = '#{}'.format(self._get_filament_values(result['filament'], 'color_hex'))

                    cur_lane.send_lane_data()

                except Exception as e:
                    self.afc.error.AFC_error("Error when trying to get Spoolman data for ID:{}, Error: {}".format(SpoolID, e), False)
            else:
                self._clear_values(cur_lane)
        else:
            # Clears out values if users are not using spoolman, this is to cover this function being called from LANE UNLOAD and clearing out
            # Manually entered information
            self._clear_values(cur_lane)
        if save_vars: self.afc.save_vars()

    cmd_SET_RUNOUT_help = "Set runout lane"
    def cmd_SET_RUNOUT(self, gcmd):
        """
        This function handles setting the runout lane (infinite spool) for a specified lane. It retrieves the lane
        specified by the 'LANE' parameter and updates it's the lane to use if filament runs out by un-triggering prep sensor.

        Usage
        -----
        `SET_RUNOUT LANE=<lane> RUNOUT=<lane>`

        Example
        -----
        ```
        SET_RUNOUT LANE=lane1 RUNOUT=lane4
        ```
        """
        lane = gcmd.get('LANE', None)
        if lane is None:
            self.logger.info("No LANE Defined")
            return

        runout = gcmd.get('RUNOUT', '')
        # Check to make sure runout does not equal lane
        if lane == runout:
            self.logger.error("Lane({}) and runout({}) cannot be the same".format(lane, runout))
            return
        # Check to make sure specified lane exists
        if lane not in self.afc.lanes:
            self.logger.error('Unknown lane: {}'.format(lane))
            return
        # Check to make sure specified runout lane exists as long as runout is not set as 'NONE'
        if runout != 'NONE' and runout not in self.afc.lanes:
            self.logger.error('Unknown runout lane: {}'.format(runout))
            return

        cur_lane = self.afc.lanes[lane]
        cur_lane.runout_lane = runout
        self.afc.save_vars()

    cmd_RESET_AFC_MAPPING_help = "Resets all lane mapping in AFC"
    def cmd_RESET_AFC_MAPPING(self, gcmd):
        """
        This commands resets all tool lane mapping to the order that is setup in configuration. Useful to put in your PRINT_END macro to reset mapping

        Usage
        -----
        `RESET_AFC_MAPPING`

        Example
        -----
        ```
        RESET_AFC_MAPPING
        ```
        """
        t_index = 0
        for key, unit in self.afc.units.items():
            for lane in unit.lanes:
                map_cmd = "T{}".format(t_index)
                self.afc.tool_cmds[map_cmd] = lane
                self.afc.lanes[lane].map = map_cmd
                t_index += 1

        self.afc.save_vars()
        self.logger.info("Tool mappings reset")

def load_config(config):
    return AFCSpool(config)<|MERGE_RESOLUTION|>--- conflicted
+++ resolved
@@ -4,10 +4,6 @@
 #
 # This file may be distributed under the terms of the GNU GPLv3 license.
 
-<<<<<<< HEAD
-import json
-=======
->>>>>>> 1abc286c
 
 class AFCSpool:
     def __init__(self, config):
