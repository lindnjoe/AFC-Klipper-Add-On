--- conflicted
+++ resolved
@@ -84,23 +84,14 @@
             return
         cur_lane = self.afc.lanes[lane]
         self.afc.tool_cmds[map_cmd]=lane
-<<<<<<< HEAD
-        map_switch=cur_lane.map
-        cur_lane.map=map_cmd
-        cur_lane.send_lane_data()
-
-        sw_lane = self.afc.lanes[lane_switch]
-        self.afc.tool_cmds[map_switch]=lane_switch
-        sw_lane.map=map_switch
-        sw_lane.send_lane_data()
-=======
         map_switch = cur_lane.map
         cur_lane.map = map_cmd
+        cur_lane.send_lane_data()
 
         sw_lane = self.afc.lanes[lane_switch]
         self.afc.tool_cmds[map_switch] = lane_switch
         sw_lane.map = map_switch
->>>>>>> 6d71ea33
+        sw_lane.send_lane_data()
         self.afc.save_vars()
 
     cmd_SET_COLOR_help = "Set filaments color for a lane"
