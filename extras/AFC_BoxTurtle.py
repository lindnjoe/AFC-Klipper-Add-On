# Armored Turtle Automated Filament Control
#
# Copyright (C) 2024 Armored Turtle
#
# This file may be distributed under the terms of the GNU GPLv3 license.
import traceback

from configparser import Error as error
<<<<<<< HEAD
from datetime import datetime

try:
    from extras.AFC_unit import afcUnit
except:
    raise error("Error trying to import AFC_unit, please rerun install-afc.sh script in your AFC-Klipper-Add-On directory then restart klipper")
=======


try: from extras.AFC_utils import ERROR_STR
except: raise error("Error when trying to import AFC_utils.ERROR_STR\n{trace}".format(trace=traceback.format_exc()))

try: from extras.AFC_lane import AFCLaneState
except: raise error(ERROR_STR.format(import_lib="AFC_lane", trace=traceback.format_exc()))

try: from extras.AFC_unit import afcUnit
except: raise error(ERROR_STR.format(import_lib="AFC_unit", trace=traceback.format_exc()))
>>>>>>> 1abc286c

class afcBoxTurtle(afcUnit):
    def __init__(self, config):
        super().__init__(config)
        self.type = config.get('type', 'Box_Turtle')

    def handle_connect(self):
        """
        Handle the connection event.
        This function is called when the printer connects. It looks up AFC info
        and assigns it to the instance variable `self.afc`.
        """
        super().handle_connect()

        firstLeg = '<span class=warning--text>|</span><span class=error--text>_</span>'
        secondLeg = firstLeg + '<span class=warning--text>|</span>'
        self.logo ='<span class=success--text>R  _____     ____\n'
        self.logo+='E /      \  |  </span><span class=info--text>o</span><span class=success--text> | \n'
        self.logo+='A |       |/ ___/ \n'
        self.logo+='D |_________/     \n'
        self.logo+='Y {first}{second} {first}{second}\n'.format(first=firstLeg, second=secondLeg)
        self.logo+= '  ' + self.name + '\n'

        self.logo_error ='<span class=error--text>E  _ _   _ _\n'
        self.logo_error+='R |_|_|_|_|_|\n'
        self.logo_error+='R |         \____\n'
        self.logo_error+='O |              \ \n'
        self.logo_error+='R |          |\ <span class=secondary--text>X</span> |\n'
        self.logo_error+='! \_________/ |___|</span>\n'
        self.logo_error+= '  ' + self.name + '\n'

    def system_Test(self, cur_lane, delay, assignTcmd, enable_movement):
        msg = ''
        succeeded = True

        # Run test reverse/forward on each lane
        cur_lane.unsync_to_extruder(False)
        if enable_movement:
            cur_lane.move(5, self.afc.short_moves_speed, self.afc.short_moves_accel, True)
            self.afc.reactor.pause(self.afc.reactor.monotonic() + delay)
            cur_lane.move(-5, self.afc.short_moves_speed, self.afc.short_moves_accel, True)
        else:
            self.afc.reactor.pause(self.afc.reactor.monotonic() + 0.7)

        if not cur_lane.prep_state:
            if not cur_lane.load_state:
                self.afc.function.afc_led(cur_lane.led_not_ready, cur_lane.led_index)
                msg += 'EMPTY READY FOR SPOOL'
            else:
                self.afc.function.afc_led(cur_lane.led_fault, cur_lane.led_index)
                msg +="<span class=error--text> NOT READY</span>"
                cur_lane.do_enable(False)
                msg = '<span class=error--text>CHECK FILAMENT Prep: False - Load: True</span>'
                succeeded = False

        else:
            self.afc.function.afc_led(cur_lane.led_ready, cur_lane.led_index)
            msg +="<span class=success--text>LOCKED</span>"
            if not cur_lane.load_state:
                msg +="<span class=error--text> NOT LOADED</span>"
                self.afc.function.afc_led(cur_lane.led_not_ready, cur_lane.led_index)
                succeeded = False
            else:
                cur_lane.status = AFCLaneState.LOADED
                msg +="<span class=success--text> AND LOADED</span>"

                if cur_lane.tool_loaded:
                    if cur_lane.get_toolhead_pre_sensor_state() == True or cur_lane.extruder_obj.tool_start == "buffer" or cur_lane.extruder_obj.tool_end_state:
                        if cur_lane.extruder_obj.lane_loaded == cur_lane.name:
                            self.afc.current = cur_lane.name
                            cur_lane.sync_to_extruder()
                            msg +="<span class=primary--text> in ToolHead</span>"
                            if cur_lane.extruder_obj.tool_start == "buffer":
                                msg += "<span class=warning--text>\n Ram sensor enabled, confirm tool is loaded</span>"

                            if self.afc.function.get_current_lane() == cur_lane.name:
                                self.afc.spool.set_active_spool(cur_lane.spool_id)
                                self.afc.function.afc_led(cur_lane.led_tool_loaded, cur_lane.led_index)
                                cur_lane.status = AFCLaneState.TOOLED

                            cur_lane.enable_buffer()
                        else:
                            if cur_lane.get_toolhead_pre_sensor_state() == True or cur_lane.extruder_obj.tool_end_state:
                                msg +="<span class=error--text> error in ToolHead. \nLane identified as loaded \n but not identified as loaded in extruder</span>"
                                succeeded = False
                    else:
                        lane_check=self.afc.error.fix('toolhead', cur_lane)  #send to error handling
                        if not lane_check:
                            return False

        if assignTcmd: self.afc.function.TcmdAssign(cur_lane)

        # Now that a T command is assigned, send lane data to moonraker
        cur_lane.send_lane_data()

        cur_lane.do_enable(False)
        self.logger.info( '{lane_name} tool cmd: {tcmd:3} {msg}'.format(lane_name=cur_lane.name, tcmd=cur_lane.map, msg=msg))
        cur_lane.set_afc_prep_done()

        return succeeded

    def calibrate_bowden(self, cur_lane, dis, tol):
        cur_extruder = cur_lane.extruder_obj
        cur_hub = cur_lane.hub_obj
        self.logger.raw('Calibrating Bowden Length with {}'.format(cur_lane.name))
        # move to hub and retrieve that distance, the checkpoint returned and if successful
        hub_pos, checkpoint, success = self.move_until_state(cur_lane, lambda: cur_hub.state, cur_hub.move_dis, tol,
                                                             cur_lane.short_move_dis, 0, cur_lane.dist_hub + 200, "Moving to hub")

        if not success:
            # if movement does not succeed fault and return values to calibration macro
            msg = 'Failed {} after {}mm'.format(checkpoint, hub_pos)
            return False, msg, hub_pos

        bow_pos = 0
        if cur_extruder.tool_start:
            # if tool_start is defined move and confirm distance
            while not cur_lane.get_toolhead_pre_sensor_state():
                fault_dis = cur_hub.afc_bowden_length + 500
                cur_lane.move(dis, self.short_moves_speed, self.short_moves_accel)
                bow_pos += dis
                self.afc.reactor.pause(self.afc.reactor.monotonic() + 0.1)
                if bow_pos >= fault_dis:
                    # fault if move to bowden length does not reach toolhead sensor return to calibration macro
                    msg = 'while moving to toolhead. Failed after {}mm'.format(bow_pos)
                    msg += '\n if filament stopped short of the toolhead sensor/ramming during calibration'
                    msg += '\n use the following command to increase bowden length'
                    msg += '\n SET_BOWDEN_LENGTH HUB={} LENGTH=+(distance the filament was short from the toolhead)'.format(cur_hub.name)
                    return False, msg, bow_pos

            if cur_extruder.tool_start != 'buffer':
                # is using ramming, only use first trigger of sensor
                bow_pos, checkpoint, success = self.calc_position(cur_lane, lambda: cur_lane.get_toolhead_pre_sensor_state(), bow_pos,
                                                                  cur_lane.short_move_dis, tol, 100, "retract from toolhead sensor")

            if not success:
                # fault if check is not successful
                msg = 'Failed {} after {}mm'.format(checkpoint, bow_pos)
                return False, msg, bow_pos

            cur_lane.move(bow_pos * -1, cur_lane.long_moves_speed, cur_lane.long_moves_accel, True)

            success, message, hub_dis = self.calibrate_hub(cur_lane, tol)

            if not success:
                return False, message, hub_dis

            if cur_hub.state:
                # reset at hub
                cur_lane.move(cur_hub.move_dis * -1, cur_lane.short_moves_speed, cur_lane.short_moves_accel, True)

            bowden_dist = 0
            if cur_extruder.tool_start == 'buffer':
                bowden_dist = bow_pos - (cur_lane.short_move_dis * 2)
            else:
                bowden_dist = bow_pos - cur_lane.short_move_dis

            # Checking if user has set a custom unload length and adding the delta to the new
            # calibrated bowden distance
            if cur_lane.hub_obj.afc_unload_bowden_length != cur_lane.hub_obj.afc_bowden_length:
                unload_delta = cur_lane.hub_obj.afc_unload_bowden_length - cur_lane.hub_obj.afc_bowden_length
                unload_new = bowden_dist + unload_delta
            else:
                unload_new = bowden_dist

            cal_msg = '\n afc_bowden_length: New: {} Old: {}'.format(bowden_dist, cur_lane.hub_obj.afc_bowden_length)
            unload_cal_msg = '\n afc_unload_bowden_length: New: {} Old: {}'.format(unload_new, cur_lane.hub_obj.afc_unload_bowden_length)
            cur_lane.hub_obj.afc_bowden_length = bowden_dist
            cur_lane.hub_obj.afc_unload_bowden_length = unload_new

            if bowden_dist < 0:
                self.afc.error.AFC_error(
                    "'{}' is not a valid length. Please check your setup and re-run calibration.".format(bowden_dist),
                    pause=False)
                return False, "Invalid bowden length", bowden_dist
            self.afc.function.ConfigRewrite(cur_hub.fullname, "afc_bowden_length", bowden_dist, cal_msg)
            self.afc.function.ConfigRewrite(cur_hub.fullname, "afc_unload_bowden_length", unload_new, unload_cal_msg)
            cur_lane.loaded_to_hub  = True
            cur_lane.do_enable(False)
            self.afc.save_vars()
            return True, "afc_bowden_length successful", bowden_dist
        else:
            self.logger.info('CALIBRATE_AFC is not currently supported without tool start sensor')
            return False, "CALIBRATE_AFC is not currently supported without tool start sensor", 0

    def calibrate_td1(self, cur_lane, dis, tol):
        bow_pos = 0
        cur_hub = cur_lane.hub_obj
        
        # Verify TD-1 is still connected before trying to get data
        if not self.afc.td1_present:
            msg = "TD-1 device not detected anymore, please check before continuing to calibrate TD-1 bowden length"
            return False, msg, 0
        
        if cur_lane.td1_device_id:
            valid, msg = self.afc.function.check_for_td1_id(cur_lane.td1_device_id)
            if not valid:
                return valid, msg, 0

        self.logger.raw(f"Calibrating bowden length to TD-1 device with {cur_lane.name}")
        hub_pos, checkpoint, success = self.move_until_state(cur_lane, lambda: cur_hub.state, cur_hub.move_dis, tol,
                                                             cur_lane.short_move_dis, 0, cur_lane.dist_hub + cur_lane.hub_obj.move_dis + 200, "Moving to hub")

        if not success:
            # if movement does not succeed fault and return values to calibration macro
            msg = 'Failed {} after {}mm'.format(checkpoint, hub_pos)
            return False, msg, hub_pos

        compare_time = datetime.now()
        while not self.get_td1_data(cur_lane, compare_time):
            if bow_pos > cur_hub.afc_bowden_length:
                # fault if move to TD1 is not detected
                msg = 'TD-1 failed to detect filament after moving {}mm'.format(bow_pos)
                return False, msg, bow_pos # TODO: is return the right thing to do here.....

            compare_time = datetime.now()
            bow_pos += dis

            cur_lane.move(dis, self.short_moves_speed, self.short_moves_accel)
            self.afc.reactor.pause(self.afc.reactor.monotonic() + 5)

        cur_lane.move(bow_pos * -1, cur_lane.long_moves_speed, cur_lane.long_moves_accel, True)

        while( cur_hub.state ):
            # TODO: Add timeout logic here
            cur_lane.move(cur_lane.short_move_dis * -1, cur_lane.short_moves_speed, cur_lane.short_moves_accel, True)

        cur_lane.move(cur_hub.hub_clear_move_dis * -1, cur_lane.short_moves_speed, cur_lane.short_moves_accel, True)
        
        cal_msg = f"\n td1_bowden_length: New: {bow_pos} Old: {cur_hub.td1_bowden_length}"
        cur_hub.td1_bowden_length = bow_pos
        self.afc.function.ConfigRewrite(cur_hub.fullname, "td1_bowden_length", bow_pos, cal_msg)
        
        self.afc.save_vars()
        # self.logger.info(f"td1_bowden_length: {bow_pos}")
        return True, "td1_bowden_length calibration successful", bow_pos

    # Helper functions for movement and calibration
    def calibrate_hub(self, cur_lane, tol):
        hub_pos = 0
        msg = ''
        hub_fault_dis = cur_lane.dist_hub + 150
        checkpoint = 'hub calibration {}'.format(cur_lane.name)
        # move until hub sensor is triggered and get information
        hub_pos, checkpoint, success = self.move_until_state(cur_lane, lambda: cur_lane.hub_obj.state, cur_lane.hub_obj.move_dis,
                                                             tol, cur_lane.short_move_dis, hub_pos, hub_fault_dis, checkpoint)

        if not success:
            # fault if check is not successful
            msg = 'Failed to calibrate dist_hub for {}. Failed after {}mm'.format(cur_lane.name, hub_fault_dis)
            msg += '\n if filament stopped short of the hub during calibration use the following command to increase dist_hub value'
            msg += '\n SET_HUB_DIST LANE={} LENGTH=+(distance the filament was short from the hub)'.format(cur_lane.name)
            return False, msg, hub_pos

        hub_dist = cur_lane.dist_hub + 500
        # verify hub distance
        tuned_hub_pos, checkpoint, success = self.calc_position(cur_lane, lambda: cur_lane.hub_obj.state, hub_pos,
                                                                cur_lane.short_move_dis, tol, hub_dist, checkpoint)

        if not success:
            # fault if check is not successful
            msg = 'failed {} after {}mm'.format(checkpoint, tuned_hub_pos)
            return False, msg, tuned_hub_pos

        # when successful return values to calibration macro
        return True, msg, tuned_hub_pos

    def move_until_state(self, cur_lane, state, move_dis, tolerance, short_move, pos=0, fault_dis=250, checkpoint=None):
        # moves filament until specified sensor, returns values for further calibration
        while not state():
            cur_lane.move(move_dis, cur_lane.short_moves_speed, cur_lane.short_moves_accel)
            pos += move_dis
            if pos >= fault_dis:
                # return if pos exceeds fault_dis
                return fault_dis, checkpoint, False
        self.afc.reactor.pause(self.afc.reactor.monotonic() + 0.1)

        state_retracts = 0
        while state():
            # retract off of sensor
            state_retracts =+ 1
            cur_lane.move(short_move * -1, cur_lane.short_moves_speed, cur_lane.short_moves_accel, True)
            pos -= short_move
            check_p = '{} switch did not go false, reset lane and check switch'.format(checkpoint)
            if state_retracts >= 4:
                # fault if it takes more than 4 attempts
                f_dis = short_move * 4
                return f_dis, check_p, False
        self.afc.reactor.pause(self.afc.reactor.monotonic() + 0.1)

        tol_checks = 0
        while not state():
            # move back to sensor in short steps
            tol_checks += 1
            cur_lane.move(tolerance, cur_lane.short_moves_speed, cur_lane.short_moves_accel)
            pos += tolerance
            check_p = '{} switch failed to become true during tolerance check, reset lane and check switch'.format(checkpoint)
            if tol_checks >= 15:
                # fault if tol_checks exceed 15
                return fault_dis, check_p, False

        return pos, checkpoint, True

    def calc_position(self, cur_lane, state, pos, short_move, tolerance, fault_dis=250, checkpoint=None):
        # move off and back on to sensor to calculate end position of calibration
        check_pos = 0
        while state():
            # retract from sensor
            cur_lane.move(short_move * -1, cur_lane.short_moves_speed, cur_lane.short_moves_accel, True)
            pos -= short_move
            check_pos -= short_move
            if abs(check_pos) >= fault_dis:
                # fault if absolute value you check_pos exceeds fault_dis
                return fault_dis, checkpoint, False
        self.afc.reactor.pause(self.afc.reactor.monotonic() + 0.1)

        checkpoint += ', tolerance check,'
        tol_checks = 0
        while not state():
            #move back to sensor to confirm distance
            tol_checks += 1
            cur_lane.move(tolerance, cur_lane.short_moves_speed, cur_lane.short_moves_accel)
            pos += tolerance

            if tol_checks >= 15:
                # fault if tol_checks exceeds 15
                return pos, checkpoint, False

        return pos, checkpoint, True

    def calibrate_lane(self, cur_lane, tol):
        # function to calibrate distance from secondary extruder to hub
        cur_hub = cur_lane.hub_obj
        if cur_hub.state:
            msg = 'Hub is not clear, check before calibration'
            return False, msg, 0
        if not cur_lane.load_state:
            msg = '{} not loaded, load before calibration'.format(cur_lane.name)
            return False, msg, 0
        if not cur_lane.prep_state:
            msg = '{} is loaded but not prepped, check prep before calibration'.format(cur_lane.name)
            return False, msg, 0

        self.logger.info('Calibrating {}'.format(cur_lane.name))
        cur_lane.status = AFCLaneState.CALIBRATING
        # reset to extruder
        pos, checkpoint, success = self.calc_position(cur_lane, lambda: cur_lane.load_state, 0, cur_lane.short_move_dis,
                                                      tol, cur_lane.dist_hub + 100, "retract to extruder")

        if not success:
            msg = 'Lane failed to calibrate {} after {}mm'.format(checkpoint, pos)
            cur_lane.status = AFCLaneState.NONE
            cur_lane.unit_obj.return_to_home()
            return False, msg, 0

        else:
            success, message, hub_pos = self.calibrate_hub(cur_lane, tol)

            if not success:
                cur_lane.status = AFCLaneState.NONE
                cur_lane.unit_obj.return_to_home()
                return False, message, hub_pos

            if cur_hub.state:
                cur_lane.move(cur_hub.move_dis * -1, cur_lane.short_moves_speed, cur_lane.short_moves_accel, True)

            cal_dist = hub_pos - cur_hub.hub_clear_move_dis
            cal_msg = "\n{} dist_hub: New: {} Old: {}".format(cur_lane.name, cal_dist, cur_lane.dist_hub)
            cur_lane.loaded_to_hub  = True
            cur_lane.do_enable(False)
            cur_lane.dist_hub = cal_dist
            self.afc.function.ConfigRewrite(cur_lane.fullname, "dist_hub", cal_dist, cal_msg)
            cur_lane.status = AFCLaneState.NONE
            cur_lane.unit_obj.return_to_home()
            return True, cal_msg, cal_dist

def load_config_prefix(config):
    return afcBoxTurtle(config)<|MERGE_RESOLUTION|>--- conflicted
+++ resolved
@@ -6,14 +6,8 @@
 import traceback
 
 from configparser import Error as error
-<<<<<<< HEAD
 from datetime import datetime
 
-try:
-    from extras.AFC_unit import afcUnit
-except:
-    raise error("Error trying to import AFC_unit, please rerun install-afc.sh script in your AFC-Klipper-Add-On directory then restart klipper")
-=======
 
 
 try: from extras.AFC_utils import ERROR_STR
@@ -24,7 +18,6 @@
 
 try: from extras.AFC_unit import afcUnit
 except: raise error(ERROR_STR.format(import_lib="AFC_unit", trace=traceback.format_exc()))
->>>>>>> 1abc286c
 
 class afcBoxTurtle(afcUnit):
     def __init__(self, config):
