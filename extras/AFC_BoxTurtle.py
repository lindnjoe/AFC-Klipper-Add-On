--- conflicted
+++ resolved
@@ -86,17 +86,11 @@
         self.gcode.respond_info(CUR_LANE.name.upper() + ' ' + msg)
         CUR_LANE.set_afc_prep_done()
 
-<<<<<<< HEAD
-=======
-                    CUR_LANE.do_enable(False)
-                    self.gcode.respond_info(CUR_LANE.name.upper() + ' ' + msg)
-                    CUR_LANE.set_afc_prep_done()
         if self.AFC.lanes[UNIT][LANE]['map'] not in self.AFC.tool_cmds:
             self.AFC.tool_cmds[self.AFC.lanes[UNIT][LANE]['map']]=LANE
             self.gcode.register_command(self.AFC.lanes[UNIT][LANE]['map'], self.AFC.cmd_CHANGE_TOOL, desc=self.AFC.cmd_CHANGE_TOOL_help)
         else:
             self.AFC.ERROR.fix('Command ' + self.AFC.lanes[UNIT][LANE]['map'] + ' ALready Taken please re-map ' + UNIT + '/' +LANE)
->>>>>>> fc85f47f
         return True
 
 def load_config(config):
