# Armored Turtle Automated Filament Changer
#
# Copyright (C) 2024 Armored Turtle
#
# This file may be distributed under the terms of the GNU GPLv3 license.
import traceback

from configparser import Error as error

try: from extras.AFC_utils import ERROR_STR
except: raise error("Error when trying to import AFC_utils.ERROR_STR\n{trace}".format(trace=traceback.format_exc()))

try: from extras.AFC_utils import add_filament_switch
except: raise error(ERROR_STR.format(import_lib="AFC_utils", trace=traceback.format_exc()))

class AFCExtruder:
    def __init__(self, config):
        self.printer    = config.get_printer()
        buttons         = self.printer.load_object(config, "buttons")
        self.afc        = self.printer.lookup_object('AFC')
        self.gcode      = self.printer.lookup_object('gcode')
        self.logger     = self.afc.logger
        self.printer.register_event_handler("klippy:connect", self.handle_connect)

        self.toolhead_extruder = None
        self.fullname                   = config.get_name()

        self.name                       = self.fullname.split(' ')[-1]
        self.tool_start                 = config.get('pin_tool_start', None)                                            # Pin for sensor before(pre) extruder gears
        self.tool_end                   = config.get('pin_tool_end', None)                                              # Pin for sensor after(post) extruder gears (optional)
        self.tool_stn                   = config.getfloat("tool_stn", 72)                                               # Distance in mm from the toolhead sensor to the tip of the nozzle in mm, if `tool_end` is defined then distance is from this sensor
        self.tool_stn_unload            = config.getfloat("tool_stn_unload", 100)                                       # Distance to move in mm while unloading toolhead
        self.tool_sensor_after_extruder = config.getfloat("tool_sensor_after_extruder", 0)                              # Extra distance to move in mm once pre/post sensors are clear. Useful for when only using post sensor, so this distance can be the amout to move to clear extruder gears
        self.tool_unload_speed          = config.getfloat("tool_unload_speed", 25)                                      # Unload speed in mm/s when unloading toolhead. Default is 25mm/s.
        self.tool_load_speed            = config.getfloat("tool_load_speed", 25)                                        # Load speed in mm/s when loading toolhead. Default is 25mm/s.
        self.buffer_name                = config.get('buffer', None)                                                    # Buffer to use for extruder, this variable can be overridden per lane
        self.enable_sensors_in_gui      = config.getboolean("enable_sensors_in_gui", self.afc.enable_sensors_in_gui)    # Set to True toolhead sensors switches as filament sensors in mainsail/fluidd gui, overrides value set in AFC.cfg

        self.lane_loaded                = None
        self.lanes                      = {}

        self.tool_start_state = False
        if self.tool_start is not None:
            if self.tool_start == "buffer":
                self.logger.info("Setting up as buffer")
            else:
                self.tool_start_state = False
                buttons.register_buttons([self.tool_start], self.tool_start_callback)
                if self.enable_sensors_in_gui:
                    self.tool_start_filament_switch_name = "filament_switch_sensor {}".format("tool_start")
                    self.fila_tool_start = add_filament_switch(self.tool_start_filament_switch_name, self.tool_start, self.printer )

        self.tool_end_state = False
        if self.tool_end is not None:
            buttons.register_buttons([self.tool_end], self.tool_end_callback)
            if self.enable_sensors_in_gui:
                self.tool_end_state_filament_switch_name = "filament_switch_sensor {}".format("tool_end")
                self.fila_avd = add_filament_switch(self.tool_end_state_filament_switch_name, self.tool_end, self.printer )

        self.common_save_msg = "\nRun SAVE_EXTRUDER_VALUES EXTRUDER={} once done to update values in config".format(self.name)

        self.show_macros = self.afc.show_macros
        self.function = self.printer.load_object(config, 'AFC_functions')

        self.function.register_mux_command(self.show_macros, 'UPDATE_TOOLHEAD_SENSORS', "EXTRUDER", self.name,
                                           self.cmd_UPDATE_TOOLHEAD_SENSORS, self.cmd_UPDATE_TOOLHEAD_SENSORS_help,
                                           self.cmd_UPDATE_TOOLHEAD_SENSORS_options)
        self.function.register_mux_command(self.show_macros, 'SAVE_EXTRUDER_VALUES', "EXTRUDER", self.name,
                                           self.cmd_SAVE_EXTRUDER_VALUES, self.cmd_SAVE_EXTRUDER_VALUES_help,
                                           self.cmd_SAVE_EXTRUDER_VALUES_options)

    def __str__(self):
        return self.name

    def handle_connect(self):
        """
        Handle the connection event.
        This function is called when the printer connects. It looks up AFC info
        and assigns it to the instance variable `self.AFC`.
        """
<<<<<<< HEAD
        self.reactor = self.AFC.reactor
        self.AFC.tools[self.name] = self

        try:
            self.toolhead_extruder = self.printer.lookup_object(self.name)
        except:
            raise error("[{}] not found in config file".format(self.name))

        self.AFC.gcode.register_mux_command('UPDATE_TOOLHEAD_SENSORS',  "EXTRUDER", self.name, self.cmd_UPDATE_TOOLHEAD_SENSORS,desc=self.cmd_UPDATE_TOOLHEAD_SENSORS_help)
        self.AFC.gcode.register_mux_command('SAVE_EXTRUDER_VALUES',     "EXTRUDER", self.name, self.cmd_SAVE_EXTRUDER_VALUES,   desc=self.cmd_SAVE_EXTRUDER_VALUES_help)
=======
        self.reactor = self.afc.reactor
        self.afc.tools[self.name] = self
>>>>>>> 9dc88d81

    def tool_start_callback(self, eventtime, state):
        self.tool_start_state = state

    def buffer_trailing_callback(self, eventtime, state):
        self.buffer_trailing = state

    def tool_end_callback(self, eventtime, state):
        self.tool_end_state = state

    def _update_tool_stn(self, length):
        """
        Helper function to set tool_stn length

        :param length: Length to set to tool_stn parameter
        """
        if length > 0:
            msg = "tool_stn updated old: {}, new: {}".format(self.tool_stn, length)
            msg += self.common_save_msg
            self.tool_stn = length
            self.logger.info(msg)
        else:
            self.logger.error("tool_stn length should be greater than zero")

    def _update_tool_stn_unload(self, length):
        """
        Helper function to set tool_stn_unload length

        :param length: Length to set to tool_stn_unload parameter
        """
        if length > 0:
            msg = "tool_stn_unload updated old: {}, new: {}".format(self.tool_stn_unload, length)
            msg += self.common_save_msg
            self.tool_stn_unload = length
            self.logger.info(msg)
        else:
            self.logger.error("tool_stn_unload length should be greater than zero")

    def _update_tool_after_extr(self, length):
        """
        Helper function to set tool_sensor_after_extruder length

        :param length: Length to set to tool_sensor_after_extruder parameter
        """
        if length > 0:
            msg = "tool_sensor_after_extruder updated old: {}, new: {}".format(self.tool_sensor_after_extruder, length)
            msg += self.common_save_msg
            self.tool_sensor_after_extruder = length
            self.logger.info(msg)
        else:
            self.logger.error("tool_sensor_after_extruder length should be greater than zero")

    cmd_UPDATE_TOOLHEAD_SENSORS_help = "Gives ability to update tool_stn, tool_stn_unload, tool_sensor_after_extruder values without restarting klipper"
    cmd_UPDATE_TOOLHEAD_SENSORS_options = {
        "EXTRUDER": {"type": "string", "default": "extruder"},
        "TOOL_STN": {"type": "float", "default": 0},
        "TOOL_STN_UNLOAD": {"type": "float", "default": 0},
        "TOOL_AFTER_EXTRUDER": {"type": "float", "default": 0}
    }

    def cmd_UPDATE_TOOLHEAD_SENSORS(self, gcmd):
        """
        Macro call to adjust `tool_stn` `tool_stn_unload` `tool_sensor_after_extruder` lengths for specified extruder without having to
        update config file and restart klipper.

        `tool_stn length` is the length from the sensor before extruder gears (tool_start) to nozzle. If sensor after extruder gears(tool_end)
        is set then the value if from tool_end sensor.

        `tool_stn_unload` length is the length to unload so that filament is not in extruder gears anymore.

        `tool_sensor_after_extruder` length is mainly used for those that have a filament sensor after extruder gears, target this
        length to retract filament enough so that it's not in the extruder gears anymore.  <nl>

        Please pause print if you need to adjust this value while printing

        Usage
        -----
        `UPDATE_TOOLHEAD_SENSORS EXTRUDER=<extruder> TOOL_STN=<length> TOOL_STN_UNLOAD=<length> TOOL_AFTER_EXTRUDER=<length>`

        Example
        -----
        ```
        UPDATE_TOOLHEAD_SENSORS EXTRUDER=extruder TOOL_STN=100
        ```

        """
        tool_stn                    = gcmd.get_float("TOOL_STN",            self.tool_stn)
        tool_stn_unload             = gcmd.get_float("TOOL_STN_UNLOAD",     self.tool_stn_unload)
        tool_sensor_after_extruder  = gcmd.get_float("TOOL_AFTER_EXTRUDER", self.tool_sensor_after_extruder)

        if tool_stn != self.tool_stn:
            self._update_tool_stn( tool_stn )
        if tool_stn_unload != self.tool_stn_unload:
            self._update_tool_stn_unload( tool_stn_unload )
        if tool_sensor_after_extruder != self.tool_sensor_after_extruder:
            self._update_tool_after_extr( tool_sensor_after_extruder )

    cmd_SAVE_EXTRUDER_VALUES_help = ("Saves tool_stn, tool_stn_unload and tool_sensor_after_extruder values to config "
                                     "file.")
    cmd_SAVE_EXTRUDER_VALUES_options = {"EXTRUDER": {"type": "string", "default": "extruder"}}
    def cmd_SAVE_EXTRUDER_VALUES(self, gcmd):
        """
        Macro call to write tool_stn, tool_stn_unload and tool_sensor_after_extruder variables to config file for specified extruder.

        Usage
        -----
        `SAVE_EXTRUDER_VALUES EXTRUDER=<extruder>`

        Example
        -----
        ```
        SAVE_EXTRUDER_VALUES EXTRUDER=extruder
        ```
        """
        self.afc.function.ConfigRewrite(self.fullname, 'tool_stn', self.tool_stn, '')
        self.afc.function.ConfigRewrite(self.fullname, 'tool_stn_unload', self.tool_stn_unload, '')
        self.afc.function.ConfigRewrite(self.fullname, 'tool_sensor_after_extruder', self.tool_sensor_after_extruder, '')

    def get_status(self, eventtime=None):
        self.response = {}
        self.response['tool_stn'] = self.tool_stn
        self.response['tool_stn_unload'] = self.tool_stn_unload
        self.response['tool_sensor_after_extruder'] = self.tool_sensor_after_extruder
        self.response['tool_unload_speed'] = self.tool_unload_speed
        self.response['tool_load_speed'] = self.tool_load_speed
        self.response['buffer'] = self.buffer_name
        self.response['lane_loaded'] = self.lane_loaded
        self.response['tool_start'] = self.tool_start
        self.response['tool_start_status'] = bool(self.tool_start_state)
        self.response['tool_end'] = self.tool_end
        self.response['tool_end_status'] = bool(self.tool_end_state)
        self.response['lanes'] = [lane.name for lane in self.lanes.values()]
        return self.response

def load_config_prefix(config):
    return AFCExtruder(config)<|MERGE_RESOLUTION|>--- conflicted
+++ resolved
@@ -22,7 +22,7 @@
         self.logger     = self.afc.logger
         self.printer.register_event_handler("klippy:connect", self.handle_connect)
 
-        self.toolhead_extruder = None
+        self.toolhead_extruder          = None
         self.fullname                   = config.get_name()
 
         self.name                       = self.fullname.split(' ')[-1]
@@ -78,21 +78,13 @@
         This function is called when the printer connects. It looks up AFC info
         and assigns it to the instance variable `self.AFC`.
         """
-<<<<<<< HEAD
-        self.reactor = self.AFC.reactor
-        self.AFC.tools[self.name] = self
+        self.reactor = self.afc.reactor
+        self.afc.tools[self.name] = self
 
         try:
             self.toolhead_extruder = self.printer.lookup_object(self.name)
         except:
             raise error("[{}] not found in config file".format(self.name))
-
-        self.AFC.gcode.register_mux_command('UPDATE_TOOLHEAD_SENSORS',  "EXTRUDER", self.name, self.cmd_UPDATE_TOOLHEAD_SENSORS,desc=self.cmd_UPDATE_TOOLHEAD_SENSORS_help)
-        self.AFC.gcode.register_mux_command('SAVE_EXTRUDER_VALUES',     "EXTRUDER", self.name, self.cmd_SAVE_EXTRUDER_VALUES,   desc=self.cmd_SAVE_EXTRUDER_VALUES_help)
-=======
-        self.reactor = self.afc.reactor
-        self.afc.tools[self.name] = self
->>>>>>> 9dc88d81
 
     def tool_start_callback(self, eventtime, state):
         self.tool_start_state = state
