--- conflicted
+++ resolved
@@ -35,14 +35,10 @@
         self.tool_unload_speed          = config.getfloat("tool_unload_speed", 25)                                      # Unload speed in mm/s when unloading toolhead. Default is 25mm/s.
         self.tool_load_speed            = config.getfloat("tool_load_speed", 25)                                        # Load speed in mm/s when loading toolhead. Default is 25mm/s.
         self.buffer_name                = config.get('buffer', None)                                                    # Buffer to use for extruder, this variable can be overridden per lane
-<<<<<<< HEAD
-        self.enable_sensors_in_gui      = config.getboolean("enable_sensors_in_gui", self.afc.enable_sensors_in_gui)    # Set to True toolhead sensors switches as filament sensors in mainsail/fluidd gui, overrides value set in AFC.cfg
-        self.deadband                   = config.getfloat("deadband", 2)                                                # Deadband for extruder heater, default is 2 degrees Celsius
-=======
         self.enable_sensors_in_gui      = config.getboolean("enable_sensors_in_gui",    self.afc.enable_sensors_in_gui) # Set to True toolhead sensors switches as filament sensors in mainsail/fluidd gui, overrides value set in AFC.cfg
         self.enable_runout              = config.getboolean("enable_tool_runout",       self.afc.enable_tool_runout)
         self.debounce_delay             = config.getfloat("debounce_delay",             self.afc.debounce_delay)
->>>>>>> 90728947
+        self.deadband                   = config.getfloat("deadband", 2)                                                # Deadband for extruder heater, default is 2 degrees Celsius
 
         self.lane_loaded                = None
         self.lanes                      = {}
@@ -160,14 +156,10 @@
         :param state: Boolean indicating sensor state (True = filament present, False = runout)
         """
         self.tool_end_state = state
-<<<<<<< HEAD
-        self._handle_toolhead_sensor_runout(state, "tool_end")
         self.tool_end_state = state
 
     def get_heater(self):
         return self.toolhead_extruder.get_heater()
-=======
->>>>>>> 90728947
 
     def _update_tool_stn(self, length):
         """
