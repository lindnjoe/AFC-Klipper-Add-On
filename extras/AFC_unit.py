# Armored Turtle Automated Filament Control
#
# Copyright (C) 2024 Armored Turtle
#
# This file may be distributed under the terms of the GNU GPLv3 license.
import traceback

from configfile import error
<<<<<<< HEAD
from datetime import datetime, timedelta
try:
    from extras.AFC_respond import AFCprompt
except:
    raise error("Error trying to import AFC_respond, please rerun install-afc.sh script in your AFC-Klipper-Add-On directory then restart klipper")
=======

try: from extras.AFC_utils import ERROR_STR
except: raise error("Error when trying to import AFC_utils.ERROR_STR\n{trace}".format(trace=traceback.format_exc()))

try: from extras.AFC_respond import AFCprompt
except: raise error(ERROR_STR.format(import_lib="AFC_respond", trace=traceback.format_exc()))
>>>>>>> 1abc286c

class afcUnit:
    def __init__(self, config):
        self.printer        = config.get_printer()
        self.gcode          = self.printer.lookup_object('gcode')
        self.printer.register_event_handler("klippy:connect", self.handle_connect)
        self.afc            = self.printer.lookup_object('AFC')
        self.logger         = self.afc.logger

        self.lanes      = {}

        # Objects
        self.buffer_obj     = None
        self.hub_obj        = None
        self.extruder_obj   = None

        # Config get section
        self.full_name                   = config.get_name().split()
        self.name                        = self.full_name[-1]
        self.screen_mac                  = config.get('screen_mac', None)
        self.hub                         = config.get("hub", None)                                           # Hub name(AFC_hub) that belongs to this unit, can be overridden in AFC_stepper section
        self.extruder                    = config.get("extruder", None)                                      # Extruder name(AFC_extruder) that belongs to this unit, can be overridden in AFC_stepper section
        self.buffer_name                 = config.get('buffer', None)                                        # Buffer name(AFC_buffer) that belongs to this unit, can be overridden in AFC_stepper section
        self.led_name                    = config.get('led_name', self.afc.led_name)
        self.led_fault                   = config.get('led_fault', self.afc.led_fault)                       # LED color to set when faults occur in lane        (R,G,B,W) 0 = off, 1 = full brightness. Setting value here overrides values set in AFC.cfg file
        self.led_ready                   = config.get('led_ready', self.afc.led_ready)                       # LED color to set when lane is ready               (R,G,B,W) 0 = off, 1 = full brightness. Setting value here overrides values set in AFC.cfg file
        self.led_not_ready               = config.get('led_not_ready', self.afc.led_not_ready)               # LED color to set when lane not ready              (R,G,B,W) 0 = off, 1 = full brightness. Setting value here overrides values set in AFC.cfg file
        self.led_loading                 = config.get('led_loading', self.afc.led_loading)                   # LED color to set when lane is loading             (R,G,B,W) 0 = off, 1 = full brightness. Setting value here overrides values set in AFC.cfg file
        self.led_prep_loaded             = config.get('led_loading', self.afc.led_loading)                   # LED color to set when lane is loaded              (R,G,B,W) 0 = off, 1 = full brightness. Setting value here overrides values set in AFC.cfg file
        self.led_unloading               = config.get('led_unloading', self.afc.led_unloading)               # LED color to set when lane is unloading           (R,G,B,W) 0 = off, 1 = full brightness. Setting value here overrides values set in AFC.cfg file
        self.led_tool_loaded             = config.get('led_tool_loaded', self.afc.led_tool_loaded)           # LED color to set when lane is loaded into tool    (R,G,B,W) 0 = off, 1 = full brightness. Setting value here overrides values set in AFC.cfg file

        self.long_moves_speed            = config.getfloat("long_moves_speed", self.afc.long_moves_speed)   # Speed in mm/s to move filament when doing long moves. Setting value here overrides values set in AFC.cfg file
        self.long_moves_accel            = config.getfloat("long_moves_accel", self.afc.long_moves_accel)   # Acceleration in mm/s squared when doing long moves. Setting value here overrides values set in AFC.cfg file
        self.short_moves_speed           = config.getfloat("short_moves_speed", self.afc.short_moves_speed) # Speed in mm/s to move filament when doing short moves. Setting value here overrides values set in AFC.cfg file
        self.short_moves_accel           = config.getfloat("short_moves_accel", self.afc.short_moves_accel) # Acceleration in mm/s squared when doing short moves. Setting value here overrides values set in AFC.cfg file
        self.short_move_dis              = config.getfloat("short_move_dis", self.afc.short_move_dis)       # Move distance in mm for failsafe moves. Setting value here overrides values set in AFC.cfg file
        self.max_move_dis                = config.getfloat("max_move_dis", self.afc.max_move_dis)            # Maximum distance to move filament. AFC breaks filament moves over this number into multiple moves. Useful to lower this number if running into timer too close errors when doing long filament moves. Setting value here overrides values set in AFC.cfg file
        self.debug                       = config.getboolean("debug",            False)                      # Turns on/off debug messages to console
        self.rev_long_moves_speed_factor = config.getfloat("rev_long_moves_speed_factor", self.afc.rev_long_moves_speed_factor)

        # Espooler defines
        # Time in seconds to wait between breaking n20 motors(nSleep/FWD/RWD all 1) and then releasing the break to allow coasting. Setting value here overrides values set in AFC.cfg file
        self.n20_break_delay_time   = config.getfloat("n20_break_delay_time",   self.afc.n20_break_delay_time)
        # Setting to True enables espooler assist while printing
        self.enable_assist          = config.getboolean("enable_assist",        True)
        # Number of seconds to wait before checking filament movement for espooler assist
        self.timer_delay            = config.getfloat("timer_delay",            5)
        # Setting to True enables full speed espoolers for kick_start_time amount
        self.enable_kick_start      = config.getboolean("enable_kick_start",    True)

        # Time in seconds to enable spooler at full speed to help with getting the spool to spin
        self.kick_start_time        = config.getfloat("kick_start_time",        0.070)
        # Cycles per rotation in milliseconds
        self.cycles_per_rotation    = config.getfloat("cycles_per_rotation",    1275)
        # PWM cycle time
        self.pwm_value              = config.getfloat("pwm_value",              0.6706)
        # Delta amount in mm from last move to trigger assist
        self.delta_movement         = config.getfloat("delta_movement",         150)
        # Amount to move in mm once filament has moved by delta movement amount
        self.mm_movement            = config.getfloat("mm_movement",            150)
        # Scaling factor for the following variables: kick_start_time, spool_outer_diameter, cycles_per_rotation, pwm_value, delta_movement, mm_movement
        self.scaling                = config.getfloat("spoolrate",              1.0)

        # If True, the unload retract is assisted to prevent loose windings, especially on full spools. This can prevent loops from slipping off the spool. Setting value here overrides values set in AFC.cfg file
        self.assisted_unload    = config.getboolean("assisted_unload", self.afc.assisted_unload)
        # When True AFC will unload lane and then pause when runout is triggered and spool to swap to is not set(infinite spool). Setting value here overrides values set in AFC.cfg file
        self.unload_on_runout   = config.getboolean("unload_on_runout", self.afc.unload_on_runout)

        # TD-1 variables
        self.td1_when_loaded    = config.getboolean("capture_td1_when_loaded", self.afc.td1_when_loaded)
        self.td1_device_id      = config.get("td1_device_id", None)

    def __str__(self):
        return self.name

    def handle_connect(self):
        """
        Handles klippy:connect event, and does error checking to make sure users have hub/extruder/buffers sections if these variables are defined at the unit level
        """
        self.afc = self.printer.lookup_object('AFC')
        self.afc.units[self.name] = self

        # Error checking for hub
        # TODO: once supported add check if users is not using a hub
        if self.hub is not None:
            try:
                self.hub_obj = self.printer.lookup_object("AFC_hub {}".format(self.hub))
            except:
                error_string = 'Error: No config found for hub: {hub} in [AFC_{unit_type} {unit_name}]. Please make sure [AFC_hub {hub}] section exists in your config'.format(
                hub=self.hub, unit_type=self.type.replace("_", ""), unit_name=self.name )
                raise error(error_string)

        # Error checking for extruder
        if self.extruder is not None:
            try:
                self.extruder_obj = self.printer.lookup_object("AFC_extruder {}".format(self.extruder))
            except:
                error_string = 'Error: No config found for extruder: {extruder} in [AFC_{unit_type} {unit_name}]. Please make sure [AFC_extruder {extruder}] section exists in your config'.format(
                    extruder=self.extruder, unit_type=self.type.replace("_", ""), unit_name=self.name )
                raise error(error_string)

        # Error checking for buffer
        if self.buffer_name is not None:
            try:
                self.buffer_obj = self.printer.lookup_object('AFC_buffer {}'.format(self.buffer_name))
            except:
                error_string = 'Error: No config found for buffer: {buffer} in [AFC_{unit_type} {unit_name}]. Please make sure [AFC_buffer {buffer}] section exists in your config'.format(
                    buffer=self.buffer_name, unit_type=self.type.replace("_", ""), unit_name=self.name )
                raise error(error_string)

        # Send out event so lanes can store units object
        self.printer.send_event("AFC_unit_{}:connect".format(self.name), self)

        self.gcode.register_mux_command("TEST_TD", "UNIT", self.name, self.cmd_TEST_TD)
        self.gcode.register_mux_command('UNIT_CALIBRATION', "UNIT", self.name, self.cmd_UNIT_CALIBRATION, desc=self.cmd_UNIT_CALIBRATION_help)
        self.gcode.register_mux_command('UNIT_LANE_CALIBRATION', "UNIT", self.name, self.cmd_UNIT_LANE_CALIBRATION, desc=self.cmd_UNIT_LANE_CALIBRATION_help)
        self.gcode.register_mux_command('UNIT_BOW_CALIBRATION', "UNIT", self.name, self.cmd_UNIT_BOW_CALIBRATION, desc=self.cmd_UNIT_BOW_CALIBRATION_help)
        if self.afc.td1_defined:
            self.gcode.register_mux_command('UNIT_TD_ONE_CALIBRATION', "UNIT", self.name, self.cmd_UNIT_TD_ONE_CALIBRATION, desc=self.cmd_UNIT_TD_ONE_CALIBRATION_help)

    def get_status(self, eventtime=None):
        response = {}
        response['lanes'] = [lane.name for lane in self.lanes.values()]
        response["extruders"]=[]
        response["hubs"] = []
        response["buffers"] = []

        for lane in self.lanes.values():
            if lane.hub is not None and lane.hub not in response["hubs"]: response["hubs"].append(lane.hub)
            if lane.extruder_name is not None and lane.extruder_name not in response["extruders"]: response["extruders"].append(lane.extruder_name)
            if lane.buffer_name is not None and lane.buffer_name not in response["buffers"]: response["buffers"].append(lane.buffer_name)

        return response

    cmd_UNIT_CALIBRATION_help = 'open prompt to calibrate the dist hub for lanes in selected unit'
    def cmd_UNIT_CALIBRATION(self, gcmd):
        """
        Open a prompt to calibrate either the distance between the extruder and the hub or the Bowden length
        for the selected unit. Provides buttons for lane calibration, Bowden length calibration, and a back option.

        Usage
        -----
        `UNIT_CALIBRATION UNIT=<unit>`

        Example
        -----
        ```
        UNIT_CALIBRATION UNIT=Turtle_1
        ```
        """
        prompt = AFCprompt(gcmd, self.logger)
        buttons = []
        title = '{} Calibration'.format(self.name)
        text = 'Select to calibrate the distance from extruder to hub or bowden length'
        # Selection buttons
        buttons.append(("Calibrate Lanes", "UNIT_LANE_CALIBRATION UNIT={}".format(self.name), "primary"))
        buttons.append(("Calibrate afc_bowden_length", "UNIT_BOW_CALIBRATION UNIT={}".format(self.name), "secondary"))
        if self.afc.td1_defined:
            buttons.append(("Calibrate TD-1 Length", "UNIT_TD_ONE_CALIBRATION UNIT={}".format(self.name), "primary"))
        # Button back to previous step
        back = [('Back to unit selection', 'AFC_CALIBRATION', 'info')]

        prompt.create_custom_p(title, text, buttons, True, None, back)

    cmd_UNIT_LANE_CALIBRATION_help = 'open prompt to calibrate the length from extruder to hub'
    def cmd_UNIT_LANE_CALIBRATION(self, gcmd):
        """
        Open a prompt to calibrate the extruder-to-hub distance for each lane in the selected unit. Creates buttons
        for each lane, grouped in sets of two, and allows calibration for all lanes or individual lanes.

        Usage
        -----
        `UNIT_LANE_CALIBRATION UNIT=<unit>`

        Example
        -----
        ```
        UNIT_LANE_CALIBRATION UNIT=Turtle_1
        ```
        """
        prompt = AFCprompt(gcmd, self.logger)
        buttons = []
        group_buttons = []
        index = 0
        title = '{} Lane Calibration'.format(self.name)
        text  = ('Select a loaded lane from {} to calibrate length from extruder to hub. '
                 'Config option: dist_hub').format(self.name)

        # Create buttons for each lane and group every 4 lanes together
        for lane in self.lanes.values():
            if lane.load_state:
                button_label = "{}".format(lane)
                button_command = "CALIBRATE_AFC LANE={}".format(lane)
                button_style = "primary" if index % 2 == 0 else "secondary"
                group_buttons.append((button_label, button_command, button_style))

                # Add group to buttons list after every 4 lanes
                if (index + 1) % 2 == 0 or index == len(self.lanes) - 1:
                    buttons.append(list(group_buttons))
                    group_buttons = []
                index += 1

        if group_buttons:
            buttons.append(list(group_buttons))

        total_buttons = sum(len(group) for group in buttons)
        if total_buttons > 1:
            all_lanes = [('All lanes', 'CALIBRATE_AFC LANE=all UNIT={}'.format(self.name), 'default')]
        else:
            all_lanes = None
        if total_buttons == 0:
            text = 'No lanes are loaded, please load before calibration'

        # 'Back' button
        back = [('Back', 'UNIT_CALIBRATION UNIT={}'.format(self.name), 'info')]

        prompt.create_custom_p(title, text, all_lanes,
                               True, buttons, back)

    cmd_UNIT_BOW_CALIBRATION_help = 'open prompt to calibrate the afc_bowden_length from a lane in the unit'
    def cmd_UNIT_BOW_CALIBRATION(self, gcmd):
        """
        Open a prompt to calibrate the Bowden length for a specific lane in the selected unit. Provides buttons
        for each lane, with a note to only calibrate one lane per unit.

        Usage
        -----
        `UNIT_BOW_CALIBRATION UNIT=<unit>`

        Example
        -----
        ```
        UNIT_BOW_CALIBRATION UNIT=Turtle_1
        ```
        """
        prompt = AFCprompt(gcmd, self.logger)
        buttons = []
        group_buttons = []
        index = 0
        title = 'Bowden Calibration {}'.format(self.name)
        text = ('Select a loaded lane from {} to measure Bowden length. '
                'ONLY CALIBRATE BOWDEN USING 1 LANE PER UNIT/hub.'
                'Config option: afc_bowden_length').format(self.name)

        for lane in self.lanes.values():
            if lane.load_state:
                # Create a button for each lane
                button_label = "{}".format(lane)
                button_command = "CALIBRATE_AFC BOWDEN={}".format(lane)
                button_style = "primary" if index % 2 == 0 else "secondary"
                group_buttons.append((button_label, button_command, button_style))

                # Add group to buttons list after every 4 lanes
                if (index + 1) % 2 == 0 or index == len(self.lanes) - 1:
                    buttons.append(list(group_buttons))
                    group_buttons = []
                index += 1

        if group_buttons:
            buttons.append(list(group_buttons))

        total_buttons = sum(len(group) for group in buttons)
        if total_buttons == 0:
            text = 'No lanes are loaded, please load before calibration'

        back = [('Back', 'UNIT_CALIBRATION UNIT={}'.format(self.name), 'info')]

        prompt.create_custom_p(title, text, None,
                               True, buttons, back)

    cmd_UNIT_TD_ONE_CALIBRATION_help = 'open prompt to calibrate the td1_bowden_length from a lane in the unit'
    def cmd_UNIT_TD_ONE_CALIBRATION(self, gcmd):
        """
        Open a prompt to calibrate the Bowden length to a TD1 device for a specific lane in the selected unit. Provides buttons
        for each lane, with a note to only calibrate one lane per unit.

        Usage
        -----
        `UNIT_TD_ONE_CALIBRATION UNIT=<unit>`

        Example
        -----
        ```
        UNIT_TD_ONE_CALIBRATION UNIT=Turtle_1
        ```
        """
        prompt = AFCprompt(gcmd, self.logger)
        buttons = []
        group_buttons = []
        index = 0
        title = 'TD-1 Bowden Calibration {}'.format(self.name)
        text = ('Select a loaded lane from {} to measure Bowden length to your TD-1 Device. '
                'ONLY CALIBRATE BOWDEN USING 1 LANE PER UNIT/hub. '
                'WARNING: This could take some time to complete. '
                'Config option: td1_bowden_length').format(self.name)

        for lane in self.lanes.values():
            if lane.load_state:
                # Create a button for each lane
                button_label = "{}".format(lane)
                button_command = "CALIBRATE_AFC TD1={} DISTANCE=50".format(lane)
                button_style = "primary" if index % 2 == 0 else "secondary"
                group_buttons.append((button_label, button_command, button_style))

                # Add group to buttons list after every 4 lanes
                if (index + 1) % 2 == 0 or index == len(self.lanes) - 1:
                    buttons.append(list(group_buttons))
                    group_buttons = []
                index += 1

        if group_buttons:
            buttons.append(list(group_buttons))

        total_buttons = sum(len(group) for group in buttons)
        if total_buttons == 0:
            text = 'No lanes are loaded, please load before calibration'

        back = [('Back', 'UNIT_CALIBRATION UNIT={}'.format(self.name), 'info')]

        prompt.create_custom_p(title, text, None,
                               True, buttons, back)

    def select_lane( self, lane ):
        """
        Function to select lane
        """
        return

    def return_to_home(self ):
        """
        Funtion to home unit if unit has homing sensor
        """
        return

    def check_runout(self):
        """
        Function to check if runout logic should be triggered, override in specific unit
        """
        return False

    # Functions are below are placeholders so the function exists for all units, override these function in your unit files
    def _print_function_not_defined(self, name):
        self.afc.gcode("{} function not defined for {}".format(name, self.name))

    # Function that other units can create so that they are specific to the unit
    def system_Test(self, cur_lane, delay, assignTcmd, enable_movement):
        self._print_function_not_defined(self.system_test.__name__)

    def calibrate_bowden(self, cur_lane, dis, tol):
        self._print_function_not_defined(self.calibrate_bowden.__name__)

    def calibrate_td1(self, cur_lane, dis, tol):
        self._print_function_not_defined(self.calibrate_bowden.__name__)

    def calibrate_hub(self, cur_lane, tol):
        self._print_function_not_defined(self.calibrate_hub.__name__)

    def move_until_state(self, cur_lane, state, move_dis, tolerance, short_move, pos=0):
        self._print_function_not_defined(self.move_until_state.__name__)

    def calc_position(self, cur_lane, state, pos, short_move, tolerance):
        self._print_function_not_defined(self.calc_position.__name__)

    def calibrate_lane(self, cur_lane, tol):
        self._print_function_not_defined(self.calibrate_lane.__name__)

    def cmd_TEST_TD(self, gcmd):
        lane = gcmd.get("LANE")
        self.get_td1_data( self.lanes[lane] )

    def get_td1_data(self, cur_lane, compare_time):
        td1_data = self.afc.moonraker.get_td1_data()
        t_delta = timedelta(seconds = 10)
        valid_data = False
        # TODO: check for specific id if specified
        if len(td1_data) > 0:
            self.logger.debug(f"Data: {td1_data}, Compare_time: {compare_time}")
            data = list(td1_data.values())[0]

            if cur_lane.td1_device_id is not None:
                if cur_lane.td1_device_id in td1_data:
                    data = td1_data[cur_lane.td1_device_id ]
                else:
                    self.afc.error.AFC_error(f"TD-1 Device ID ({cur_lane.td1_device_id}) supplied but ID not found.", pause=False)
                    return False

            scan_time = datetime.fromisoformat( data["scan_time"][:-1]+"+00:00" ).astimezone()

            if scan_time > compare_time.astimezone():
                valid_data = True
            elif ( compare_time.astimezone() - scan_time ) < t_delta:
                valid_data = True

            if valid_data and data['td'] is not None and data['color'] is not None:
                cur_lane.td1_data = data
                self.logger.info(f"{cur_lane.name} TD-1 data captured")
                self.afc.save_vars()
                return True
        return False<|MERGE_RESOLUTION|>--- conflicted
+++ resolved
@@ -6,20 +6,13 @@
 import traceback
 
 from configfile import error
-<<<<<<< HEAD
 from datetime import datetime, timedelta
-try:
-    from extras.AFC_respond import AFCprompt
-except:
-    raise error("Error trying to import AFC_respond, please rerun install-afc.sh script in your AFC-Klipper-Add-On directory then restart klipper")
-=======
 
 try: from extras.AFC_utils import ERROR_STR
 except: raise error("Error when trying to import AFC_utils.ERROR_STR\n{trace}".format(trace=traceback.format_exc()))
 
 try: from extras.AFC_respond import AFCprompt
 except: raise error(ERROR_STR.format(import_lib="AFC_respond", trace=traceback.format_exc()))
->>>>>>> 1abc286c
 
 class afcUnit:
     def __init__(self, config):
