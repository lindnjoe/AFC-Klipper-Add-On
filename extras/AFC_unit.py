--- conflicted
+++ resolved
@@ -29,40 +29,12 @@
         self.extruder_obj   = None
 
         # Config get section
-<<<<<<< HEAD
-        self.full_name          = config.get_name().split()
-        self.name               = self.full_name[-1]
-        self.screen_mac         = config.get('screen_mac', None)
-        self.hub                = config.get("hub", None)                                           # Hub name(AFC_hub) that belongs to this unit, can be overridden in AFC_stepper section
-        self.extruder           = config.get("extruder", None)                                      # Extruder name(AFC_extruder) that belongs to this unit, can be overridden in AFC_stepper section
-        self.buffer_name        = config.get('buffer', None)                                        # Buffer name(AFC_buffer) that belongs to this unit, can be overridden in AFC_stepper section
-        self.led_fault          = config.get('led_fault', self.afc.led_fault)                       # LED color to set when faults occur in lane        (R,G,B,W) 0 = off, 1 = full brightness. Setting value here overrides values set in AFC.cfg file
-        self.led_ready          = config.get('led_ready', self.afc.led_ready)                       # LED color to set when lane is ready               (R,G,B,W) 0 = off, 1 = full brightness. Setting value here overrides values set in AFC.cfg file
-        self.led_not_ready      = config.get('led_not_ready', self.afc.led_not_ready)               # LED color to set when lane not ready              (R,G,B,W) 0 = off, 1 = full brightness. Setting value here overrides values set in AFC.cfg file
-        self.led_loading        = config.get('led_loading', self.afc.led_loading)                   # LED color to set when lane is loading             (R,G,B,W) 0 = off, 1 = full brightness. Setting value here overrides values set in AFC.cfg file
-        self.led_prep_loaded    = config.get('led_loading', self.afc.led_loading)                   # LED color to set when lane is loaded              (R,G,B,W) 0 = off, 1 = full brightness. Setting value here overrides values set in AFC.cfg file
-        self.led_unloading      = config.get('led_unloading', self.afc.led_unloading)               # LED color to set when lane is unloading           (R,G,B,W) 0 = off, 1 = full brightness. Setting value here overrides values set in AFC.cfg file
-        self.led_tool_loaded    = config.get('led_tool_loaded', self.afc.led_tool_loaded)           # LED color to set when lane is loaded into tool    (R,G,B,W) 0 = off, 1 = full brightness. Setting value here overrides values set in AFC.cfg file
-        self.led_spool_illum    = config.get('led_spool_illuminate', self.afc.led_spool_illum)      # LED color to illuminate under spool
-        self.led_logo_index     = config.get('led_logo_index', None)                                # LED Logo index
-        self.led_logo_color     = self.afc.function.HexConvert(config.get('led_logo_color', '0,0,0,0'))# Default logo color when nothing is loaded
-        self.led_logo_loading   = self.afc.function.HexConvert(config.get('led_logo_loading', self.led_loading ))
-
-        self.long_moves_speed   = config.getfloat("long_moves_speed", self.afc.long_moves_speed)   # Speed in mm/s to move filament when doing long moves. Setting value here overrides values set in AFC.cfg file
-        self.long_moves_accel   = config.getfloat("long_moves_accel", self.afc.long_moves_accel)   # Acceleration in mm/s squared when doing long moves. Setting value here overrides values set in AFC.cfg file
-        self.short_moves_speed  = config.getfloat("short_moves_speed", self.afc.short_moves_speed) # Speed in mm/s to move filament when doing short moves. Setting value here overrides values set in AFC.cfg file
-        self.short_moves_accel  = config.getfloat("short_moves_accel", self.afc.short_moves_accel) # Acceleration in mm/s squared when doing short moves. Setting value here overrides values set in AFC.cfg file
-        self.short_move_dis     = config.getfloat("short_move_dis", self.afc.short_move_dis)       # Move distance in mm for failsafe moves. Setting value here overrides values set in AFC.cfg file
-        self.max_move_dis       = config.getfloat("max_move_dis", self.afc.max_move_dis)            # Maximum distance to move filament. AFC breaks filament moves over this number into multiple moves. Useful to lower this number if running into timer too close errors when doing long filament moves. Setting value here overrides values set in AFC.cfg file
-        self.debug              = config.getboolean("debug",            False)                      # Turns on/off debug messages to console
-=======
         self.full_name                   = config.get_name().split()
         self.name                        = self.full_name[-1]
         self.screen_mac                  = config.get('screen_mac', None)
         self.hub                         = config.get("hub", None)                                           # Hub name(AFC_hub) that belongs to this unit, can be overridden in AFC_stepper section
         self.extruder                    = config.get("extruder", None)                                      # Extruder name(AFC_extruder) that belongs to this unit, can be overridden in AFC_stepper section
         self.buffer_name                 = config.get('buffer', None)                                        # Buffer name(AFC_buffer) that belongs to this unit, can be overridden in AFC_stepper section
-        self.led_name                    = config.get('led_name', self.afc.led_name)
         self.led_fault                   = config.get('led_fault', self.afc.led_fault)                       # LED color to set when faults occur in lane        (R,G,B,W) 0 = off, 1 = full brightness. Setting value here overrides values set in AFC.cfg file
         self.led_ready                   = config.get('led_ready', self.afc.led_ready)                       # LED color to set when lane is ready               (R,G,B,W) 0 = off, 1 = full brightness. Setting value here overrides values set in AFC.cfg file
         self.led_not_ready               = config.get('led_not_ready', self.afc.led_not_ready)               # LED color to set when lane not ready              (R,G,B,W) 0 = off, 1 = full brightness. Setting value here overrides values set in AFC.cfg file
@@ -70,6 +42,10 @@
         self.led_prep_loaded             = config.get('led_loading', self.afc.led_loading)                   # LED color to set when lane is loaded              (R,G,B,W) 0 = off, 1 = full brightness. Setting value here overrides values set in AFC.cfg file
         self.led_unloading               = config.get('led_unloading', self.afc.led_unloading)               # LED color to set when lane is unloading           (R,G,B,W) 0 = off, 1 = full brightness. Setting value here overrides values set in AFC.cfg file
         self.led_tool_loaded             = config.get('led_tool_loaded', self.afc.led_tool_loaded)           # LED color to set when lane is loaded into tool    (R,G,B,W) 0 = off, 1 = full brightness. Setting value here overrides values set in AFC.cfg file
+        self.led_spool_illum             = config.get('led_spool_illuminate', self.afc.led_spool_illum)      # LED color to illuminate under spool
+        self.led_logo_index              = config.get('led_logo_index', None)                                # LED Logo index
+        self.led_logo_color              = self.afc.function.HexConvert(config.get('led_logo_color', '0,0,0,0'))# Default logo color when nothing is loaded
+        self.led_logo_loading            = self.afc.function.HexConvert(config.get('led_logo_loading', self.led_loading ))
 
         self.long_moves_speed            = config.getfloat("long_moves_speed", self.afc.long_moves_speed)   # Speed in mm/s to move filament when doing long moves. Setting value here overrides values set in AFC.cfg file
         self.long_moves_accel            = config.getfloat("long_moves_accel", self.afc.long_moves_accel)   # Acceleration in mm/s squared when doing long moves. Setting value here overrides values set in AFC.cfg file
@@ -79,7 +55,6 @@
         self.max_move_dis                = config.getfloat("max_move_dis", self.afc.max_move_dis)            # Maximum distance to move filament. AFC breaks filament moves over this number into multiple moves. Useful to lower this number if running into timer too close errors when doing long filament moves. Setting value here overrides values set in AFC.cfg file
         self.debug                       = config.getboolean("debug",            False)                      # Turns on/off debug messages to console
         self.rev_long_moves_speed_factor = config.getfloat("rev_long_moves_speed_factor", self.afc.rev_long_moves_speed_factor)
->>>>>>> 3cc48931
 
         # Espooler defines
         # Time in seconds to wait between breaking n20 motors(nSleep/FWD/RWD all 1) and then releasing the break to allow coasting. Setting value here overrides values set in AFC.cfg file
