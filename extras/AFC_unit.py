# Armored Turtle Automated Filament Control
#
# Copyright (C) 2024 Armored Turtle
#
# This file may be distributed under the terms of the GNU GPLv3 license.
import traceback

from configfile import error
from datetime import datetime, timedelta

try: from extras.AFC_utils import ERROR_STR
except: raise error("Error when trying to import AFC_utils.ERROR_STR\n{trace}".format(trace=traceback.format_exc()))

try: from extras.AFC_respond import AFCprompt
except: raise error(ERROR_STR.format(import_lib="AFC_respond", trace=traceback.format_exc()))

class afcUnit:
    def __init__(self, config):
        self.printer        = config.get_printer()
        self.gcode          = self.printer.lookup_object('gcode')
        self.printer.register_event_handler("klippy:connect", self.handle_connect)
        self.printer.register_event_handler("afc:moonraker_connect", self.handle_moonraker_connect)
        self.afc            = self.printer.lookup_object('AFC')
        self.logger         = self.afc.logger

        self.lanes      = {}

        # Objects
        self.buffer_obj     = None
        self.hub_obj        = None
        self.extruder_obj   = None

        # Config get section
        self.full_name                   = config.get_name().split()
        self.name                        = self.full_name[-1]
        self.screen_mac                  = config.get('screen_mac', None)
        self.hub                         = config.get("hub", None)                                           # Hub name(AFC_hub) that belongs to this unit, can be overridden in AFC_stepper section
        self.extruder                    = config.get("extruder", None)                                      # Extruder name(AFC_extruder) that belongs to this unit, can be overridden in AFC_stepper section
        self.buffer_name                 = config.get('buffer', None)                                        # Buffer name(AFC_buffer) that belongs to this unit, can be overridden in AFC_stepper section

        # LED SETTINGS
        # All variables use: (R,G,B,W) 0 = off, 1 = full brightness. Setting value here overrides values set in AFC.cfg file
        self.led_fault                   = config.get('led_fault', self.afc.led_fault)                       # LED color to set when faults occur in lane
        self.led_ready                   = config.get('led_ready', self.afc.led_ready)                       # LED color to set when lane is ready
        self.led_not_ready               = config.get('led_not_ready', self.afc.led_not_ready)               # LED color to set when lane not ready
        self.led_loading                 = config.get('led_loading', self.afc.led_loading)                   # LED color to set when lane is loading
        self.led_prep_loaded             = config.get('led_loading', self.afc.led_loading)                   # LED color to set when lane is loaded
        self.led_unloading               = config.get('led_unloading', self.afc.led_unloading)               # LED color to set when lane is unloading
        self.led_tool_loaded             = config.get('led_tool_loaded', self.afc.led_tool_loaded)           # LED color to set when lane is loaded into tool
        self.led_tool_loaded_idle        = config.get('led_tool_loaded_idle', self.afc.led_tool_loaded_idle) # LED color to set when lane is loaded into tool and idle
        self.led_spool_illum             = config.get('led_spool_illuminate', self.afc.led_spool_illum)      # LED color to illuminate under spool
        self.led_logo_index              = config.get('led_logo_index', None)                                # LED Logo index
        self.led_logo_color              = self.afc.function.HexConvert(config.get('led_logo_color', '0,0,0,0'))# Default logo color when nothing is loaded
        self.led_logo_loading            = self.afc.function.HexConvert(config.get('led_logo_loading', self.led_loading ))

        self.long_moves_speed            = config.getfloat("long_moves_speed", self.afc.long_moves_speed)   # Speed in mm/s to move filament when doing long moves. Setting value here overrides values set in AFC.cfg file
        self.long_moves_accel            = config.getfloat("long_moves_accel", self.afc.long_moves_accel)   # Acceleration in mm/s squared when doing long moves. Setting value here overrides values set in AFC.cfg file
        self.short_moves_speed           = config.getfloat("short_moves_speed", self.afc.short_moves_speed) # Speed in mm/s to move filament when doing short moves. Setting value here overrides values set in AFC.cfg file
        self.short_moves_accel           = config.getfloat("short_moves_accel", self.afc.short_moves_accel) # Acceleration in mm/s squared when doing short moves. Setting value here overrides values set in AFC.cfg file
        self.short_move_dis              = config.getfloat("short_move_dis", self.afc.short_move_dis)       # Move distance in mm for failsafe moves. Setting value here overrides values set in AFC.cfg file
        self.max_move_dis                = config.getfloat("max_move_dis", self.afc.max_move_dis)            # Maximum distance to move filament. AFC breaks filament moves over this number into multiple moves. Useful to lower this number if running into timer too close errors when doing long filament moves. Setting value here overrides values set in AFC.cfg file
        self.debug                       = config.getboolean("debug",            False)                      # Turns on/off debug messages to console
        self.rev_long_moves_speed_factor = config.getfloat("rev_long_moves_speed_factor", self.afc.rev_long_moves_speed_factor)

        # Espooler defines
        # Time in seconds to wait between breaking n20 motors(nSleep/FWD/RWD all 1) and then releasing the break to allow coasting. Setting value here overrides values set in AFC.cfg file
        self.n20_break_delay_time   = config.getfloat("n20_break_delay_time",   self.afc.n20_break_delay_time)
        # Setting to True enables espooler assist while printing
        self.enable_assist          = config.getboolean("enable_assist",        self.afc.enable_assist)
        # Weight spool has to be below to activate print assist
        self.enable_assist_weight   = config.getfloat("enable_assist_weight",   self.afc.enable_assist_weight)
        # Number of seconds to wait before checking filament movement for espooler assist
        self.timer_delay            = config.getfloat("timer_delay",            5)
        # Setting to True enables full speed espoolers for kick_start_time amount
        self.enable_kick_start      = config.getboolean("enable_kick_start",    True)

        # Time in seconds to enable spooler at full speed to help with getting the spool to spin
        self.kick_start_time        = config.getfloat("kick_start_time",        0.070)
        # Cycles per rotation in milliseconds
        self.cycles_per_rotation    = config.getfloat("cycles_per_rotation",    800)
        # PWM cycle time
        self.pwm_value              = config.getfloat("pwm_value",              0.6706)
        # Delta amount in mm from last move to trigger assist
        self.delta_movement         = config.getfloat("delta_movement",         150)
        # Amount to move in mm once filament has moved by delta movement amount
        self.mm_movement            = config.getfloat("mm_movement",            150)
        # Scaling factor for the following variables: kick_start_time, spool_outer_diameter, cycles_per_rotation, pwm_value, delta_movement, mm_movement
        self.scaling                = config.getfloat("spoolrate",              1.0)

        # If True, the unload retract is assisted to prevent loose windings, especially on full spools. This can prevent loops from slipping off the spool. Setting value here overrides values set in AFC.cfg file
        self.assisted_unload    = config.getboolean("assisted_unload", self.afc.assisted_unload)
        # When True AFC will unload lane and then pause when runout is triggered and spool to swap to is not set(infinite spool). Setting value here overrides values set in AFC.cfg file
        self.unload_on_runout   = config.getboolean("unload_on_runout", self.afc.unload_on_runout)

        # TD-1 variables
        self.td1_when_loaded    = config.getboolean("capture_td1_when_loaded", self.afc.td1_when_loaded)
        self.td1_device_id      = config.get("td1_device_id", None)

    def __str__(self):
        return self.name

    def handle_connect(self):
        """
        Handles klippy:connect event, and does error checking to make sure users have hub/extruder/buffers sections if these variables are defined at the unit level
        """
        self.afc = self.printer.lookup_object('AFC')
        self.afc.units[self.name] = self

        # Error checking for hub
        # TODO: once supported add check if users is not using a hub
        if self.hub is not None:
            try:
                self.hub_obj = self.printer.lookup_object("AFC_hub {}".format(self.hub))
            except:
                error_string = 'Error: No config found for hub: {hub} in [AFC_{unit_type} {unit_name}]. Please make sure [AFC_hub {hub}] section exists in your config'.format(
                hub=self.hub, unit_type=self.type.replace("_", ""), unit_name=self.name )
                raise error(error_string)

        # Error checking for extruder
        if self.extruder is not None:
            try:
                self.extruder_obj = self.printer.lookup_object("AFC_extruder {}".format(self.extruder))
            except:
                error_string = 'Error: No config found for extruder: {extruder} in [AFC_{unit_type} {unit_name}]. Please make sure [AFC_extruder {extruder}] section exists in your config'.format(
                    extruder=self.extruder, unit_type=self.type.replace("_", ""), unit_name=self.name )
                raise error(error_string)

        # Error checking for buffer
        if self.buffer_name is not None:
            try:
                self.buffer_obj = self.printer.lookup_object('AFC_buffer {}'.format(self.buffer_name))
            except:
                error_string = 'Error: No config found for buffer: {buffer} in [AFC_{unit_type} {unit_name}]. Please make sure [AFC_buffer {buffer}] section exists in your config'.format(
                    buffer=self.buffer_name, unit_type=self.type.replace("_", ""), unit_name=self.name )
                raise error(error_string)

        # Send out event so lanes can store units object
        self.printer.send_event("AFC_unit_{}:connect".format(self.name), self)

        self.gcode.register_mux_command('UNIT_CALIBRATION', "UNIT", self.name, self.cmd_UNIT_CALIBRATION, desc=self.cmd_UNIT_CALIBRATION_help)
        self.gcode.register_mux_command('UNIT_LANE_CALIBRATION', "UNIT", self.name, self.cmd_UNIT_LANE_CALIBRATION, desc=self.cmd_UNIT_LANE_CALIBRATION_help)
        self.gcode.register_mux_command('UNIT_BOW_CALIBRATION', "UNIT", self.name, self.cmd_UNIT_BOW_CALIBRATION, desc=self.cmd_UNIT_BOW_CALIBRATION_help)

    def handle_moonraker_connect(self):
        """
        Registers macros commands after moonrakers connection has been established so that endpoint can be queried successfully
        to check if TD-1 is defined in users moonrakers.conf file.
        """
        if self.afc.td1_defined:
            self.gcode.register_mux_command('AFC_UNIT_TD_ONE_CALIBRATION', "UNIT", self.name, self.cmd_AFC_UNIT_TD_ONE_CALIBRATION, desc=self.cmd_AFC_UNIT_TD_ONE_CALIBRATION_help)

    def get_status(self, eventtime=None):
        response = {}
        response['lanes'] = [lane.name for lane in self.lanes.values()]
        response["extruders"]=[]
        response["hubs"] = []
        response["buffers"] = []

        for lane in self.lanes.values():
            if lane.hub is not None and lane.hub not in response["hubs"]: response["hubs"].append(lane.hub)
            if lane.extruder_name is not None and lane.extruder_name not in response["extruders"]: response["extruders"].append(lane.extruder_name)
            if lane.buffer_name is not None and lane.buffer_name not in response["buffers"]: response["buffers"].append(lane.buffer_name)

        return response

    cmd_UNIT_CALIBRATION_help = 'open prompt to calibrate the dist hub for lanes in selected unit'
    def cmd_UNIT_CALIBRATION(self, gcmd):
        """
        Open a prompt to calibrate either the distance between the extruder and the hub or the Bowden length
        for the selected unit. Provides buttons for lane calibration, Bowden length calibration, and a back option.

        Usage
        -----
        `UNIT_CALIBRATION UNIT=<unit>`

        Example
        -----
        ```
        UNIT_CALIBRATION UNIT=Turtle_1
        ```
        """
        prompt = AFCprompt(gcmd, self.logger)
        buttons = []
        title = '{} Calibration'.format(self.name)
        text = 'Select to calibrate the distance from extruder to hub or bowden length'
        # Selection buttons
        buttons.append(("Calibrate Lanes", "UNIT_LANE_CALIBRATION UNIT={}".format(self.name), "primary"))
<<<<<<< HEAD
        direct_hubs = any( lane.is_direct_hub() for lane in self.afc.lanes.values())
        lanes_loaded = any( lane.load_state and not lane.is_direct_hub() for lane in self.afc.lanes.values())
        if not direct_hubs or lanes_loaded:
            buttons.append(("Calibrate afc_bowden_length", "UNIT_BOW_CALIBRATION UNIT={}".format(self.name), "secondary"))
=======
        buttons.append(("Calibrate afc_bowden_length", "UNIT_BOW_CALIBRATION UNIT={}".format(self.name), "secondary"))

        # Add button for TD-1 calibration if user has one connected and defined
        if self.afc.td1_defined:
            buttons.append(("Calibrate TD-1 Length", "AFC_UNIT_TD_ONE_CALIBRATION UNIT={}".format(self.name), "primary"))

>>>>>>> af367bbe
        # Button back to previous step
        back = [('Back to unit selection', 'AFC_CALIBRATION', 'info')]

        prompt.create_custom_p(title, text, buttons, True, None, back)

    cmd_UNIT_LANE_CALIBRATION_help = 'open prompt to calibrate the length from extruder to hub'
    def cmd_UNIT_LANE_CALIBRATION(self, gcmd):
        """
        Open a prompt to calibrate the extruder-to-hub distance for each lane in the selected unit. Creates buttons
        for each lane, grouped in sets of two, and allows calibration for all lanes or individual lanes.

        Usage
        -----
        `UNIT_LANE_CALIBRATION UNIT=<unit>`

        Example
        -----
        ```
        UNIT_LANE_CALIBRATION UNIT=Turtle_1
        ```
        """
        prompt = AFCprompt(gcmd, self.logger)
        buttons = []
        group_buttons = []
        index = 0
        title = '{} Lane Calibration'.format(self.name)
        text  = ('Select a loaded lane from {} to calibrate length from extruder to hub. '
                 'Config option: dist_hub').format(self.name)

        # Create buttons for each lane and group every 4 lanes together
        for lane in self.lanes.values():
            if lane.load_state:
                button_label = "{}".format(lane)
                # Do a bowden length calibration for direct hubs, dist_hub length gets set properly this way
                if cur_lane.is_direct_hub():
                    button_command = "CALIBRATE_AFC BOWDEN={}".format(lane)
                else:
                    button_command = "CALIBRATE_AFC LANE={}".format(lane)
                button_style = "primary" if index % 2 == 0 else "secondary"
                group_buttons.append((button_label, button_command, button_style))

                # Add group to buttons list after every 4 lanes
                if (index + 1) % 2 == 0 or index == len(self.lanes) - 1:
                    buttons.append(list(group_buttons))
                    group_buttons = []
                index += 1

        if group_buttons:
            buttons.append(list(group_buttons))

        total_buttons = sum(len(group) for group in buttons)
        if total_buttons > 1:
            all_lanes = [('All lanes', 'CALIBRATE_AFC LANE=all UNIT={}'.format(self.name), 'default')]
        else:
            all_lanes = None
        if total_buttons == 0:
            text = 'No lanes are loaded, please load before calibration'

        # 'Back' button
        back = [('Back', 'UNIT_CALIBRATION UNIT={}'.format(self.name), 'info')]

        prompt.create_custom_p(title, text, all_lanes,
                               True, buttons, back)

    cmd_UNIT_BOW_CALIBRATION_help = 'open prompt to calibrate the afc_bowden_length from a lane in the unit'
    def cmd_UNIT_BOW_CALIBRATION(self, gcmd):
        """
        Open a prompt to calibrate the Bowden length for a specific lane in the selected unit. Provides buttons
        for each lane, with a note to only calibrate one lane per unit.

        Usage
        -----
        `UNIT_BOW_CALIBRATION UNIT=<unit>`

        Example
        -----
        ```
        UNIT_BOW_CALIBRATION UNIT=Turtle_1
        ```
        """
        prompt = AFCprompt(gcmd, self.logger)
        buttons = []
        group_buttons = []
        index = 0
        title = 'Bowden Calibration {}'.format(self.name)
        text = ('Select a loaded lane from {} to measure Bowden length. '
                'ONLY CALIBRATE BOWDEN USING 1 LANE PER UNIT/hub.'
                'Config option: afc_bowden_length').format(self.name)

<<<<<<< HEAD
        for index, lane in enumerate(self.lanes):
            cur_lane = self.lanes[lane]
            if cur_lane.load_state and not cur_lane.is_direct_hub():
=======
        for lane in self.lanes.values():
            if lane.load_state:
>>>>>>> af367bbe
                # Create a button for each lane
                button_label = "{}".format(lane)
                button_command = "CALIBRATE_AFC BOWDEN={}".format(lane)
                button_style = "primary" if index % 2 == 0 else "secondary"
                group_buttons.append((button_label, button_command, button_style))

                # Add group to buttons list after every 4 lanes
                if (index + 1) % 2 == 0 or index == len(self.lanes) - 1:
                    buttons.append(list(group_buttons))
                    group_buttons = []
                index += 1

        if group_buttons:
            buttons.append(list(group_buttons))

        total_buttons = sum(len(group) for group in buttons)
        if total_buttons == 0:
            text = 'No lanes are loaded, please load before calibration'

        back = [('Back', 'UNIT_CALIBRATION UNIT={}'.format(self.name), 'info')]

        prompt.create_custom_p(title, text, None,
                               True, buttons, back)

    cmd_AFC_UNIT_TD_ONE_CALIBRATION_help = 'open prompt to calibrate the td1_bowden_length from a lane in the unit'
    def cmd_AFC_UNIT_TD_ONE_CALIBRATION(self, gcmd):
        """
        Open a prompt to calibrate the Bowden length to a TD-1 device for a specific lane in the selected unit. Provides buttons
        for each lane, with a note to only calibrate one lane per unit.

        Usage
        -----
        `AFC_UNIT_TD_ONE_CALIBRATION UNIT=<unit>`

        Example
        -----
        ```
        AFC_UNIT_TD_ONE_CALIBRATION UNIT=Turtle_1
        ```
        """
        prompt = AFCprompt(gcmd, self.logger)
        buttons = []
        group_buttons = []
        index = 0
        title = 'TD-1 Bowden Calibration {}'.format(self.name)
        text = ('Select a loaded lane from {} to measure Bowden length to your TD-1 Device. '
                'ONLY CALIBRATE BOWDEN USING 1 LANE PER UNIT/hub. '
                'WARNING: This could take some time to complete. '
                'Config option: td1_bowden_length').format(self.name)

        for lane in self.lanes.values():
            if lane.load_state:
                # Create a button for each lane
                button_label = "{}".format(lane)
                button_command = "CALIBRATE_AFC TD1={} DISTANCE=50".format(lane)
                button_style = "primary" if index % 2 == 0 else "secondary"
                group_buttons.append((button_label, button_command, button_style))

                # Add group to buttons list after every 4 lanes
                if (index + 1) % 2 == 0 or index == len(self.lanes) - 1:
                    buttons.append(list(group_buttons))
                    group_buttons = []
                index += 1

        if group_buttons:
            buttons.append(list(group_buttons))

        total_buttons = sum(len(group) for group in buttons)
        if total_buttons == 0:
            text = 'No lanes are loaded, please load before calibration'

        back = [('Back', 'UNIT_CALIBRATION UNIT={}'.format(self.name), 'info')]

        prompt.create_custom_p(title, text, None,
                               True, buttons, back)

    def set_logo_color(self, color):
        """
        Common function for setting a units logo led's

        :param color: Color to set logo led's, can be hex value or comma seperated list
        """
        if color is not None and color:
            led_color = self.afc.function.HexToLedString(color.replace("#", ""))
            self.afc.function.afc_led( led_color, self.led_logo_index )

    def lane_loaded(self, lane):
        """
        Common function for setting a lanes led when lane is loaded

        :param lane: Lane object to set led
        """
        self.afc.function.afc_led(lane.led_ready, lane.led_index)

    def lane_unloaded(self, lane):
        """
        Common function for setting a lanes led when lane is unloaded

        :param lane: Lane object to set led
        """
        self.afc.function.afc_led(lane.led_not_ready, lane.led_index)

    def lane_loading(self, lane):
        """
        Common function for setting a lanes led when lane is loading

        :param lane: Lane object to set led
        """
        self.afc.function.afc_led(lane.led_loading, lane.led_index)

    def lane_tool_loaded(self, lane):
        """
        Common function for setting a lanes led when lane is tool loaded

        :param lane: Lane object to set led
        """
        self.afc.function.afc_led(lane.led_tool_loaded, lane.led_index)

    def lane_tool_unloaded(self, lane):
        """
        Common function for setting a lanes led when lane is tool unloaded

        :param lane: Lane object to set led
        """
        self.afc.function.afc_led(lane.led_ready, lane.led_index)
        return

    def select_lane( self, lane ):
        """
        Function to select lane
        """
        return

    def return_to_home(self):
        """
        Function to home unit if unit has homing sensor
        """
        return

    def check_runout(self):
        """
        Function to check if runout logic should be triggered, override in specific unit
        """
        return False

    # Functions are below are placeholders so the function exists for all units, override these function in your unit files
    def _print_function_not_defined(self, name):
        self.afc.gcode("{} function not defined for {}".format(name, self.name))

    # Function that other units can create so that they are specific to the unit
    def system_Test(self, cur_lane, delay, assignTcmd, enable_movement):
        self._print_function_not_defined(self.system_test.__name__)

    def calibrate_bowden(self, cur_lane, dis, tol):
        self._print_function_not_defined(self.calibrate_bowden.__name__)

    def calibrate_td1(self, cur_lane, dis, tol):
        self._print_function_not_defined(self.calibrate_td1.__name__)

    def calibrate_hub(self, cur_lane, tol):
        self._print_function_not_defined(self.calibrate_hub.__name__)

    def move_until_state(self, cur_lane, state, move_dis, tolerance, short_move, pos=0):
        self._print_function_not_defined(self.move_until_state.__name__)

    def calc_position(self, cur_lane, state, pos, short_move, tolerance):
        self._print_function_not_defined(self.calc_position.__name__)

    def calibrate_lane(self, cur_lane, tol):
        self._print_function_not_defined(self.calibrate_lane.__name__)

    def get_td1_data(self, cur_lane, compare_time):
        """
        Queries moonrakers endpoint to get td1 data and check to see if data is valid and time
        in data is greater than passed in time as this is how determination is made that filament
        made it TD-1 device. Once filament is detected and valued, information is save to passed in lane.

        :param cur_lane: Current lane to apply TD-1 data to, also check's to see if lane has a specific TD-1 ID
                         assigned to the lane.
        :param compare_time: Time to compare returned data to, which helps verify that the data is valid and
                             filament has reached TD-1 device

        :return boolean: True once filament is detected in TD-1 device
        """
        td1_data = self.afc.moonraker.get_td1_data()
        t_delta = timedelta(seconds = 10)
        valid_data = False

        if len(td1_data) > 0:
            self.logger.debug(f"Data: {td1_data}, Compare_time: {compare_time}")
            data = list(td1_data.values())[0]

            if cur_lane.td1_device_id is not None:
                if cur_lane.td1_device_id in td1_data:
                    data = td1_data[cur_lane.td1_device_id]
                else:
                    self.afc.error.AFC_error(f"TD-1 Device ID ({cur_lane.td1_device_id}) supplied, but ID not found.", pause=False)
                    return False

            if data["scan_time"] is None:
                return False

            if data["scan_time"].endswith("+00:00Z"):
                scan_time = data["scan_time"][:-1]
            else:
                scan_time = data["scan_time"][:-1]+"+00:00"
            try:
                scan_time = datetime.fromisoformat( scan_time ).astimezone()
            except (AttributeError, ValueError) as e:
                self.afc.logger.error("Error trying to format TD-1 scan time, check AFC.log for more information", f"{e}")
                return False


            if scan_time > compare_time.astimezone():
                valid_data = True
            elif ( compare_time.astimezone() - scan_time ) < t_delta:
                valid_data = True

            if valid_data and data['td'] is not None and data['color'] is not None:
                cur_lane.td1_data = data
                self.logger.info(f"{cur_lane.name} TD-1 data captured")
                self.afc.save_vars()
                return True
        return False<|MERGE_RESOLUTION|>--- conflicted
+++ resolved
@@ -185,19 +185,15 @@
         text = 'Select to calibrate the distance from extruder to hub or bowden length'
         # Selection buttons
         buttons.append(("Calibrate Lanes", "UNIT_LANE_CALIBRATION UNIT={}".format(self.name), "primary"))
-<<<<<<< HEAD
         direct_hubs = any( lane.is_direct_hub() for lane in self.afc.lanes.values())
         lanes_loaded = any( lane.load_state and not lane.is_direct_hub() for lane in self.afc.lanes.values())
         if not direct_hubs or lanes_loaded:
             buttons.append(("Calibrate afc_bowden_length", "UNIT_BOW_CALIBRATION UNIT={}".format(self.name), "secondary"))
-=======
-        buttons.append(("Calibrate afc_bowden_length", "UNIT_BOW_CALIBRATION UNIT={}".format(self.name), "secondary"))
 
         # Add button for TD-1 calibration if user has one connected and defined
         if self.afc.td1_defined:
             buttons.append(("Calibrate TD-1 Length", "AFC_UNIT_TD_ONE_CALIBRATION UNIT={}".format(self.name), "primary"))
 
->>>>>>> af367bbe
         # Button back to previous step
         back = [('Back to unit selection', 'AFC_CALIBRATION', 'info')]
 
@@ -232,7 +228,7 @@
             if lane.load_state:
                 button_label = "{}".format(lane)
                 # Do a bowden length calibration for direct hubs, dist_hub length gets set properly this way
-                if cur_lane.is_direct_hub():
+                if lane.is_direct_hub():
                     button_command = "CALIBRATE_AFC BOWDEN={}".format(lane)
                 else:
                     button_command = "CALIBRATE_AFC LANE={}".format(lane)
@@ -287,14 +283,8 @@
                 'ONLY CALIBRATE BOWDEN USING 1 LANE PER UNIT/hub.'
                 'Config option: afc_bowden_length').format(self.name)
 
-<<<<<<< HEAD
-        for index, lane in enumerate(self.lanes):
-            cur_lane = self.lanes[lane]
-            if cur_lane.load_state and not cur_lane.is_direct_hub():
-=======
         for lane in self.lanes.values():
-            if lane.load_state:
->>>>>>> af367bbe
+            if lane.load_state and not lane.is_direct_hub():
                 # Create a button for each lane
                 button_label = "{}".format(lane)
                 button_command = "CALIBRATE_AFC BOWDEN={}".format(lane)
