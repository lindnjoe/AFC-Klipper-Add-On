[gcode_macro AFC_CUT]
description: Cut filament by pressing the cutter on a pin
gcode:
    {% set gVars = printer['gcode_macro _AFC_GLOBAL_VARS'] %}
    {% set accel = gVars['accel']|float %}
    {% set travel_speed = gVars['travel_speed'] * 60|float %}
    {% set verbose = gVars['verbose']|int %}
    {% set vars = printer['gcode_macro _AFC_CUT_TIP_VARS'] %}
    {% set pin_loc_x, pin_loc_y = vars.pin_loc_xy|map('float') %}
    {% set pin_park_dist = vars['pin_park_dist']|float %}
    {% set retract_length = vars['retract_length']|float %}
    {% set quick_tip_forming = vars['quick_tip_forming']|default(true)|lower == 'true' %}
    {% set rip_length = vars['rip_length']|float %}
    {% set cut_direction = vars['cut_direction']|default('')|lower %}
    {% set cut_accel = vars['cut_accel']|float %}
    {% set pushback_length = vars['pushback_length']|float %}
    {% set pushback_dwell_time = vars['pushback_dwell_time']|int %}
    {% set extruder_move_speed = vars['extruder_move_speed'] * 60|float %}
    {% set restore_position = vars['restore_position']|default(true)|lower == 'true' %}
    {% set cut_count = vars['cut_count']|int %}
    {% set y_cut = vars['y_cut']|default(false)|lower == 'true' %}
    {% set awd = vars['awd']|default(false)|lower == 'true' %}

    {% set cut_current_x = vars['cut_current_stepper_x']|default(0)|float %}
    {% set cut_current_dc = vars['cut_current_dual_carriage']|default(0)|float %}
    {% set cut_current_y = vars['cut_current_stepper_y']|default(0)|float %}
    {% set cut_current_z = vars['cut_current_stepper_z']|default(0)|float %}

    {% if verbose > 0 %}
      RESPOND TYPE=command MSG='AFC_Cut: Cut Filament'
    {% endif %}

    {% set location_factor = {
        'left'  : { 'x':  1, 'y':  0 },
        'right' : { 'x': -1, 'y':  0 },
        'front' : { 'x':  0, 'y':  1 },
        'back'  : { 'x':  0, 'y': -1 }
    } %}
    
    # Add safe move distance to x or y depending on cut type
    {% if cut_direction == "left" or cut_direction == "right" %}
        {% set pin_park_x_loc = pin_loc_x + location_factor[cut_direction].x * pin_park_dist %}
        {% set pin_park_y_loc = pin_loc_y %}
    {% elif cut_direction == "front" or cut_direction == "back" %}
        {% set pin_park_x_loc = pin_loc_x %}
        {% set pin_park_y_loc = pin_loc_y + location_factor[cut_direction].y * pin_park_dist %}
    {% else %}
        { action_raise_error("Invalid cut direction. Check the cut_direction in your AFC_Macro_Vars.cfg file!") }
    {% endif %}

    # Track total extruder move dist for future use
    {% set _extruder_moved_dist = 0 %}

    {% if "xy" not in printer.toolhead.homed_axes %}
        G28 X Y
    {% endif %}

    SAVE_GCODE_STATE NAME=_AFC_CUT

    # Save current Accel   
    {% set saved_accel = printer.toolhead.max_accel %}

    # Check if macro accel is defined
    {% if cut_accel > 0 %}
        {% set selected_accel = cut_accel %}
    {% else %}
        {% set selected_accel = accel %}
    {% endif %}

    SET_VELOCITY_LIMIT ACCEL={selected_accel}

    {% set prev_pa = printer.extruder.pressure_advance %}  # Save current PA
    SET_PRESSURE_ADVANCE ADVANCE=0  # Temporarily disable PA

    G90  # Absolute positioning
    M83  # Relative extrusion
    G92 E0
    {% if retract_length > 0 %}

        {% if verbose > 1 %}
          RESPOND TYPE=command MSG='AFC_Cut: Retract Filament for Cut'
        {% endif %}
        # Retract to save filament waste, repeat to allow some cooling
        G1 E-{retract_length} F{extruder_move_speed}
        
        {% if quick_tip_forming %}
            {% if verbose > 1 %}
              RESPOND TYPE=command MSG='AFC_Cut: Performing Quick Tip Form'
            {% endif %}
            G1 E{retract_length / 2} F{extruder_move_speed}
            G1 E-{retract_length / 2} F{extruder_move_speed}
        {% endif %}
        
        {% set _extruder_moved_dist = _extruder_moved_dist + retract_length %}
    {% endif %}

    {% if verbose > 1 %}
          RESPOND TYPE=command MSG='AFC_Cut: Move to Cut Pin Location'
    {% endif %}
    _MOVE_TO_CUTTER_PIN PIN_PARK_X_LOC={pin_park_x_loc} PIN_PARK_Y_LOC={pin_park_y_loc}

    {% if verbose > 1 %}
          RESPOND TYPE=command MSG='AFC_Cut: Cut Move...'
    {% endif %}

<<<<<<< HEAD
    {% if cut_current_x > 0 %}
        {% set conf_name = vars['conf_name_stepper_x']|default('tmc2209 stepper_x') %}
        {% set conf_current_x = printer.configfile.settings[conf_name].run_current|float %}
        SET_TMC_CURRENT STEPPER=stepper_x CURRENT={cut_current_x}
        {% if awd %}
            SET_TMC_CURRENT STEPPER=stepper_x1 CURRENT={cut_current_x}
=======
    {% if cut_current_x > 0 or cut_current_dc > 0 %}
        # Check for IDEX
        {% if printer.dual_carriage is defined %}
            {% if printer.dual_carriage.carriage_0 == "INACTIVE" %}
                # Second toolhead in use
                {% set conf_name = vars['conf_name_dual_carriage']|default('tmc2209 dual_carriage') %}
                {% set conf_current_dc = printer.configfile.settings[conf_name].run_current|float %}
                SET_TMC_CURRENT STEPPER=dual_carriage CURRENT={cut_current_dc}
            {% else %}
                # First toolhead in use
                {% set conf_name = vars['conf_name_stepper_x']|default('tmc2209 stepper_x') %}
                {% set conf_current_x = printer.configfile.settings[conf_name].run_current|float %}
                SET_TMC_CURRENT STEPPER=stepper_x CURRENT={cut_current_x}
            {% endif %}
        {% else %}
            # Not running on IDEX, do normal things
            {% set conf_name = vars['conf_name_stepper_x']|default('tmc2209 stepper_x') %}
            {% set conf_current_x = printer.configfile.settings[conf_name].run_current|float %}
            SET_TMC_CURRENT STEPPER=stepper_x CURRENT={cut_current_x}
>>>>>>> 5778c351
        {% endif %}
    {% endif %}
    {% if cut_current_y > 0 %}
        {% set conf_name = vars['conf_name_stepper_y']|default('tmc2209 stepper_y') %}
        {% set conf_current_y = printer.configfile.settings[conf_name].run_current|float %}
        SET_TMC_CURRENT STEPPER=stepper_y CURRENT={cut_current_y}
        {% if awd %}
            SET_TMC_CURRENT STEPPER=stepper_y1 CURRENT={cut_current_y}
        {% endif %}
    {% endif %}
    {% if cut_current_z > 0 %}
        {% set conf_name = vars['conf_name_stepper_z']|default('tmc2209 stepper_z') %}
        {% set conf_current_z = printer.configfile.settings[conf_name].run_current|float %}
        SET_TMC_CURRENT STEPPER=stepper_z CURRENT={cut_current_z}
    {% endif %}    
    
    {% for cut in range(cut_count - 1) %}
        _DO_CUT_MOTION PIN_PARK_X_LOC={pin_park_x_loc} PIN_PARK_Y_LOC={pin_park_y_loc} RIP_LENGTH=0
    {% endfor %}

    {% if verbose > 1 %}
          RESPOND TYPE=command MSG='AFC_Cut: Final Cut...'
    {% endif %}

    # Do a rip on final cut pass
    _DO_CUT_MOTION PIN_PARK_X_LOC={pin_park_x_loc} PIN_PARK_Y_LOC={pin_park_y_loc} RIP_LENGTH={rip_length}
<<<<<<< HEAD
    
    {% if cut_current_x > 0 %}
        SET_TMC_CURRENT STEPPER=stepper_x CURRENT={conf_current_x}
        {% if awd %}
            SET_TMC_CURRENT STEPPER=stepper_x1 CURRENT={conf_current_x}
=======
    {% if cut_current_x > 0 or cut_current_dc > 0 %}
        # Check for IDEX
        {% if printer.dual_carriage is defined %}
            {% if printer.dual_carriage.carriage_0 == "INACTIVE" %}
                # Second toolhead in use
                SET_TMC_CURRENT STEPPER=dual_carriage CURRENT={conf_current_dc}
            {% else %}
                # First toolhead in use
                SET_TMC_CURRENT STEPPER=stepper_x CURRENT={conf_current_x}
            {% endif %}
        {% else %}
            # Not running on IDEX, do normal things
            SET_TMC_CURRENT STEPPER=stepper_x CURRENT={conf_current_x}
>>>>>>> 5778c351
        {% endif %}
    {% endif %}
    {% if cut_current_y > 0 %}
        SET_TMC_CURRENT STEPPER=stepper_y CURRENT={conf_current_y}
        {% if awd %}
            SET_TMC_CURRENT STEPPER=stepper_y1 CURRENT={conf_current_y}
        {% endif %}
    {% endif %}
    {% if cut_current_z > 0 %}
        SET_TMC_CURRENT STEPPER=stepper_z CURRENT={conf_current_z}
    {% endif %}

    {% set _extruder_moved_dist = _extruder_moved_dist + rip_length %}

    # Optionally pushback of the cut piece into the hotend to avoid potential clog
    {% if pushback_length > 0 %}
        {% if verbose > 1 %}
          RESPOND TYPE=command MSG='AFC_Cut: Push cut tip back into hotend'
        {% endif %}
        G1 E{pushback_length} F{extruder_move_speed}
        G4 P{pushback_dwell_time}
        G1 E-{pushback_length} F{extruder_move_speed}
        
        {% set _extruder_moved_dist = _extruder_moved_dist - pushback_length %}
    {% endif %}

    SET_PRESSURE_ADVANCE ADVANCE={prev_pa}  # Restore PA

    # Reset acceleration values to what it was before
    SET_VELOCITY_LIMIT ACCEL={saved_accel}

    # Restore state and optionally position
    RESTORE_GCODE_STATE NAME=_AFC_CUT MOVE={1 if restore_position else 0} MOVE_SPEED={travel_speed}


#--=================================================================================-
#------- Helper macro for tip cutting -----------------------------------------------
#--=================================================================================-
[gcode_macro _MOVE_TO_CUTTER_PIN]
description: Helper to move the toolhead to the target pin in either safe or faster way, depending on toolhead clearance
gcode:
    {% set pin_park_x_loc = params.PIN_PARK_X_LOC|float %}
    {% set pin_park_y_loc = params.PIN_PARK_Y_LOC|float %}
    {% set gVars = printer['gcode_macro _AFC_GLOBAL_VARS'] %}
    {% set travel_speed = gVars['travel_speed'] * 60|float %}
    {% set vars = printer['gcode_macro _AFC_CUT_TIP_VARS'] %}
    {% set safe_margin_x, safe_margin_y = vars.safe_margin_xy|map('float') %}

    {% if ((printer.gcode_move.gcode_position.x - pin_park_x_loc)|abs < safe_margin_x) or ((printer.gcode_move.gcode_position.y - pin_park_y_loc)|abs < safe_margin_y) %}
        # Make a safe but slower travel move
        G1 X{pin_park_x_loc} F{travel_speed}
        G1 Y{pin_park_y_loc} F{travel_speed}
    {% else %}
        G1 X{pin_park_x_loc} Y{pin_park_y_loc} F{travel_speed}
    {% endif %}


#--=================================================================================-
#------- Helper macro for tip cutting -----------------------------------------------
#--=================================================================================-
[gcode_macro _DO_CUT_MOTION]
description: Helper to do a single horizontal cut movement
gcode:
    {% set pin_park_x_loc = params.PIN_PARK_X_LOC|float %}
    {% set pin_park_y_loc = params.PIN_PARK_Y_LOC|float %}
    {% set rip_length = params.RIP_LENGTH|float %}

    {% set vars = printer['gcode_macro _AFC_CUT_TIP_VARS'] %}
    {% set cut_move_dist = vars['cut_move_dist']|float %}
    {% set cut_direction = vars['cut_direction']|default('')|lower %}
    {% set cut_fast_move_fraction = vars['cut_fast_move_fraction']|float %}
    {% set pin_park_dist = vars['pin_park_dist']|float %}
    {% set cut_fast_move_speed = vars['cut_fast_move_speed'] * 60|float %}
    {% set cut_slow_move_speed = vars['cut_slow_move_speed'] * 60|float %}
    {% set cut_dwell_time = vars['cut_dwell_time']|float %}
    {% set evacuate_speed = vars['evacuate_speed'] * 60|float %}
    {% set rip_speed = vars['rip_speed'] * 60|float %}

    # Get printer bounds to make sure none of our cut moves fall outside of them
    # Check for IDEX
    {% if printer.dual_carriage is defined %}
      {% if printer.dual_carriage.carriage_0 == "INACTIVE" %}
        # Carriage_1 is active, use its axis limits
        {% set x_max = printer.configfile.config.dual_carriage.position_max|float|round(3) %}
        {% set x_min = printer.configfile.config.dual_carriage.position_min|float|round(3) %}
      {% else %}
        # Carriage_0 is active, use its axis limits
        {% set x_max = printer.toolhead.axis_maximum.x %}
        {% set x_min = printer.toolhead.axis_minimum.x %}
      {% endif %}
    {% else %}
        # Non-IDEX printer, grab the X axis limits
        {% set x_max = printer.toolhead.axis_maximum.x %}
        {% set x_min = printer.toolhead.axis_minimum.x %}
    {% endif %}
    {% set y_max = printer.toolhead.axis_maximum.y %}
    {% set y_min = printer.toolhead.axis_minimum.y %}

    # Add the safe park distance to the cut move
    {% set cut_dist = cut_move_dist + pin_park_dist %}

    {% set location_factor = {
        'left'  : { 'x': -1, 'y':  0 },
        'right' : { 'x':  1, 'y':  0 },
        'front' : { 'x':  0, 'y': -1 },
        'back'  : { 'x':  0, 'y':  1 }
    } %}

    {% if cut_direction == "left" or cut_direction == "right" %}
        {% set fast_slow_transition_loc_x = pin_park_x_loc + location_factor[cut_direction].x * (cut_dist * cut_fast_move_fraction)| float %}
        {% set full_cut_loc_x = pin_park_x_loc + location_factor[cut_direction].x * cut_dist| float %}
      
        {% if full_cut_loc_x > x_max or full_cut_loc_x < x_min %}
            { action_raise_error("X Cut move is outside your printer bounds. Check the cut_move_dist in your AFC_Macro_Vars.cfg file!") }
        {% else %}
        	G1 X{fast_slow_transition_loc_x} F{cut_fast_move_speed} # Fast move to initiate contact of the blade with filament
    		G1 X{full_cut_loc_x} F{cut_slow_move_speed} # Do the cut in slow move
    		G4 P{cut_dwell_time}
    		{% if rip_length > 0 %}
    			G1 E-{rip_length} F{rip_speed}
    		{% endif %}
            G4 P200
    		G1 X{pin_park_x_loc} F{evacuate_speed} # Evacuate
            G4 P200
        {% endif %}
    {% elif cut_direction == "front" or cut_direction == "back" %}
        {% set fast_slow_transition_loc_y = pin_park_y_loc + location_factor[cut_direction].y * (cut_dist * cut_fast_move_fraction)| float %}
        {% set full_cut_loc_y = pin_park_y_loc + location_factor[cut_direction].y * cut_dist| float %}
      
        {% if full_cut_loc_y > y_max or full_cut_loc_y < y_min %}
            { action_raise_error("Y Cut move is outside your printer bounds. Check the cut_move_dist in your AFC_Macro_Vars.cfg file!") }
        {% else %}
        	G1 Y{fast_slow_transition_loc_y} F{cut_fast_move_speed} # Fast move to initiate contact of the blade with filament
    		G1 Y{full_cut_loc_y} F{cut_slow_move_speed} # Do the cut in slow move
    		G4 P{cut_dwell_time}
    		{% if rip_length > 0 %}
    			G1 E-{rip_length} F{rip_speed}
    		{% endif %}
            G4 P200
    		G1 Y{pin_park_y_loc} F{evacuate_speed} # Evacuate
            G4 P200
        {% endif %}
    {% else %}
        { action_raise_error("Invalid cut direction. Check the cut_direction in your AFC_Macro_Vars.cfg file!") }
    {% endif %}
<|MERGE_RESOLUTION|>--- conflicted
+++ resolved
@@ -103,14 +103,6 @@
           RESPOND TYPE=command MSG='AFC_Cut: Cut Move...'
     {% endif %}
 
-<<<<<<< HEAD
-    {% if cut_current_x > 0 %}
-        {% set conf_name = vars['conf_name_stepper_x']|default('tmc2209 stepper_x') %}
-        {% set conf_current_x = printer.configfile.settings[conf_name].run_current|float %}
-        SET_TMC_CURRENT STEPPER=stepper_x CURRENT={cut_current_x}
-        {% if awd %}
-            SET_TMC_CURRENT STEPPER=stepper_x1 CURRENT={cut_current_x}
-=======
     {% if cut_current_x > 0 or cut_current_dc > 0 %}
         # Check for IDEX
         {% if printer.dual_carriage is defined %}
@@ -130,17 +122,25 @@
             {% set conf_name = vars['conf_name_stepper_x']|default('tmc2209 stepper_x') %}
             {% set conf_current_x = printer.configfile.settings[conf_name].run_current|float %}
             SET_TMC_CURRENT STEPPER=stepper_x CURRENT={cut_current_x}
->>>>>>> 5778c351
-        {% endif %}
-    {% endif %}
+
+            {% if awd %}
+                SET_TMC_CURRENT STEPPER=stepper_x1 CURRENT={cut_current_x}
+            {% endif %}
+
+        {% endif %}
+    {% endif %}
+
     {% if cut_current_y > 0 %}
         {% set conf_name = vars['conf_name_stepper_y']|default('tmc2209 stepper_y') %}
         {% set conf_current_y = printer.configfile.settings[conf_name].run_current|float %}
         SET_TMC_CURRENT STEPPER=stepper_y CURRENT={cut_current_y}
+        
         {% if awd %}
             SET_TMC_CURRENT STEPPER=stepper_y1 CURRENT={cut_current_y}
         {% endif %}
-    {% endif %}
+
+    {% endif %}
+
     {% if cut_current_z > 0 %}
         {% set conf_name = vars['conf_name_stepper_z']|default('tmc2209 stepper_z') %}
         {% set conf_current_z = printer.configfile.settings[conf_name].run_current|float %}
@@ -157,13 +157,6 @@
 
     # Do a rip on final cut pass
     _DO_CUT_MOTION PIN_PARK_X_LOC={pin_park_x_loc} PIN_PARK_Y_LOC={pin_park_y_loc} RIP_LENGTH={rip_length}
-<<<<<<< HEAD
-    
-    {% if cut_current_x > 0 %}
-        SET_TMC_CURRENT STEPPER=stepper_x CURRENT={conf_current_x}
-        {% if awd %}
-            SET_TMC_CURRENT STEPPER=stepper_x1 CURRENT={conf_current_x}
-=======
     {% if cut_current_x > 0 or cut_current_dc > 0 %}
         # Check for IDEX
         {% if printer.dual_carriage is defined %}
@@ -177,15 +170,19 @@
         {% else %}
             # Not running on IDEX, do normal things
             SET_TMC_CURRENT STEPPER=stepper_x CURRENT={conf_current_x}
->>>>>>> 5778c351
-        {% endif %}
-    {% endif %}
+            {% if awd %}
+                SET_TMC_CURRENT STEPPER=stepper_x1 CURRENT={conf_current_x}
+            {% endif %}
+        {% endif %}
+    {% endif %}
+
     {% if cut_current_y > 0 %}
         SET_TMC_CURRENT STEPPER=stepper_y CURRENT={conf_current_y}
         {% if awd %}
             SET_TMC_CURRENT STEPPER=stepper_y1 CURRENT={conf_current_y}
         {% endif %}
     {% endif %}
+    
     {% if cut_current_z > 0 %}
         SET_TMC_CURRENT STEPPER=stepper_z CURRENT={conf_current_z}
     {% endif %}
