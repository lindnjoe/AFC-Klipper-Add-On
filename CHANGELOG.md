# Changelog

All notable changes to this project will be documented in this file.

The format is based on [Keep a Changelog](https://keepachangelog.com/en/1.1.0/),
and this project adheres to [Semantic Versioning](https://semver.org/spec/v2.0.0.html).

<<<<<<< HEAD
## [2025-07-17]
### Fixed
- The `install-afc.sh` script will no longer tell you it removed the `velocity` setting if it didn't exist.
=======
## [2025-07-30]
### Fixed
- Updated the `SET_MAP` command to correctly handle `MAP` parameters in either upper or lower case text. 

## [2025-07-27]
### Updated
- The `install-afc.sh` script will now only copy relevant MCU files when installing a new unit. 
>>>>>>> c460a058

## [2025-07-20]
### Added
- Software defined physical buttons are now available and supported. See documentation for more information on how to set them up.
- New command `SET_NEXT_SPOOL_ID` to be used with a QR scanner tool or macro that automatically sets the id of the next spool loaded.
- Support setting tool_max_unload_attempts to zero to bypass buffer unloading checks

## [2025-07-19]
### Fixes
- Error with infinite spool where klipper would crash if runout was set to `None` instead of `"NONE"`
- Added a check when enabling virtual bypass to make sure a lane is not loaded when enabling.
- Issue where localhost and http were hardcoded, allows user to specify custom url. Fixes issue 484.
- Updated code to inform users when trying to assign spoolman ID to a lane and that same spool ID is already assigned to another lane.

## [2025-07-06]
### Fixes
- Race condition between klipper and moonraker when trying to get stats from moonraker database

## [2025-06-30]
### Fixes
- Issue #476 where turn off led macro didn't turn off LEDs while printing
- TTC's that some users were having that was induced by commit `1201bcc`

## [2025-06-28]
### Updated
- The `install-afc.sh` script will now display the version when an update is completed.

## [2025-06-23]
### Added
- Runout/break/jam detection for hub and toolhead sensors:
- If the toolhead or hub sensor detects runout but upstream sensors still detect filament, the print is paused and the user is notified of a possible break/jam (no eject or endless spool mode is attempted).
- Runout/pause logic only triggers during normal printing states, preventing false positives during lane load/unload or filament swaps.
- `handle_toolhead_runout` and `handle_hub_runout` methods added to `AFCLane` for special handling of break/jam scenarios at the toolhead and hub.
- Hub sensor callback now calls `handle_hub_runout` on all associated lanes when runout is detected.

### Changed
- Enhanced runout logic in `AFC_lane.py`, `AFC_extruder.py`, and `AFC_hub.py` to support multi-sensor and break/jam detection.

### Fixed
- Addresses issue [#389](https://github.com/ArmoredTurtle/AFC-Klipper-Add-On/issues/389) and [#387](https://github.com/ArmoredTurtle/AFC-Klipper-Add-On/issues/387)
- Added cutting direction check to _MOVE_TO_CUTTER_PIN. This prevents crashes when using front/back cutting motion.

## [2025-06-21]
### Fixed
- Ensure `default_material_temps` name matching in temperature selection logic is case-insensitive.

## [2025-06-19]
## Updated
- The `afc-debug.sh` script will now also include the `moonraker.conf` file if it is present.

### Added
- Added an option to disable skew_correction for kinematic moves.
- AFC now errors out when using buffer as toolhead sensor and it fails to decompress when loading/unloading.

## [2025-06-18]
## Updated
- RESET_AFC_MAPPING function to reset manually set lane mapping in config to correct lane

## Fixed
- Fixed function that auto assigns T(n) commands to check and verify that other T(n) commands are not already registered outside of AFC

## [2025-06-17]
### Fixed
- Updated `cycles_per_rotation` value to be less aggressive at 800 for print assist
- Updated `enable_assist_weight` value to be 500 so print assist start once weight gets below 500 grams

## [2025-06-16]
### Removed
- Removed the version checking functionality for force updates from the `install-afc.sh` script. 

### Fixed
- Issue where espoolers would move way faster than normal when weight was below empty spool weight.

## [2025-06-15]
### Added
- Added support for the AFC-Pro board in the installer to install an 8-Lane Boxturtle.
- The `RESET_AFC_MAPPING` macro will now also reset any runout lane configurations.

## [2025-06-10]
### Added
- Ability to turn on print assist if spool falls below a certain weight
- Weight defaults to 1kg when first inserting spool
- `AFC_CLEAR_MESSAGE` macro to clear current message that would be displayed in gui's
- When saving variables and key is not found in current AFC files, a new file `AFC_auto_vars.cfg` will be created and variables will be added to that file

## [2025-06-08]
### Added
- Support for [QuattroBox](https://github.com/Batalhoti/QuattroBox) filament changer. QuattroBox can be chosen in install script for new or additional units to add to your printer

## [2025-06-07]
### Fixed
- `unknown command: Prompt_end` error will no longer show when users try to exit out of Happy Printing popup after AFC_CALIBRATION is done
- Lanes are now marked a loaded_to_hub when bowden calibration happens
- Fixed issue where HTLF might error out when first homing during PREP

## [2025-06-06]
### Added
- There is now a configurable option `error_timeout` in the `[AFC]` section of the `AFC.cfg` file. This option allows 
users to set a timeout for how long the printer will stay in a paused state when an error occurs. The default value is 
`36000` seconds (10 hours). When a `PAUSE` action is triggered, AFC will now compare the value of the `error_timeout` and
the `idle_timeout` value (if defined) and choose the larger of the two values. 

### Changed
- The `afc-debug.sh` script will now create a zip file of the logs if the `nc` utility is not available. 


## [2025-05-30]
### Added
- Updated park to allow moving to an absolute z height after the x,y move. This is intended to reduce oozing during unload and load prior to using the poop command.

## [2025-05-29]
### Fixed
- HTLF infinite runout now works correctly

## [2025-05-27]
### Added
- Some AFC macros are now exposed in Mainsail/Fluidd. 

## [2025-05-25]
### Fixed
- Exclude object bug where klipper would error out with max extrude error after excluding an object and 
  trying to do a lane swap or doing TOOL_UNLOAD in PRINT_END function. Fixes issue [#364](https://github.com/ArmoredTurtle/AFC-Klipper-Add-On/issues/364)
- Fixing issue [#348](https://github.com/ArmoredTurtle/AFC-Klipper-Add-On/issues/348)

## [2025-05-24]
### Fixed
- The calibration routines will now not allow a negative bowden length value to be set. If a negative value is detected, 
an error message will be displayed and the value will not be set.

## [2025-05-23]
### Updated
- The `PREP` sequence will now check to ensure the trailing and advance buffer switches are not both triggered. If 
  both switches are triggered, a warning message will be displayed.

## [2025-05-22]
### Added
- Added `auto_home` support,

## [2025-05-22]
### Added
- Added statistics tracking for tool load/unload/total change, n20 runtime, number of cuts,
  average load/unload/full toolchange times, and number of load per lane.
- Added ability to track when last blade was changed and how many cuts since last changed
- `AFC_STATS` macro added to print statistics out. Set `SHORT=1` to print out a skinny version
- `AFC_CHANGE_BLADE` macro added for when users change blade as this reset count and updates date changed
- `AFC_RESET_MOTOR_TIME` macro added to allow users to reset N20 active time if motor was replaced in a lane
- Added common class for easily interacting with moonraker api
- Updated to use moonrakers proxy when fetching spoolmans data
- Added getting toolchange count from moonrakers file metadata, `SET_AFC_TOOLCHANGES` will be deprecated
  Moonrakers version needs to be at least v0.9.3-64
- Updated import error message to pull from a common error string in AFC_utils.py file
- Clearing pause in klipper when starting a print
- Warning message is outputted when number of cuts is within 1K of tool_cut_threshold value
- Error message is outputted when number of cuts is over tool_cut_threshold

### Fixed
- Issue where virtual bypass was being set for newly installed instances of AFC

## [2025-05-21]
### Added
- new macro `AFC_TOGGLE_MACRO` to enable disable other macros.

## [2025-05-15]
### Added
- added quiet mode support. `quiet_moves_speed` on `AFC.cfg` dictates the max speed when quiet mode is enabled.
- new macro `AFC_QUIET_MODE ENABLE=1/0 SPEED=<max_speed>` to allow modifying `quiet_moves_speed` and enable/disable quiet mode.

## [2025-05-12]
### Added
- new variable `tool_homing_distance` in `[AFC]` to make the distance over which toolhead homing is attempted.
- new variable `rev_long_moves_speed_factor` added to `AFC_lane` to allow per lane reverse speed for long moves. i.e. long move speeds will now be `rev_long_moves_speed_factor * long_move_speed`.
- new macro `SET_LONG_MOVE_SPEED LANE=<lane_name> FWD_SPEED=<fwd_speed> RWD_FACTOR=<rwd_multiplier> SAVE=1/0` to allow modifying `rev_long_moves_speed_factor` and `long_move_speed`


## [2025-05-11]
### Changed
- The `install-afc.sh` script will remove any `velocity` settings present in the `[AFC_buffer <buffer_name>]` 
  section of the configuration files as they are no longer needed.

## [2025-05-01]
### Added
- Print assist is now filament usage based and will activate spool after a specified amount of filament is used. This is enabled by default.

### Removed
- Removed velocity from AFC_buffer code and install code, please remove `velocity`  variable from AFC_buffer configuration

## [2025-04-27]

### Removed
- Removed deprecated belay code.

## [2025-04-25]
### Added
- The AFC_CUT macro now supports a servo-activated pin. Set values for ``[servo tool_cut]`` in ``AFC_Hardware.cfg`` and enable ``tool_servo_enable`` in ``AFC_Macro_Vars.cfg``

## [2025-04-23]

### Added
- The `install-afc.sh` script will now prompt you if you want to update the AFC provided macros when updating the 
  software. **WARNING** This will overwrite any existing macros present. 

## [2025-04-20]

### Changed
- Updated poop to do z lift based off last position so that toolhead does not smash into large poops.
- Updated kick to move xy first and then move z so toolhead does not smash into poop.

## [2025-04-19]

### Changed
- The `Type` parameter in the `AFC_<unit_type>.cfg` file is no longer required.

- The `install-afc.sh` script will now check for updates, and if new updates are present, it will sync and git changes
and re-run the script automatically.

## [2025-04-12]

### Added
- The `afc-debug.sh` script will now also upload `AFC.log` files for assistance during troubleshooting.

### Changed
- All documentation is now available on our website at https://armoredturtle.xyz/docs/.

## [2025-04-09]

### Added
- Added check in prep to make sure printer is homed when using direct loading

### Fixed
- For direct loading, fixed logic to use load sensor for unloading and then retract back more
  to make sure filament was fully out of extruder gears
- Fixed error where start time was not correctly getting set for direct loads
- Fixed error where unsyncing lanes for HTLF units was still syncing back

## [2025-04-08]

### Added
- Function to check if in absolute mode and set absolute if in relative mode since
  AFC does movement base off being in absolute mode
- Runout/infinite spool support for HTLF unit type
  
### Fixed
- Fixed error where restore_pos was not calculating base position correctly for extruder,
  matched how RESTORE_STATE does it

## [2025-04-07]

### Fixed
- Fixed detection for python version check to appropriately check for both python minor and major version.

## [2025-04-06]

### Fixed
- Update kick macro to ensure we are in absolute position mode (G90) before doing moves

## [2025-04-06]

### Changed
- Updated wording for when `TOOL_UNLOAD` fails and filament is still in toolhead. Added instruction for user to run `UNSET_LANE_LOADED` before running the correct `T(n)` macro

### Fixed
- Issue when user tries to run `TEST` macro and `afc_motor_rwd` is not defined in config. Affects configs that don't use spooler motors.

### Removed
- Remove documentation for Belay support, it is deprecated and will be fully removed in a future release.

## [2025-04-01]

### Added
- Support for HTLF

### Fixed
- Error when user calls TOOL_UNLOAD outside a print and it fails to unload. Fixed error where variable was not set when creating message to printout to console

## [2025-03-30]
### Fixed
- The `BT_LANE_MOVE` macro now correctly only accepts positive or negative values for the `distance` parameter.

## [2025-03-29]
### Added
- The `install-afc.sh` script now has the ability to rename existing units.
- The `install-afc.sh` script now has the ability to install NightOwl units. Thanks to @thomasfjen for the contribution.
- The `install-afc.sh` script now has the ability to help install multiple units.

### Fixed
- The `install-afc.sh` script now correctly checked for a Python version >= Python 3.8.

## [2025-03-27]
### Added
- AWD variable to CUT macro so increased current applies to all X motors
- Updated cut variable retract to 20 and pushback to 15

### Fixed
- Resetting `in_toolchange` variable when resuming from failure, fixes problems with returning to correct z hight on the next in_toolchange
- Fixed issued with `AFC_reset` macro when distance was not supplied macro call would crash klipper

## [2025-03-22]
### Fixed
- Fixed possible error if hotend current temp is below current temp. 

## [2025-03-17]
### Added
- Added `SET_SPEED_MULTIPLIER` macro to allow user to change fwd/rwd speed multipliers during prints
- Added `SAVE_SPEED_MULTIPLIER` macro to save updated multiplier to config file for specified lane

### Fixed
- Added check to AFC pause/resume functions to make sure printer was not paused/paused before doing any actions
- Fixed issue where macro variables were not passed from AFC_PAUSE/AFC_RESUME to PAUSE/RESUME macros if user passed in variables when calling these macros  

## [2025-03-12]
### Added
- Virtual bypass sensor, AFC adds this sensor if hardware bypass is not detected

### Fixed
- Issue where z would move back down when calling cut macro after z hop from AFC

## [2025-03-10]
### Added
- Reporting error messages in AFC status so they can be shown in AFC integration panel

### Fixed
- Issue where resuming position could crash into object/purge tower
- Issue where creating filament_switch_sensor in AFC would cause klipper to error out when AFC include is before `[pause_resume]` and user has `recover_velocity` defined
- Issue where passing in `+-<number>` for length when calling `SET_BOWDEN_LENGTH` would crash klipper 

## [2025-03-07]
### Added
- Added variable_z_purge_move to Poop macro. Setting this to False will allow pooping with no z movement
- Added variable_z_move to brush macro. this value will set a positive Z move at the end of the brush to move the nozzle away from the brush

### Fixed
- Fixed error that occurs when all lanes are calibrated

## [2025-03-07]
### Added
- Added error checking to spool runout, before if a error happened during unload it could keep running the print
- Added lane ejection when runout detected but rollover not setup
- Added AFC_PAUSE function to override users pause macro so that necessary measures could be added to move in Z to avoid
  hitting part if users pause macro moves toolhead
- Added `afc_unload_bowden_length` parameter
- Added moving Z to previous saved position +z hop when resuming to avoid hitting part when moving back

### Fixed
- Fixed error when trying to turn of LEDs
- Fixed saving position as it was not saving correctly
- Reworked rollover logic to restore position after lane has been ejected fully so that nozzle does not sit
  on part while ejecting spool
- Fixed error where user could put wrong lane for rollover and it would not error until runout logic is triggered
- Fixed errors found in calibration routines


## [2025-03-02]

### Fixed
- Fixed calibration to error out at excessive distances
    - Calibration uses default config values plus fixed distances to be able to error out distances

## [2025-02-28]

### Added
- Logging of delta time and total time for how long toolchanges take
- Logging for AFC now logs to AFC.log file
- Ability to turn off/on AFC leds with `TURN_OFF_AFC_LED`/`TURN_ON_AFC_LED`
- `default_material_type` variable to assign to spool when loaded into lane
- `pause_when_bypass_active` variable to pause print if bypass is active, defaults to false
- `unload_on_runout variable` to unload lane when runout happens and another lane is not setup to change to, default to false
- Updated calibration to use buffer as tool_pin_start if only tool_pin_end is defined and buffer is also defined
- Ability to change tool_stn/tool_stn_unload/tool_sensor_after_extruder without restarting

### Fixed
- Issue where filament was not unloading correctly when only tool_pin_end is defined
- Issue where prep logic would try to unload forever if only tool_pin_end was defined

## [2025-02-25]

### Fixed

- Tip forming was multiplying all speeds with a factor of 60 by mistake. Existing configuration might need to be adapted
  to compensate for this fix.

## [2025-02-23]

### Added
- Checking to make sure lane was not None in cmd_CHANGE_TOOL
- Pauses in TOOL_LOAD/TOOL_UNLOAD/CHANGE_TOOL for early returns if printer is currently in a print

### Changed
- The `install-afc.sh` script will now check for a supported version of python and fail the installation if it is not present.

### Fixed
- Error in cmd_CHANGE_TOOL where change logic was being triggered if change was in a comment on the same line
- Turned runout pause message into error message which also pauses printer
- Error where infinite spool would crash klipper when calling change tool

## [2025-02-20]

### Added

- Users are now able to specify a non default moonraker address when using the `install-afc.sh` script. This value defaults to `http://localhost` but
can be adjusted for cases such as a remote moonraker installation, https, etc. This value can be set during the installation process by using the `-a <address>` flag.

## [2025-02-19]

### Added
- Clearing error_state when print starts, before this could be set before printing and would cause AFC to not save/restore position
- Added 1 second time debounce to prep callback
- Added abs function when determining speed for LANE_MOVE macro

### Changed
- Updated error print out messages when loading/unloading
- The way error messages printed out so they are grouped together

### Fixed
- Issue where getting spoolman data would error out when server variable in moonraker ended in a slash
- Issue where prep would no longer activate extruder motors when user rapidely triggered prep sensor

## [2025-02-17]

### Changed
- Updated the `install-afc.sh` script to prompt the user to install dependencies if they are not already installed instead of installing them automatically.

## [2025-02-16]

### Added
- Ability to manually set and unset lanes that are loaded in toolhead
- Braking to n20 when stopping them. This was advised to implement from Isik to hopefully help reduce backfeeding from motors into MCU board when in coast mode
- Default temperature value to default_material_temps list instead of using min_temp_val + 5
- Check for printing for LANE_MOVE, HUB_LOAD and LANE_UNLOAD macros
- Variable for prep done so save_vars function is not called before running prep function which would override the variables file before PREP could run
- More guidance to error messages when errors happen during TOOL_LOAD and TOOL_UNLOAD
- Helper function to get loaded lane for current extruder, help move the code towards working with multiple extruders
- Debounce logic when triggering prep sensor so that it does not run more than once
- Variable speed to LANE_MOVE move, run faster for distance over 200
- Printout when trying to load and load sensor is already triggered
- More printout to let user know when calibration is done
- Printout when trying to unload but no lane is loaded

### Changed
- Updated documentation

### Fixed
- Error in prep when there are multiple extruders
- Error when hub was not defined

## [2025-02-13]

### Added
- Assisted unload  
  When enabled, the retracts out of the toolhead before the long, fast move back throught the bowden tube is assisted.
  This helps with full spools where even a retract of a few centimeters can cause a loop to fall off the spool.

### Changed
- The `install-afc.sh` install script will now remove the `AFC.var.tool` file if detected as it is no longer needed.

## [2025-02-04]

### Changed
- Changed default `hub_clear_move_dis` to 25 to avoid too much retraction during filament changes

### Fixed
- Fixed error out during calibration when not calibrating bowden length
- Fixed issue where AFC could crash klipper in some scenarios when tool unloads fail to clear hub


## [2025-02-03]

### Changed
- Added expanded and compressed to buffer query for easier troubleshooting

### Fixed
- Corrected readme to point to the correct files
- Added check for key on bowden length calibration to not crash klipper if the wrong value is provided

## [2025-01-28]

### Changed
- Added `velocity` default setting back into buffer configuration when using the `install-afc.sh` script. This value was previously set to `0` by default,
but the configuration did not display this value. For future installations, this value will be explicitly set in the buffer configuration.

### Fixed
- Added minor documentation changes regarding `velocity` changes in the buffer configuration.

## [2025-01-26]
### Added
- Added ability to specify moonraker port, needed for when user has multiple moonraker/klipper instances on a single machine

### Fixed
- Fixed issue where software was updated to no long detected movement outside of printing, this fixes crashing klipper when inserting filament while printer is moving
- Fixed issue where remaining weight was not being pulled correctly from spoolman

## [2025-01-23]
### Fixed
- Fixed not being able to unload filament with UNLOAD_FILAMENT macro when using bypass

## [2025-01-17]
### Added
- Added ability to break up long bowden moves into shorter moves with `max_move_dis` variable to help with users that are facing timer too close issues when doing long moves. This variable can be set in `AFC.cfg` as a global setting or in the stepper/config sections.

### Changed
- Function `isPrinting` is determined by `print_stats` instead of `idle_timeout`
- Check extruder temp function only sets temperature if hotend can't extrude(temp below min value) and if printer is not printing, so that hotend temperature is not changed while printing

## [2025-01-12]
### Added

- Added Guided calibration using `AFC_CALIBRATION`
  - With the call of `AFC_CALIBRATION` the user will be guided through calibrating the lanes in their AFC unit.
- Added `UNIT` as an option to the `CALIBRATE_AFC` macro that is leveraged to calibrate lanes in a specific unit.

## [2025-01-12]
### Added
- Remapping stock `UNLOAD_FILAMENT` to call `TOOL_UNLOAD` function. Stock `UNLOAD_FILAMENT` will be renamed to `_AFC_RENAMED_UNLOAD_FILAMENT_` and can still be called from the command line. If trying to do a `TOOL_UNLOAD` and filament is loaded into bypass, AFC will unload with `_AFC_RENAMED_UNLOAD_FILAMENT_` macro. Remapping `UNLOAD_FILAMENT` macro can be disabled by setting `disable_unload_filament_remapping: True` in AFC_prep config section. 
- Added `docs/CONFIGURATION_OPTIONS.md` file that describes the different config parameters, still a work in progress

### Changed
- AFC-Klipper-Add-On now pulls spoolman ip/port from moonracker.conf file, please remove `spoolman_ip` and `spoolman_port` from `AFC/AFC.cfg` file


## [2025-01-11]
### Added
- Added clearing spool info and `load_to_hub` when lane retracts too far past Box Turtle extruder, reset once prep goes low
- Added logic so that buffer/extruder/hubs don't need to be entered per stepper as long as they are defined in their Unit(AFC_BoxTurtle/AFC_NightOwl) section 

For the following please see [Features doc](docs/Features.md) for more information on how to setup
- Added ability to set and track number of toolchanges when doing multicolor prints
- Added ability to set extruder temperature based off spoolman values or filament materials type if manually entered
- Added ability to show sensors as filament sensors in gui's
- Added ability to use multiple buffers
- Added automatically loading filament to hub for users that have moved their hubs closer to their toolhead

## [2025-01-10]

### Changed
- Due to a too long retraction, hub cuts had the risk of ejecting filament from the extruder,
  requiring manual intervention. The hub cut sequence was changed to avoid this situation.

  **NOTE**: due to the new way hub cuts are performed, the configuration has to be updated!
        The value `cut_dist` in `[AFC_Hub]` has to be reduced by about 150. Please recalibrate
        this before the next print.

### Added
- [AFC_Hub] has a new config option: `assisted_retract`. If set to true, retracts are assisted so
  that filament can't get loose on the spool.

### Changed

- `http://<ip_address>/printer/objects/query?AFC` has moved to `http://<ip_address>/printer/afc/status`endpoint. If tools have been designed around original endpoint please review results returned as new items have been added

## [2025-01-08]
### Added
- If using `tool_end` variable(sensor after extruder gears) `tool_stn` distance will now be based off this sensor
- When running `CALIBRATE_AFC` command values will be automatically updated and saved to config file

### Fixed
- Fixed infinite spool logic

## [2025-01-05]

### Updated
- This update will require the re-installation of an user's configuration  files due to changes in the config file structure.
- Re-designed the `install-afc.sh` script to be more user-friendly, interactive, and more indicative of what is happening 
during the installation process.

## [2024-12-29]

### Added
- **New Command: `GET_TIP_FORMING`**
  Shows the current tip forming configuration. Mostly interesting together with
  SET_TIP_FORMING.

- **New Command: `SET_TIP_FORMING`**
  Allows to update tip forming configuration at runtime.

  See command_reference doc for more info

## [2024-12-23]
### Added
- Added ability to set lower stepper current when printing to help reduce how hot steppers can get.
  To enable this feature set `global_print_current` in AFC.cfg or `print_current` for each AFC_stepper
  During testing it was found that 0.6 was optimal, going lower than this may result in buffer not working as intended

- Added check to make sure printer is not printing or homing when trying to load a spool. Doing so before would
  result in klipper crashing.

## [2024-12-22]

### Added
- **New Command: `SET_BUFFER_VELOCITY`**
    Allows users to tweak buffer velocity setting while printing. This setting is not
    saved in configuration.

    See command_reference doc for more info

- **New Command: `TEST_AFC_TIP_FORMING`**
    Gives ability to test AFC tip forming without doing a tool change

- **New Command: `RESET_AFC_MAPPING`**
    Resets all tool lane mapping to the order that is setup in configuration

### Fixed
- Fixed error in tip forming when `toolchange_temp` value is not zero

## [2024-12-20]

### Added
- More error printouts to aid users

### Fixes
- Misc error fixes

## [2024-12-13]

### Updated
- Updated Cut.cfg macro to have the ability to up stepper current when doing filament cutting, 
  see layer shift troubleshooting section on what values need to be set

## [2024-12-09]

### Added
- **New Command: `CALIBRATE_AFC`**  
    Allows calibration of the hub position and Bowden length in the Automated Filament Changer (AFC) system.  
    Supports calibration for a specific lane or all lanes (`LANE` parameter).  
    Provides options for distance and tolerance during calibration:
    - `DISTANCE=<distance>`: Optional distance parameter for lane movement during calibration (default is 25mm).
    - `TOLERANCE=<tolerance>`: Optional tolerance for fine-tuning adjustments during calibration (default is 5mm).  
    - Bowden Calibration: Added functionality to calibrate Bowden length for individual lanes using the `BOWDEN` parameter.

## [2024-12-08]

### Added
- When updating the AFC software, the `install-afc.sh` script will now remove any instances of `[gcode_macro T#]` found in the `AFC_Macros.cfg`
file as the code now generates them automatically.
- Added logic to pause print when filament goes past prep sensor. Verify that PAUSE macro move's toolhead off print when it's called.

## [2024-12-07]

### Updated
- When BT_TOOL_UNLOAD is used, spoolman active spool is set to None
- When spool is ejected from Box Turtle spoolman spool is removed from variables
- Activated espooler when user calls LANE_MOVE

### Fixed
- Fixed places where gcode was not referencing AFC and would cause crashes

## [2024-12-04]

### Fixed
- Fixed issue with Turtleneck buffer pins not being assigned correctly when prompted during install
- Fixed issue with LEDs not showing the right color when error happened during PREP
- Changed error message when AFC.vars.unit lane showed loaded but AFC.vars.tool file didn't match
- Added logic so that user could change trsync value. To set value add the following into `[AFC]` section in AFC.cfg file:  
`trsync_update: True`  
Optional:  
`trsync_timeout: 0.05`  
`TRSYNC_SINGLE_MCU_TIMEOUT: 0.5` 

## [2024-12-03]

### Added

- The `install-afc.sh` script will now query the printer upon exit to see if it is actively printing. If it is not
  printing, it will restart the `klipper` service.

## [2024-12-02]

### Added

- Buffer_Ram_Sensor
  - Enabling the buffer to be used as a ram sensor for loading and unloading filament
  - see Buffer_Ram_Sensor doc for more information

### Changed

- Adjusted load and unload to account for ram sensor
- Adjusted Prep to account for ram sensor

## [2024-11-27]

### Added
- `self.delay` to AFC_Prep to control delay time during Prep
  - Config option under `[AFC Prep]`, `delay_time: 1  # default .1`
  - This can be increased if TTC occurs during prep caused by H-bridge command queue

### Changed
- Simplified enabling and disabling of the buffer
- `AFC_extruder.py` now holds the functions and controls of the buffer
  - These common functions all called throughout

### Fixed
- Fixed erroring out if a buffer in not configured

## [2024-11-25]

### Changed
- Simplified buffer status to Trailing and Advancing
  - Buffer tube moving from Trailing to Advance it is in the Advancing state
  - Buffer tube moving from Advance to Trialing it is in the Trialing state

## [2024-11-27]

### Added

- `generate_docs.py` utility in the `utilities` folder to auto-generate some basic documentation in the `docs/command_reference.md` file.

## [2024-11-27]]

### Fixed
- Klipper erroring out when renaming `RESUME` macro when a user call's `BT_PREP` within the same reboot of klipper

## [2024-11-23]

### Added
- New buffer function `SET_BUFFER_MULTIPLIER` used to live adjust the high and low multipliers for the buffer
    - To change `multiplier_high`: `SET_BUFFER_MULTIPLIER MULTIPLIER=HIGH FACTOR=1.2`
    - To change `multiplier_low`: `SET_BUFFER_MULTIPLIER MULTIPLIER=HIGH FACTOR=0.8`
    - `MULTIPLIER` and `FACTOR` must be defined
    - Buffer config section must be updated for values to be saved

### Fixed
-Corrected buffer to only trigger when tube comes onto switch/sensor and not off

## [2024-11-22]

### Changed

*Full update, this needs more details*

## [2024-11-16]

### Added
- New variable `cut_servo_name` for AFC_hub configuration to specify which servo to use
- AFC_STATUS macro call, will print out what the current status is for each lane
  
  ex. 
  ```
  Turtle_1 Status
  LANE | Prep | Load | Hub | Tool |
  LEG1 |  xx  |  xx  |  x  |  xx  |
  LEG2 |  xx  |  xx  |  x  |  xx  |
  LEG3 |  xx  |  xx  |  x  |  xx  |
  LEG4 |  xx  |  xx  |  x  |  xx  |
  
  Turtle_2 Status
  LANE | Prep | Load | Hub | Tool |
  LEG5 |  xx  |  xx  |  x  |  xx  |
  LEG6 |  xx  |  xx  |  x  |  xx  |
  LEG7 |  xx  |  xx  |  x  |  xx  |
  LEG8 | <--> | <--> | <-> | <--> |
  ```

### Fixed
- Fixed hub_cut function to work with new structure
- Added sleeps back to hub_cut with reactor class

## [2024-11-03]

### Added

- Manually add the following section to your `AFC.cfg`
```
#--=================================================================================--#
######### Pause/Resume ################################################################
#--=================================================================================--#
xy_resume: False               # Enable to have position return to previous x,y coords after tool change
resume_speed: 0                # Speed of resume move. Leave 0 to use current printer speed
resume_z_speed: 0              # Speed of resume move in Z. Leave 0 to use current printer speed
```
- Manually add the following to your `AFC_macros.cfg`
```
[gcode_macro BT_RESUME]
description: Resume the print after an error
gcode:
    {% if not printer.pause_resume.is_paused %}
        RESPOND MSG="Print is not paused. Resume ignored"
    {% else %}
        AFC_RESUME
    {% endif %}
```
- If you encounter an error use the *BT_RESUME* macro to resume to the proper z height after the error is fixed.

### Changed

- Save/Restore position to use proper gcode location
- It will restore the z position first before making an x,y move

## [2024-10-31]

### Added

- Added LED buffer_indicator
  - allows for state change indication through color change
- Added AFC_buffer.md to layout the integration of a buffer into the AFC system

### Changed

- Changed buffer code to reflect buffer functionality and pin names
- Moved stepper commands from AFC_buffer to AFC_stepper
- Abstracted buffer status to be used in IP query and query buffer

## [2024-10-27]

### Added

- Updated the `install-afc.sh` script to include setup of the buffer configuration.
- Added `part_cooling_fan_speed` to poop macro
- Add `variable_part_cooling_fan_speed   : 1.0         # Speed to run fan when enabled above. 0 - 1.0` to your `_AFC_POOP_VARS` to change the value.

### Changed

- Broke the `install-afc.sh` script out into multiple files that are sourced by the main script for maintainability.

### Fixed
  - Fixed bug when `part_cooling_fan` was set to False

## [2024-10-24]

### Added

 - Added `loaded_to_hub` parameter to get_status so users can see if filament is loaded to  their hub
 - Added `SET_BOWDEN_LENGTH LENGTH={}` to change `afc_bowden_length`
      - Length can be changed in 3 ways:
          - An exact value can be set. `SET_BOWDEN_LENGTH LENGTH=955` will set the Bowden length to 955mm
          - Current value can be incremented positive or negative.
             - `SET_BOWDEN_LENGTH LENGTH=+100` if the original length was `955` it will be changed to `1055`
             - `SET_BOWDEN_LENGTH LENGTH=-100` if the original length was `955` it will be changed to `855`
       - `SET_BOWDEN_LENGTH` is called without a `LENGTH` specified then the value will be reset back to the configured length
       - Changed distance will have to be manually updated in `AFC.cfg`  

  - Added `Buffer_Name` to `AFC.cfg`
    - this allows the code base to have a name for the buffer to reference.
    - The name must match how buffer is defined in `[AFC_buffer *Buffer_Name*]`
    - ^^^This has to be manually updated and must be uncommented/added to AFC.cfg file^^^
  -  Additions to `AFC.py`
    - establish Buffer name
    - With buffer set up
      - Enable during `PREP`
      - Enable during `tool_load`
      - Disable during `tool_unload`
  - Added `SET_ROTATION_FACTOR` that uses variable `FACTOR`
    - if a turtleneck style buffer is enabled it will change the current rotation distance of the AFC stepper,
    - Values greater than 0
    - Values greater than 1 will cause more filament to be fed
    - Values Less than 1 greater than 0 will cause less filament to be fed
    
### Changed

 - Revamped `install-afc.sh` script to be interactive and provide more configuration options for the user.
 - Updated `ruff` GHA to only scan for changed files.
 - Updates to AFC.cfg file. Be sure to back up current file and replace with new version, then update values from backed up file.
 - Manually changes needed to AFC_hardware.cfg
    - `[filament_switch_sensor tool]` update to `[filament_switch_sensor tool_start]`
    - If using sensor after gears `[filament_switch_sensor extruder]` update to `[filament_switch_sensor tool_end]`

  - Full functionality change for Turtleneck/ Turtleneck 2.0 style buffers
  - Changed buffer configuration examples, new configuration is required for full functionality!
    - `multiplier_high` controls the speed-up of filament being fed
    - `multiplier_low` controls the slow-down of filament being fed
  - `QUERY_BUFFER` will output rotation distance if applicable

### Fixed

  - Minor adjustments to the use of single sensor buffers, retaining functionality for Belay

## [2024-08-28]

### Added

- Addition of two helper macros for the AFC system. 
  - `BT_LANE_EJECT` - This macro will eject a specified box turtle lane.
  - `BT_TOOL_UNLOAD` - This macro will unload a specified box turtle tool.

- Sample configuration files for the most popular boards are located in the `Klipper_cfg_example/AFC` directory.




























<|MERGE_RESOLUTION|>--- conflicted
+++ resolved
@@ -5,11 +5,10 @@
 The format is based on [Keep a Changelog](https://keepachangelog.com/en/1.1.0/),
 and this project adheres to [Semantic Versioning](https://semver.org/spec/v2.0.0.html).
 
-<<<<<<< HEAD
-## [2025-07-17]
+## [2025-08-06]
 ### Fixed
 - The `install-afc.sh` script will no longer tell you it removed the `velocity` setting if it didn't exist.
-=======
+
 ## [2025-07-30]
 ### Fixed
 - Updated the `SET_MAP` command to correctly handle `MAP` parameters in either upper or lower case text. 
@@ -17,7 +16,6 @@
 ## [2025-07-27]
 ### Updated
 - The `install-afc.sh` script will now only copy relevant MCU files when installing a new unit. 
->>>>>>> c460a058
 
 ## [2025-07-20]
 ### Added
