# Changelog

All notable changes to this project will be documented in this file.

The format is based on [Keep a Changelog](https://keepachangelog.com/en/1.1.0/),
and this project adheres to [Semantic Versioning](https://semver.org/spec/v2.0.0.html).

## [2024-08-28]

### Added

- Addition of two helper macros for the AFC system. 
  - `BT_LANE_EJECT` - This macro will eject a specified box turtle lane.
  - `BT_TOOL_UNLOAD` - This macro will unload a specified box turtle tool.

- Sample configuration files for the most popular boards are located in the `Klipper_cfg_example/AFC` directory.

## [2024-10-24]

### Added

 - Added `loaded_to_hub` parameter to get_status so users can see if filament is loaded to  their hub
 - Added `SET_BOWDEN_LENGTH LENGTH={}` to change `afc_bowden_length`
      - Length can be changed in 3 ways:
          - An exact value can be set. `SET_BOWDEN_LENGTH LENGTH=955` will set the Bowden length to 955mm
          - Current value can be incremented positive or negative.
             - `SET_BOWDEN_LENGTH LENGTH=+100` if the original length was `955` it will be changed to `1055`
             - `SET_BOWDEN_LENGTH LENGTH=-100` if the original length was `955` it will be changed to `855`
       - `SET_BOWDEN_LENGTH` is called without a `LENGTH` specified then the value will be reset back to the configured length
       - Changed distance will have to be manually updated in `AFC.cfg`  

  - Added `Buffer_Name` to `AFC.cfg`
    - this allows the code base to have a name for the buffer to reference.
    - The name must match how buffer is defined in `[AFC_buffer *Buffer_Name*]`
    - ^^^This has to be manually updated and must be uncommented/added to AFC.cfg file^^^
  -  Additions to `AFC.py`
    - establish Buffer name
    - With buffer set up
      - Enable during `PREP`
      - Enable during `tool_load`
      - Disable during `tool_unload`
  - Added `SET_ROTATION_FACTOR` that uses variable `FACTOR`
    - if a turtleneck style buffer is enabled it will change the current rotation distance of the AFC stepper,
    - Values greater than 0
    - Values greater than 1 will cause more filament to be fed
    - Values Less than 1 greater than 0 will cause less filament to be fed
    
### Changed

 - Revamped `install-afc.sh` script to be interactive and provide more configuration options for the user.
 - Updated `ruff` GHA to only scan for changed files.
 - Updates to AFC.cfg file. Be sure to back up current file and replace with new version, then update values from backed up file.
 - Manually changes needed to AFC_hardware.cfg
    - `[filament_switch_sensor tool]` update to `[filament_switch_sensor tool_start]`
    - If using sensor after gears `[filament_switch_sensor extruder]` update to `[filament_switch_sensor tool_end]`

  - Full functionality change for Turtleneck/ Turtleneck 2.0 style buffers
  - Changed buffer configuration examples, new configuration is required for full functionality!
    - `multiplier_high` controls the speed-up of filament being fed
    - `multiplier_low` controls the slow-down of filament being fed
  - `QUERY_BUFFER` will output rotation distance if applicable

### Fixed

  - Minor adjustments to the use of single sensor buffers, retaining functionality for Belay

## [2024-10-27]

### Added

- Updated the `install-afc.sh` script to include setup of the buffer configuration.
- Added `part_cooling_fan_speed` to poop macro
- Add `variable_part_cooling_fan_speed   : 1.0         # Speed to run fan when enabled above. 0 - 1.0` to your `_AFC_POOP_VARS` to change the value.

### Changed

- Broke the `install-afc.sh` script out into multiple files that are sourced by the main script for maintainability.

### Fixed
  - Fixed bug when `part_cooling_fan` was set to False

## [2024-10-31]

### Added

- Added LED buffer_indicator
  - allows for state change indication through color change
- Added AFC_buffer.md to layout the integration of a buffer into the AFC system

### Changed

- Changed buffer code to reflect buffer functionality and pin names
- Moved stepper commands from AFC_buffer to AFC_stepper
- Abstracted buffer status to be used in IP query and query buffer

## [2024-11-03]

### Added

- Manually add the following section to your `AFC.cfg`
```
#--=================================================================================--#
######### Pause/Resume ################################################################
#--=================================================================================--#
xy_resume: False               # Enable to have position return to previous x,y coords after tool change
resume_speed: 0                # Speed of resume move. Leave 0 to use current printer speed
resume_z_speed: 0              # Speed of resume move in Z. Leave 0 to use current printer speed
```
- Manually add the following to your `AFC_macros.cfg`
```
[gcode_macro BT_RESUME]
description: Resume the print after an error
gcode:
    {% if not printer.pause_resume.is_paused %}
        RESPOND MSG="Print is not paused. Resume ignored"
    {% else %}
        AFC_RESUME
    {% endif %}
```
- If you encounter an error use the *BT_RESUME* macro to resume to the proper z height after the error is fixed.

### Changed

- Save/Restore position to use proper gcode location
- It will restore the z position first before making an x,y move

## [2024-11-16]

### Added
- New variable `cut_servo_name` for AFC_hub configuration to specify which servo to use
- AFC_STATUS macro call, will print out what the current status is for each lane
  
  ex. 
  ```
  Turtle_1 Status
  LANE | Prep | Load | Hub | Tool |
  LEG1 |  xx  |  xx  |  x  |  xx  |
  LEG2 |  xx  |  xx  |  x  |  xx  |
  LEG3 |  xx  |  xx  |  x  |  xx  |
  LEG4 |  xx  |  xx  |  x  |  xx  |
  
  Turtle_2 Status
  LANE | Prep | Load | Hub | Tool |
  LEG5 |  xx  |  xx  |  x  |  xx  |
  LEG6 |  xx  |  xx  |  x  |  xx  |
  LEG7 |  xx  |  xx  |  x  |  xx  |
  LEG8 | <--> | <--> | <-> | <--> |
  ```

### Fixed
- Fixed hub_cut function to work with new structure
- Added sleeps back to hub_cut with reactor class

## [2024-11-22]

### Changed

*Full update, this needs more details*

## [2024-11-23]

### Added
- New buffer function `SET_BUFFER_MULTIPLIER` used to live adjust the high and low multipliers for the buffer
    - To change `multiplier_high`: `SET_BUFFER_MULTIPLIER MULTIPLIER=HIGH FACTOR=1.2`
    - To change `multiplier_low`: `SET_BUFFER_MULTIPLIER MULTIPLIER=HIGH FACTOR=0.8`
    - `MULTIPLIER` and `FACTOR` must be defined
    - Buffer config section must be updated for values to be saved

### Fixed
<<<<<<< HEAD
-Corrected buffer to only trigger when tube comes onto switch/sensor and not off

## [2024-11-25]

### Changed
- Simplified buffer status to Trailing and Advancing
  - Buffer tube moving from Trailing to Advance it is in the Advancing state
  - Buffer tube moving from Advance to Trialing it is in the Trialing state

## [2024-11-27]

### Added

- `generate_docs.py` utility in the `utilities` folder to auto-generate some basic documentation in the `docs/command_reference.md` file.

## [2024-11-27]]

### Fixed
- Klipper erroring out when renaming `RESUME` macro when a user call's `BT_PREP` within the same reboot of klipper
=======
- Corrected buffer to only trigger when tube comes onto switch/sensor and not off

## [2024-11-25]

### Added
- New script `install-afc-interface.sh` will allow the installation of a custom Mainsail or Fluidd to fully support AFC features.
- Added functionality to the `install-afc.sh` script in order to add any AFC-Klipper-Add-On python extensions to the Klipper git repo ignore configuration.
  This will prevent the `dirty repo` notification in Mainsail / Fluidd when attempting to update AFC.

## Changed 
- Split out parts of the `install-afc.sh` script to be more modular and easier to maintain.
>>>>>>> 7fb3db3f
<|MERGE_RESOLUTION|>--- conflicted
+++ resolved
@@ -167,7 +167,6 @@
     - Buffer config section must be updated for values to be saved
 
 ### Fixed
-<<<<<<< HEAD
 -Corrected buffer to only trigger when tube comes onto switch/sensor and not off
 
 ## [2024-11-25]
@@ -186,17 +185,4 @@
 ## [2024-11-27]]
 
 ### Fixed
-- Klipper erroring out when renaming `RESUME` macro when a user call's `BT_PREP` within the same reboot of klipper
-=======
-- Corrected buffer to only trigger when tube comes onto switch/sensor and not off
-
-## [2024-11-25]
-
-### Added
-- New script `install-afc-interface.sh` will allow the installation of a custom Mainsail or Fluidd to fully support AFC features.
-- Added functionality to the `install-afc.sh` script in order to add any AFC-Klipper-Add-On python extensions to the Klipper git repo ignore configuration.
-  This will prevent the `dirty repo` notification in Mainsail / Fluidd when attempting to update AFC.
-
-## Changed 
-- Split out parts of the `install-afc.sh` script to be more modular and easier to maintain.
->>>>>>> 7fb3db3f
+- Klipper erroring out when renaming `RESUME` macro when a user call's `BT_PREP` within the same reboot of klipper