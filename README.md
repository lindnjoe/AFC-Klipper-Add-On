# Automated Filament Changer (AFC) Klipper Add-on

This Klipper plugin is for use on the Box Turtle Filament Changer. The Box Turtle is currently in an open beta.
More information can be found [here](https://github.com/ArmoredTurtle/BoxTurtle)

Further information to include command references can be found in the [docs](./docs) folder.

## Usage

Usage instructions for the `install-afc.sh` script can be shown by running:
```bash
./install-afc.sh -h
```

## Installation

To install this plugin, you should have the following pre-requisites installed:

  1) Klipper
  2) Moonraker
  3) WebUI (Mainsail or Fluidd) 

To install this plugin, you can use the following commands from the users home directory:

```bash
cd ~
git clone https://github.com/ArmoredTurtle/AFC-Klipper-Add-On.git
cd AFC-Klipper-Add-On
./install-afc.sh
```

## Updates

To update the AFC plugin software, you can simply run the following command:
```bash
<<<<<<< HEAD
=======
cd AFC-Klipper-Add-On
>>>>>>> 86564f93
./install-afc.sh
```
The update process should be non-destructive and will not overwrite any existing configuration files without your permission.
If you run into an issue due to a specific configuration, you may need to comment out the AFC plugin software and re-run the `install-afc.sh` script.

This can be accomplished by commenting out the following lines in your `printer.cfg` file:
```cfg
[include AFC/*.cfg]
```
Once the plugin is updated, please uncomment the lines in your `printer.cfg` file (if applicable).

## Configuration (Automated)

The `install-afc.sh` script will automatically install the majority of the plugin for you. 

Prior to starting Klipper, please review the configuration located at `~/printer_data/config/AFC/AFC_Hardware.cfg` and ensure all pins are correct for your specific hardware.

Additionally, review the following files for any changes that may be required:

  1) `~/printer_data/config/AFC/AFC.cfg`
  2) `~/printer_data/config/AFC/AFC_Macro_Vars.cfg`

Review information in [mandatory configuration changes](README.md#mandatory-configuration-changes-all) section

## Installation & Configuration (Manual)

To manually install and configure the plugin, you can use the following commands:

```bash
cd ~
git clone https://github.com/ArmoredTurtle/AFC-Klipper-Add-On.git
cd AFC-Klipper-Add-On
ln -sf ~/AFC-Klipper-Add-On/extras/*.py ~/klipper/klippy/extras/
mkdir -p ~/printer_data/config/AFC
cp -R ~/AFC-Klipper-Add-On/config/* ~/printer_data/config/AFC/
```

Next, please copy the appropriate `AFC_Hardware.cfg` template file from `~/AFC-Klipper-Add-On/templates` to `~/printer_data/config/AFC` 
and modify the file to match your hardware configuration. Ensure you rename the file properly based on the selected board type to `AFC_Hardware.cfg`.

Finally, review and update the following files as needed for your configuration.

  1) `~/printer_data/config/AFC/AFC.cfg`
  2) `~/printer_data/config/AFC/AFC_Macro_Vars.cfg`
  3) `~/printer_data/config/AFC/AFC_Hardware.cfg`

### Buffer configuration - Manual

If you are using a buffer such as the Turtleneck, Turtleneck v2 or Annex Belay, and you installed the software manually, you may need to make a couple of additional changes.

You should add the following block to your `AFC_Hardware.cfg` file based on the type of buffer you are using.

**NOTE** The `pin` value should be set to the pin that the buffer is connected to on your board.

#### Turtleneck
```cfg
[AFC_buffer TN]
advance_pin:     # set advance pin
trailing_pin:    # set trailing pin
multiplier_high: 1.05   # default 1.05, factor to feed more filament
multiplier_low:  0.95   # default 0.95, factor to feed less filament
velocity: 100
```

Turtleneck v2
```cfg
[AFC_buffer TN2]
advance_pin: !turtleneck:ADVANCE
trailing_pin: !turtleneck:TRAILING
multiplier_high: 1.05   # default 1.05, factor to feed more filament
multiplier_low:  0.95   # default 0.95, factor to feed less filament
led_index: Buffer_Indicator:1
velocity: 100

[AFC_led Buffer_Indicator]
pin: turtleneck:RGB
chain_count: 1
color_order: GRBW
initial_RED: 0.0
initial_GREEN: 0.0
initial_BLUE: 0.0
initial_WHITE: 0.0
```

Annex Belay
```cfg
[AFC_buffer Belay]
pin: mcu:BUFFER
distance: 12
velocity: 1000
accel: 1000
```

Finally, add `Buffer_Name: <TYPE>` to your `AFC.cfg` file.  For example, if you are using the Turtleneck v2, you would add the following line:

```cfg
Buffer_Name: TN2
```

Additional information about the buffer configuration and operation can be found in the [AFC_buffer.md](./docs/AFC_buffer.md) file.



## Mandatory Configuration Changes (All)

Prior to operation, the following checks / updates **MUST** be made to your system:

1) Update the following values in the `~/printer_data/config/AFC/AFC.cfg` file:

   - tool_stn: This value is the length from your toolhead sensor to nozzle
   - tool_stn_unload: This value is the amount to unload from extruder when doing a filament change.
   - afc_bowden_length: This value is the length from your hub to your toolhead sensor

2) Verify that `pin_tool_start` is set to the correct pin for your toolhead sensor. If you are using an existing filament sensor as your toolhead sensor make sure you comment out the filament sensor section in your `printer.cfg` file.

3) If you are using any of the built-in macros, the variables in the `~/printer_data/config/AFC/AFC_Macro_Vars.cfg` file
must also be modified to match your configuration for your system.

    Required variables to verify and update if necessary for the following default macros
    - tool_cut:
      - variable_retract_length
      - variable_cut_direction
      - variable_pin_loc_xy
      - variable_pin_park_dist
      - variable_cut_move_dist
    - park:
      - variable_park_loc_xy
    - poop: 
      - variable_purge_loc_xy
    - kick:
      - variable_kick_start_loc
      - variable_kick_direction
    - wipe
      - variable_brush_loc
      - variable_y_brush
    - form_tip
      Variables to update for tip forming are in `~/printer_data/config/AFC/AFC.cfg`
      - cooling_tube_position
      - cooling_tube_length

4) If you would like to use your own macro instead of the provided macros, make sure to update the command with your custom macro in `~/printer_data/config/AFC/AFC.cfg`  
	  ex. If using custom park macro, change `park_cmd` from `AFC_PARK` to your macro name

**Failure to update these values can result in damage to your system**

## Optional Configuration Changes

If you use a Turtleneck v2, you can enable the buffer indicator LED by adding the following lines to your `AFC.cfg` file:

```cfg
led_buffer_advancing: 0,0,1,0
led_buffer_trailing: 0,1,0,0
led_buffer_disable: 0,0,0,0.25
```

If using a hub that is not located in the box turtle the following value needs to be updated for each stepper  
  - dist_hub: This value the the length between the lanes extruder and the hub, this does not have to be exact and is better to figure the length and then minus about 40mm
  
If using snappy hub cutter update the following values:
  - cut: change to True
  - cut_dist: update to the value that you would like to cut off the end, this may take some tuning to get right

## Automatic Calibration

The function `CALIBRATE_AFC` can be called in the console to calibrate distances.  
_distances will be calibrated to have ~1 short move after the move distance_

### Definitions

- `dist_hub` for each lane is the distance from the load switch at the extruder to the hub
- `afc_bowden_length` is the distance from the hub to the toolhead sensor

### Usage

`CALIBRATE_AFC LANES=<lane> DISTANCE=<distance> TOLERANCE=<tolerance> BOWDEN=<lane>`  
_`DISTANCE` and `TOLERANCE` are optional. default distance 25mm, default tolerance 5mm_

- To calibrate all lanes and the bowden length all at once:
  - `CALIBRATE_AFC LANES=all BOWDEN=<lane>` input which lane to be used to check `afc_bowden_length`
- To calibrate individual lanes
  - `CALIBRATE_AFC LANES=<lane>` input the lane you would like to calibrate
- To calibrate just the bowden length:
  - `CALIBRATE_AFC BOWDEN=<lane>` input which lane to be used to check `afc_bowden_length`

If using a hub different than the stock set up `hub_clear_move_dis` under AFC unit may need to be increased/decreased to match your setup, default `50mm`.  
**All values must be updated in AFC_Hardware.cfg after calibration**

## Troubleshooting

Debug information about the respooler system can be found by visiting the following URL in your browser:

`{ip address}/printer/objects/query?AFC`

## LEDs not displaying correct color
If your leds are not displaying the correct color update the following value under your `AFC_led` section in `~/printer_data/config/AFC/AFC_hardware.cfg` file.
  - color_order: change to match the color order for you leds. Different color orders are: RGB, RGBW, GRB, GRBW


## Filament pulling past extruder during unloads
During unloads if your filament retracts too much and goes past the lanes extruder then decrease your `afc_bowden_length` value in `~/printer_data/config/AFC/AFC.cfg` file


## Timer too close (TTC) error
If you keep getting TTC errors start by adding the following to `AFC/AFC.cfg` file under `[AFC]` section  
- `trsync_update: True`


## Layer shift when using cut macro
If you notice a layer shift occurs while using the cut macro, setting a higher stepper current while cutting has shown to help with this.
Update and uncomment the following values in `AFC/AFC_Macr_Vars.cfg` file
- variable_cut_current_stepper_x - start with ~1.7-1.8A
- variable_cut_current_stepper_y - start with ~1.7-1.8A
- Only needed if cutting action is along the z - variable_cut_current_stepper_z

Make sure your stepper names are updated for variables: `variable_cut_current_stepper_x, variable_cut_current_stepper_y, variable_cut_current_stepper_z`


## Removing Plugin

To remove the plugin, you can use the following commands:

```bash
cd ~/AFC-Klipper-Add-On
./install-afc.sh -u
```

## Support

[![Join me on Discord](https://discord.com/api/guilds/1229586267671629945/widget.png?style=banner2)](https://discord.gg/eT8zc3bvPR)

Armored Turtle Configuration / Build Manuals [here](https://armoredturtle.xyz/)
<|MERGE_RESOLUTION|>--- conflicted
+++ resolved
@@ -33,10 +33,7 @@
 
 To update the AFC plugin software, you can simply run the following command:
 ```bash
-<<<<<<< HEAD
-=======
 cd AFC-Klipper-Add-On
->>>>>>> 86564f93
 ./install-afc.sh
 ```
 The update process should be non-destructive and will not overwrite any existing configuration files without your permission.
